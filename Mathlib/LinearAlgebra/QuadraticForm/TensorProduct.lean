/-
Copyright (c) 2023 Eric Wieser. All rights reserved.
Released under Apache 2.0 license as described in the file LICENSE.
Authors: Eric Wieser
-/
import Mathlib.LinearAlgebra.BilinearForm.TensorProduct
import Mathlib.LinearAlgebra.QuadraticForm.Basic

/-!
# The quadratic form on a tensor product

## Main definitions

* `QuadraticForm.tensorDistrib (Q₁ ⊗ₜ Q₂)`: the quadratic form on `M₁ ⊗ M₂` constructed by applying
  `Q₁` on `M₁` and `Q₂` on `M₂`. This construction is not available in characteristic two.

-/

universe uR uA uM₁ uM₂

variable {R : Type uR} {A : Type uA} {M₁ : Type uM₁} {M₂ : Type uM₂}

open TensorProduct

namespace QuadraticForm

section CommRing
variable [CommRing R] [CommRing A]
variable [AddCommGroup M₁] [AddCommGroup M₂]
variable [Algebra R A] [Module R M₁] [Module A M₁]
variable [SMulCommClass R A M₁] [SMulCommClass A R M₁] [IsScalarTower R A M₁]
variable [Module R M₂] [Invertible (2 : R)]


variable (R A) in
/-- The tensor product of two quadratic forms injects into quadratic forms on tensor products.

Note this is heterobasic; the quadratic form on the left can take values in a larger ring than
the one on the right. -/
-- `noncomputable` is a performance workaround for mathlib4#7103
noncomputable def tensorDistrib :
    QuadraticForm A M₁ ⊗[R] QuadraticForm R M₂ →ₗ[A] QuadraticForm A (M₁ ⊗[R] M₂) :=
  letI : Invertible (2 : A) := (Invertible.map (algebraMap R A) 2).copy 2 (map_ofNat _ _).symm
  -- while `letI`s would produce a better term than `let`, they would make this already-slow
  -- definition even slower.
  let toQ := BilinForm.toQuadraticFormLinearMap A A (M₁ ⊗[R] M₂)
  let tmulB := BilinForm.tensorDistrib R A (M₁ := M₁) (M₂ := M₂)
  let toB := AlgebraTensorModule.map
      (QuadraticForm.associated : QuadraticForm A M₁ →ₗ[A] BilinForm A M₁)
      (QuadraticForm.associated : QuadraticForm R M₂ →ₗ[R] BilinForm R M₂)
  toQ ∘ₗ tmulB ∘ₗ toB

-- TODO: make the RHS `MulOpposite.op (Q₂ m₂) • Q₁ m₁` so that this has a nicer defeq for
-- `R = A` of `Q₁ m₁ * Q₂ m₂`.
@[simp]
theorem tensorDistrib_tmul (Q₁ : QuadraticForm A M₁) (Q₂ : QuadraticForm R M₂) (m₁ : M₁) (m₂ : M₂) :
    tensorDistrib R A (Q₁ ⊗ₜ Q₂) (m₁ ⊗ₜ m₂) = Q₂ m₂ • Q₁ m₁ :=
  letI : Invertible (2 : A) := (Invertible.map (algebraMap R A) 2).copy 2 (map_ofNat _ _).symm
  (BilinForm.tensorDistrib_tmul _ _ _ _ _ _).trans <| congr_arg₂ _
    (associated_eq_self_apply _ _ _) (associated_eq_self_apply _ _ _)

/-- The tensor product of two quadratic forms, a shorthand for dot notation. -/
-- `noncomputable` is a performance workaround for mathlib4#7103
protected noncomputable abbrev tmul (Q₁ : QuadraticForm A M₁) (Q₂ : QuadraticForm R M₂) :
    QuadraticForm A (M₁ ⊗[R] M₂) :=
  tensorDistrib R A (Q₁ ⊗ₜ[R] Q₂)

theorem associated_tmul [Invertible (2 : A)] (Q₁ : QuadraticForm A M₁) (Q₂ : QuadraticForm R M₂) :
    associated (R := A) (Q₁.tmul Q₂)
      = (associated (R := A) Q₁).tmul (associated (R := R) Q₂) := by
  rw [QuadraticForm.tmul, tensorDistrib, BilinForm.tmul]
  dsimp
  convert associated_left_inverse A ((associated_isSymm A Q₁).tmul (associated_isSymm R Q₂))

theorem polarBilin_tmul [Invertible (2 : A)] (Q₁ : QuadraticForm A M₁) (Q₂ : QuadraticForm R M₂) :
    polarBilin (Q₁.tmul Q₂) = ⅟(2 : A) • (polarBilin Q₁).tmul (polarBilin Q₂) := by
<<<<<<< HEAD
  simp_rw [← two_nsmul_associated A, ← two_nsmul_associated R, BilinForm.tmul, map_smul, tmul_smul,
    ← smul_tmul', map_nsmul, associated_tmul]
=======
  simp_rw [←two_nsmul_associated A, ←two_nsmul_associated R, BilinForm.tmul, tmul_smul,
    ←smul_tmul', map_nsmul, associated_tmul]
>>>>>>> 909a2b4a
  rw [smul_comm (_ : A) (_ : ℕ), ← smul_assoc, two_smul _ (_ : A), invOf_two_add_invOf_two,
    one_smul]

variable (A) in
/-- The base change of a quadratic form. -/
-- `noncomputable` is a performance workaround for mathlib4#7103
protected noncomputable def baseChange (Q : QuadraticForm R M₂) : QuadraticForm A (A ⊗[R] M₂) :=
  QuadraticForm.tmul (R := R) (A := A) (M₁ := A) (M₂ := M₂) (QuadraticForm.sq (R := A)) Q

@[simp]
theorem baseChange_tmul (Q : QuadraticForm R M₂) (a : A) (m₂ : M₂) :
    Q.baseChange A (a ⊗ₜ m₂) = Q m₂ • (a * a) :=
  tensorDistrib_tmul _ _ _ _

theorem associated_baseChange [Invertible (2 : A)] (Q : QuadraticForm R M₂) :
    associated (R := A) (Q.baseChange A) = (associated (R := R) Q).baseChange A := by
  dsimp only [QuadraticForm.baseChange, BilinForm.baseChange]
  rw [associated_tmul (QuadraticForm.sq (R := A)) Q, associated_sq]

theorem polarBilin_baseChange [Invertible (2 : A)] (Q : QuadraticForm R M₂) :
    polarBilin (Q.baseChange A) = (polarBilin Q).baseChange A := by
  rw [QuadraticForm.baseChange, BilinForm.baseChange, polarBilin_tmul, BilinForm.tmul,
    ← LinearMap.map_smul, smul_tmul', ← two_nsmul_associated R, coe_associatedHom, associated_sq,
    smul_comm, ← smul_assoc, two_smul, invOf_two_add_invOf_two, one_smul]

end CommRing

end QuadraticForm<|MERGE_RESOLUTION|>--- conflicted
+++ resolved
@@ -74,13 +74,8 @@
 
 theorem polarBilin_tmul [Invertible (2 : A)] (Q₁ : QuadraticForm A M₁) (Q₂ : QuadraticForm R M₂) :
     polarBilin (Q₁.tmul Q₂) = ⅟(2 : A) • (polarBilin Q₁).tmul (polarBilin Q₂) := by
-<<<<<<< HEAD
-  simp_rw [← two_nsmul_associated A, ← two_nsmul_associated R, BilinForm.tmul, map_smul, tmul_smul,
-    ← smul_tmul', map_nsmul, associated_tmul]
-=======
   simp_rw [←two_nsmul_associated A, ←two_nsmul_associated R, BilinForm.tmul, tmul_smul,
     ←smul_tmul', map_nsmul, associated_tmul]
->>>>>>> 909a2b4a
   rw [smul_comm (_ : A) (_ : ℕ), ← smul_assoc, two_smul _ (_ : A), invOf_two_add_invOf_two,
     one_smul]
 
