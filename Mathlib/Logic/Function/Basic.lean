/-
Copyright (c) 2016 Johannes Hölzl. All rights reserved.
Released under Apache 2.0 license as described in the file LICENSE.
Authors: Johannes Hölzl, Mario Carneiro
-/
import Mathlib.Logic.Nonempty
import Mathlib.Init.Set

#align_import logic.function.basic from "leanprover-community/mathlib"@"29cb56a7b35f72758b05a30490e1f10bd62c35c1"

/-!
# Miscellaneous function constructions and lemmas
-/

set_option autoImplicit true

open Function

universe u v w

namespace Function

section

variable {α β γ : Sort _} {f : α → β}

/-- Evaluate a function at an argument. Useful if you want to talk about the partially applied
  `Function.eval x : (∀ x, β x) → β x`. -/
@[reducible, simp] def eval {β : α → Sort*} (x : α) (f : ∀ x, β x) : β x := f x
#align function.eval Function.eval

theorem eval_apply {β : α → Sort*} (x : α) (f : ∀ x, β x) : eval x f = f x :=
  rfl
#align function.eval_apply Function.eval_apply

theorem const_def {y : β} : (fun _ : α ↦ y) = const α y :=
  rfl
#align function.const_def Function.const_def

@[simp]
theorem const_comp {f : α → β} {c : γ} : const β c ∘ f = const α c :=
  rfl
#align function.const_comp Function.const_comp

@[simp]
theorem comp_const {f : β → γ} {b : β} : f ∘ const α b = const α (f b) :=
  rfl
#align function.comp_const Function.comp_const

theorem const_injective [Nonempty α] : Injective (const α : β → α → β) := fun y₁ y₂ h ↦
  let ⟨x⟩ := ‹Nonempty α›
  congr_fun h x
#align function.const_injective Function.const_injective

@[simp]
theorem const_inj [Nonempty α] {y₁ y₂ : β} : const α y₁ = const α y₂ ↔ y₁ = y₂ :=
  ⟨fun h ↦ const_injective h, fun h ↦ h ▸ rfl⟩
#align function.const_inj Function.const_inj

theorem id_def : @id α = fun x ↦ x :=
  rfl
#align function.id_def Function.id_def

-- porting note: `Function.onFun` is now reducible
-- @[simp]
theorem onFun_apply (f : β → β → γ) (g : α → β) (a b : α) : onFun f g a b = f (g a) (g b) :=
  rfl
#align function.on_fun_apply Function.onFun_apply

lemma hfunext {α α' : Sort u} {β : α → Sort v} {β' : α' → Sort v} {f : ∀a, β a} {f' : ∀a, β' a}
    (hα : α = α') (h : ∀a a', HEq a a' → HEq (f a) (f' a')) : HEq f f' := by
  subst hα
  have : ∀a, HEq (f a) (f' a) := λ a => h a a (HEq.refl a)
  have : β = β' := by funext a
                      exact type_eq_of_heq (this a)
  subst this
  apply heq_of_eq
  funext a
  exact eq_of_heq (this a)
#align function.hfunext Function.hfunext

theorem funext_iff {β : α → Sort*} {f₁ f₂ : ∀ x : α, β x} : f₁ = f₂ ↔ ∀ a, f₁ a = f₂ a :=
  Iff.intro (fun h _ ↦ h ▸ rfl) funext
#align function.funext_iff Function.funext_iff

theorem ne_iff {β : α → Sort*} {f₁ f₂ : ∀ a, β a} : f₁ ≠ f₂ ↔ ∃ a, f₁ a ≠ f₂ a :=
  funext_iff.not.trans not_forall
#align function.ne_iff Function.ne_iff

protected theorem Bijective.injective {f : α → β} (hf : Bijective f) : Injective f := hf.1
#align function.bijective.injective Function.Bijective.injective
protected theorem Bijective.surjective {f : α → β} (hf : Bijective f) : Surjective f := hf.2
#align function.bijective.surjective Function.Bijective.surjective

theorem Injective.eq_iff (I : Injective f) {a b : α} : f a = f b ↔ a = b :=
  ⟨@I _ _, congr_arg f⟩
#align function.injective.eq_iff Function.Injective.eq_iff

theorem Injective.beq_eq [BEq α] [LawfulBEq α] [BEq β] [LawfulBEq β]
    (I : Injective f) {a b : α} : (f a == f b) = (a == b) := by
  by_cases h : a == b <;> simp [h] <;> simpa [I.eq_iff] using h

theorem Injective.eq_iff' (I : Injective f) {a b : α} {c : β} (h : f b = c) : f a = c ↔ a = b :=
  h ▸ I.eq_iff
#align function.injective.eq_iff' Function.Injective.eq_iff'

theorem Injective.ne (hf : Injective f) {a₁ a₂ : α} : a₁ ≠ a₂ → f a₁ ≠ f a₂ :=
  mt fun h ↦ hf h
#align function.injective.ne Function.Injective.ne

theorem Injective.ne_iff (hf : Injective f) {x y : α} : f x ≠ f y ↔ x ≠ y :=
  ⟨mt <| congr_arg f, hf.ne⟩
#align function.injective.ne_iff Function.Injective.ne_iff

theorem Injective.ne_iff' (hf : Injective f) {x y : α} {z : β} (h : f y = z) : f x ≠ z ↔ x ≠ y :=
  h ▸ hf.ne_iff
#align function.injective.ne_iff' Function.Injective.ne_iff'

/-- If the co-domain `β` of an injective function `f : α → β` has decidable equality, then
the domain `α` also has decidable equality. -/
protected def Injective.decidableEq [DecidableEq β] (I : Injective f) : DecidableEq α :=
  fun _ _ ↦ decidable_of_iff _ I.eq_iff
#align function.injective.decidable_eq Function.Injective.decidableEq

theorem Injective.of_comp {g : γ → α} (I : Injective (f ∘ g)) : Injective g :=
  fun _ _ h ↦ I <| congr_arg f h
#align function.injective.of_comp Function.Injective.of_comp

@[simp]
theorem Injective.of_comp_iff (hf : Injective f) (g : γ → α) :
    Injective (f ∘ g) ↔ Injective g :=
  ⟨Injective.of_comp, hf.comp⟩
#align function.injective.of_comp_iff Function.Injective.of_comp_iff

theorem Injective.of_comp_right {g : γ → α} (I : Injective (f ∘ g)) (hg : Surjective g) :
    Injective f := fun x y h ↦ by
  obtain ⟨x, rfl⟩ := hg x
  obtain ⟨y, rfl⟩ := hg y
  exact congr_arg g (I h)

theorem Surjective.bijective₂_of_injective {g : γ → α} (hf : Surjective f) (hg : Surjective g)
    (I : Injective (f ∘ g)) : Bijective f ∧ Bijective g :=
  ⟨⟨I.of_comp_right hg, hf⟩, I.of_comp, hg⟩

@[simp]
theorem Injective.of_comp_iff' (f : α → β) {g : γ → α} (hg : Bijective g) :
    Injective (f ∘ g) ↔ Injective f :=
  ⟨fun I ↦ I.of_comp_right hg.2, fun h ↦ h.comp hg.injective⟩
#align function.injective.of_comp_iff' Function.Injective.of_comp_iff'

/-- Composition by an injective function on the left is itself injective. -/
theorem Injective.comp_left {g : β → γ} (hg : Function.Injective g) :
    Function.Injective ((· ∘ ·) g : (α → β) → α → γ) :=
  fun _ _ hgf ↦ funext fun i ↦ hg <| (congr_fun hgf i : _)
#align function.injective.comp_left Function.Injective.comp_left

theorem injective_of_subsingleton [Subsingleton α] (f : α → β) : Injective f :=
  fun _ _ _ ↦ Subsingleton.elim _ _
#align function.injective_of_subsingleton Function.injective_of_subsingleton

lemma Injective.dite (p : α → Prop) [DecidablePred p]
    {f : {a : α // p a} → β} {f' : {a : α // ¬ p a} → β}
    (hf : Injective f) (hf' : Injective f')
    (im_disj : ∀ {x x' : α} {hx : p x} {hx' : ¬ p x'}, f ⟨x, hx⟩ ≠ f' ⟨x', hx'⟩) :
  Function.Injective (λ x => if h : p x then f ⟨x, h⟩ else f' ⟨x, h⟩) :=
by intros x₁ x₂ h
   dsimp only at h
   by_cases h₁ : p x₁ <;> by_cases h₂ : p x₂
   · rw [dif_pos h₁, dif_pos h₂] at h; injection (hf h)
   · rw [dif_pos h₁, dif_neg h₂] at h; exact (im_disj h).elim
   · rw [dif_neg h₁, dif_pos h₂] at h; exact (im_disj h.symm).elim
   · rw [dif_neg h₁, dif_neg h₂] at h; injection (hf' h)
#align function.injective.dite Function.Injective.dite

theorem Surjective.of_comp {g : γ → α} (S : Surjective (f ∘ g)) : Surjective f := fun y ↦
  let ⟨x, h⟩ := S y
  ⟨g x, h⟩
#align function.surjective.of_comp Function.Surjective.of_comp

@[simp]
theorem Surjective.of_comp_iff (f : α → β) {g : γ → α} (hg : Surjective g) :
    Surjective (f ∘ g) ↔ Surjective f :=
  ⟨Surjective.of_comp, fun h ↦ h.comp hg⟩
#align function.surjective.of_comp_iff Function.Surjective.of_comp_iff

theorem Surjective.of_comp_left {g : γ → α} (S : Surjective (f ∘ g)) (hf : Injective f) :
    Surjective g := fun a ↦ let ⟨c, hc⟩ := S (f a); ⟨c, hf hc⟩

theorem Injective.bijective₂_of_surjective {g : γ → α} (hf : Injective f) (hg : Injective g)
    (S : Surjective (f ∘ g)) : Bijective f ∧ Bijective g :=
  ⟨⟨hf, S.of_comp⟩, hg, S.of_comp_left hf⟩

@[simp]
theorem Surjective.of_comp_iff' (hf : Bijective f) (g : γ → α) :
    Surjective (f ∘ g) ↔ Surjective g :=
  ⟨fun S ↦ S.of_comp_left hf.1, hf.surjective.comp⟩
#align function.surjective.of_comp_iff' Function.Surjective.of_comp_iff'

instance decidableEqPfun (p : Prop) [Decidable p] (α : p → Type*) [∀ hp, DecidableEq (α hp)] :
    DecidableEq (∀ hp, α hp)
  | f, g => decidable_of_iff (∀ hp, f hp = g hp) funext_iff.symm

protected theorem Surjective.forall (hf : Surjective f) {p : β → Prop} :
    (∀ y, p y) ↔ ∀ x, p (f x) :=
  ⟨fun h x ↦ h (f x), fun h y ↦
    let ⟨x, hx⟩ := hf y
    hx ▸ h x⟩
#align function.surjective.forall Function.Surjective.forall

protected theorem Surjective.forall₂ (hf : Surjective f) {p : β → β → Prop} :
    (∀ y₁ y₂, p y₁ y₂) ↔ ∀ x₁ x₂, p (f x₁) (f x₂) :=
  hf.forall.trans $ forall_congr' fun _ ↦ hf.forall
#align function.surjective.forall₂ Function.Surjective.forall₂

protected theorem Surjective.forall₃ (hf : Surjective f) {p : β → β → β → Prop} :
    (∀ y₁ y₂ y₃, p y₁ y₂ y₃) ↔ ∀ x₁ x₂ x₃, p (f x₁) (f x₂) (f x₃) :=
  hf.forall.trans $ forall_congr' fun _ ↦ hf.forall₂
#align function.surjective.forall₃ Function.Surjective.forall₃

protected theorem Surjective.exists (hf : Surjective f) {p : β → Prop} :
    (∃ y, p y) ↔ ∃ x, p (f x) :=
  ⟨fun ⟨y, hy⟩ ↦
    let ⟨x, hx⟩ := hf y
    ⟨x, hx.symm ▸ hy⟩,
    fun ⟨x, hx⟩ ↦ ⟨f x, hx⟩⟩
#align function.surjective.exists Function.Surjective.exists

protected theorem Surjective.exists₂ (hf : Surjective f) {p : β → β → Prop} :
    (∃ y₁ y₂, p y₁ y₂) ↔ ∃ x₁ x₂, p (f x₁) (f x₂) :=
  hf.exists.trans <| exists_congr fun _ ↦ hf.exists
#align function.surjective.exists₂ Function.Surjective.exists₂

protected theorem Surjective.exists₃ (hf : Surjective f) {p : β → β → β → Prop} :
    (∃ y₁ y₂ y₃, p y₁ y₂ y₃) ↔ ∃ x₁ x₂ x₃, p (f x₁) (f x₂) (f x₃) :=
  hf.exists.trans <| exists_congr fun _ ↦ hf.exists₂
#align function.surjective.exists₃ Function.Surjective.exists₃

theorem Surjective.injective_comp_right (hf : Surjective f) : Injective fun g : β → γ ↦ g ∘ f :=
  fun _ _ h ↦ funext <| hf.forall.2 <| congr_fun h
#align function.surjective.injective_comp_right Function.Surjective.injective_comp_right

protected theorem Surjective.right_cancellable (hf : Surjective f) {g₁ g₂ : β → γ} :
    g₁ ∘ f = g₂ ∘ f ↔ g₁ = g₂ :=
  hf.injective_comp_right.eq_iff
#align function.surjective.right_cancellable Function.Surjective.right_cancellable

theorem surjective_of_right_cancellable_Prop (h : ∀ g₁ g₂ : β → Prop, g₁ ∘ f = g₂ ∘ f → g₁ = g₂) :
    Surjective f := by
  specialize h (fun y ↦ ∃ x, f x = y) (fun _ ↦ True) (funext fun x ↦ eq_true ⟨_, rfl⟩)
  intro y; rw [congr_fun h y]; trivial
#align function.surjective_of_right_cancellable_Prop Function.surjective_of_right_cancellable_Prop

theorem bijective_iff_existsUnique (f : α → β) : Bijective f ↔ ∀ b : β, ∃! a : α, f a = b :=
  ⟨fun hf b ↦
      let ⟨a, ha⟩ := hf.surjective b
      ⟨a, ha, fun _ ha' ↦ hf.injective (ha'.trans ha.symm)⟩,
    fun he ↦ ⟨fun {_a a'} h ↦ (he (f a')).unique h rfl, fun b ↦ (he b).exists⟩⟩
#align function.bijective_iff_exists_unique Function.bijective_iff_existsUnique

/-- Shorthand for using projection notation with `Function.bijective_iff_existsUnique`. -/
protected theorem Bijective.existsUnique {f : α → β} (hf : Bijective f) (b : β) :
    ∃! a : α, f a = b :=
  (bijective_iff_existsUnique f).mp hf b
#align function.bijective.exists_unique Function.Bijective.existsUnique

theorem Bijective.existsUnique_iff {f : α → β} (hf : Bijective f) {p : β → Prop} :
    (∃! y, p y) ↔ ∃! x, p (f x) :=
  ⟨fun ⟨y, hpy, hy⟩ ↦
    let ⟨x, hx⟩ := hf.surjective y
    ⟨x, by simpa [hx], fun z (hz : p (f z)) ↦ hf.injective <| hx.symm ▸ hy _ hz⟩,
    fun ⟨x, hpx, hx⟩ ↦
    ⟨f x, hpx, fun y hy ↦
      let ⟨z, hz⟩ := hf.surjective y
      hz ▸ congr_arg f (hx _ (by simpa [hz]))⟩⟩
#align function.bijective.exists_unique_iff Function.Bijective.existsUnique_iff

theorem Bijective.of_comp_iff (f : α → β) {g : γ → α} (hg : Bijective g) :
    Bijective (f ∘ g) ↔ Bijective f :=
  and_congr (Injective.of_comp_iff' _ hg) (Surjective.of_comp_iff _ hg.surjective)
#align function.bijective.of_comp_iff Function.Bijective.of_comp_iff

theorem Bijective.of_comp_iff' {f : α → β} (hf : Bijective f) (g : γ → α) :
    Function.Bijective (f ∘ g) ↔ Function.Bijective g :=
  and_congr (Injective.of_comp_iff hf.injective _) (Surjective.of_comp_iff' hf _)
#align function.bijective.of_comp_iff' Function.Bijective.of_comp_iff'

/-- **Cantor's diagonal argument** implies that there are no surjective functions from `α`
to `Set α`. -/
theorem cantor_surjective {α} (f : α → Set α) : ¬Surjective f
  | h => let ⟨D, e⟩ := h {a | ¬ f a a}
        @iff_not_self (D ∈ f D) <| iff_of_eq <| congr_arg (D ∈ ·) e
#align function.cantor_surjective Function.cantor_surjective

/-- **Cantor's diagonal argument** implies that there are no injective functions from `Set α`
to `α`. -/
theorem cantor_injective {α : Type*} (f : Set α → α) : ¬Injective f
  | i => cantor_surjective (fun a ↦ {b | ∀ U, a = f U → U b}) <|
         RightInverse.surjective (λ U => Set.ext <| fun _ ↦ ⟨fun h ↦ h U rfl, fun h _ e ↦ i e ▸ h⟩)
#align function.cantor_injective Function.cantor_injective

/-- There is no surjection from `α : Type u` into `Type (max u v)`. This theorem
  demonstrates why `Type : Type` would be inconsistent in Lean. -/
theorem not_surjective_Type {α : Type u} (f : α → Type max u v) : ¬Surjective f := by
  intro hf
  let T : Type max u v := Sigma f
  cases hf (Set T) with | intro U hU =>
  let g : Set T → T := fun s ↦ ⟨U, cast hU.symm s⟩
  have hg : Injective g := by
    intro s t h
    suffices cast hU (g s).2 = cast hU (g t).2 by
      simp only [cast_cast, cast_eq] at this
      assumption
    · congr
  exact cantor_injective g hg
#align function.not_surjective_Type Function.not_surjective_Type

/-- `g` is a partial inverse to `f` (an injective but not necessarily
  surjective function) if `g y = some x` implies `f x = y`, and `g y = none`
  implies that `y` is not in the range of `f`. -/
def IsPartialInv {α β} (f : α → β) (g : β → Option α) : Prop :=
  ∀ x y, g y = some x ↔ f x = y
#align function.is_partial_inv Function.IsPartialInv

theorem isPartialInv_left {α β} {f : α → β} {g} (H : IsPartialInv f g) (x) : g (f x) = some x :=
  (H _ _).2 rfl
#align function.is_partial_inv_left Function.isPartialInv_left

theorem injective_of_isPartialInv {α β} {f : α → β} {g} (H : IsPartialInv f g) :
    Injective f := fun _ _ h ↦
  Option.some.inj <| ((H _ _).2 h).symm.trans ((H _ _).2 rfl)
#align function.injective_of_partial_inv Function.injective_of_isPartialInv

theorem injective_of_isPartialInv_right {α β} {f : α → β} {g} (H : IsPartialInv f g) (x y b)
    (h₁ : b ∈ g x) (h₂ : b ∈ g y) : x = y :=
  ((H _ _).1 h₁).symm.trans ((H _ _).1 h₂)
#align function.injective_of_partial_inv_right Function.injective_of_isPartialInv_right

theorem LeftInverse.comp_eq_id {f : α → β} {g : β → α} (h : LeftInverse f g) : f ∘ g = id :=
  funext h
#align function.left_inverse.comp_eq_id Function.LeftInverse.comp_eq_id

theorem leftInverse_iff_comp {f : α → β} {g : β → α} : LeftInverse f g ↔ f ∘ g = id :=
  ⟨LeftInverse.comp_eq_id, congr_fun⟩
#align function.left_inverse_iff_comp Function.leftInverse_iff_comp

theorem RightInverse.comp_eq_id {f : α → β} {g : β → α} (h : RightInverse f g) : g ∘ f = id :=
  funext h
#align function.right_inverse.comp_eq_id Function.RightInverse.comp_eq_id

theorem rightInverse_iff_comp {f : α → β} {g : β → α} : RightInverse f g ↔ g ∘ f = id :=
  ⟨RightInverse.comp_eq_id, congr_fun⟩
#align function.right_inverse_iff_comp Function.rightInverse_iff_comp

theorem LeftInverse.comp {f : α → β} {g : β → α} {h : β → γ} {i : γ → β} (hf : LeftInverse f g)
    (hh : LeftInverse h i) : LeftInverse (h ∘ f) (g ∘ i) :=
  fun a ↦ show h (f (g (i a))) = a by rw [hf (i a), hh a]
#align function.left_inverse.comp Function.LeftInverse.comp

theorem RightInverse.comp {f : α → β} {g : β → α} {h : β → γ} {i : γ → β} (hf : RightInverse f g)
    (hh : RightInverse h i) : RightInverse (h ∘ f) (g ∘ i) :=
  LeftInverse.comp hh hf
#align function.right_inverse.comp Function.RightInverse.comp

theorem LeftInverse.rightInverse {f : α → β} {g : β → α} (h : LeftInverse g f) : RightInverse f g :=
  h
#align function.left_inverse.right_inverse Function.LeftInverse.rightInverse

theorem RightInverse.leftInverse {f : α → β} {g : β → α} (h : RightInverse g f) : LeftInverse f g :=
  h
#align function.right_inverse.left_inverse Function.RightInverse.leftInverse

theorem LeftInverse.surjective {f : α → β} {g : β → α} (h : LeftInverse f g) : Surjective f :=
  h.rightInverse.surjective
#align function.left_inverse.surjective Function.LeftInverse.surjective

theorem RightInverse.injective {f : α → β} {g : β → α} (h : RightInverse f g) : Injective f :=
  h.leftInverse.injective
#align function.right_inverse.injective Function.RightInverse.injective

theorem LeftInverse.rightInverse_of_injective {f : α → β} {g : β → α} (h : LeftInverse f g)
    (hf : Injective f) : RightInverse f g :=
  fun x ↦ hf <| h (f x)
#align function.left_inverse.right_inverse_of_injective Function.LeftInverse.rightInverse_of_injective

theorem LeftInverse.rightInverse_of_surjective {f : α → β} {g : β → α} (h : LeftInverse f g)
    (hg : Surjective g) : RightInverse f g :=
  fun x ↦ let ⟨y, hy⟩ := hg x; hy ▸ congr_arg g (h y)
#align function.left_inverse.right_inverse_of_surjective Function.LeftInverse.rightInverse_of_surjective

theorem RightInverse.leftInverse_of_surjective {f : α → β} {g : β → α} :
    RightInverse f g → Surjective f → LeftInverse f g :=
  LeftInverse.rightInverse_of_surjective
#align function.right_inverse.left_inverse_of_surjective Function.RightInverse.leftInverse_of_surjective

theorem RightInverse.leftInverse_of_injective {f : α → β} {g : β → α} :
    RightInverse f g → Injective g → LeftInverse f g :=
  LeftInverse.rightInverse_of_injective
#align function.right_inverse.left_inverse_of_injective Function.RightInverse.leftInverse_of_injective

theorem LeftInverse.eq_rightInverse {f : α → β} {g₁ g₂ : β → α} (h₁ : LeftInverse g₁ f)
    (h₂ : RightInverse g₂ f) : g₁ = g₂ :=
  calc
    g₁ = g₁ ∘ f ∘ g₂ := by rw [h₂.comp_eq_id, comp.right_id]
     _ = g₂ := by rw [← comp.assoc, h₁.comp_eq_id, comp.left_id]
#align function.left_inverse.eq_right_inverse Function.LeftInverse.eq_rightInverse

attribute [local instance] Classical.propDecidable

/-- We can use choice to construct explicitly a partial inverse for
  a given injective function `f`. -/
noncomputable def partialInv {α β} (f : α → β) (b : β) : Option α :=
  if h : ∃ a, f a = b then some (Classical.choose h) else none
#align function.partial_inv Function.partialInv

theorem partialInv_of_injective {α β} {f : α → β} (I : Injective f) : IsPartialInv f (partialInv f)
  | a, b =>
  ⟨fun h =>
    have hpi : partialInv f b = if h : ∃ a, f a = b then some (Classical.choose h) else none :=
      rfl
    if h' : ∃ a, f a = b
    then by rw [hpi, dif_pos h'] at h
            injection h with h
            subst h
            apply Classical.choose_spec h'
    else by rw [hpi, dif_neg h'] at h; contradiction,
  fun e => e ▸ have h : ∃ a', f a' = f a := ⟨_, rfl⟩
              (dif_pos h).trans (congr_arg _ (I <| Classical.choose_spec h))⟩
#align function.partial_inv_of_injective Function.partialInv_of_injective

theorem partialInv_left {α β} {f : α → β} (I : Injective f) : ∀ x, partialInv f (f x) = some x :=
  isPartialInv_left (partialInv_of_injective I)
#align function.partial_inv_left Function.partialInv_left

end

section InvFun

variable {α β : Sort*} [Nonempty α] {f : α → β} {a : α} {b : β}

attribute [local instance] Classical.propDecidable

/-- The inverse of a function (which is a left inverse if `f` is injective
  and a right inverse if `f` is surjective). -/
-- Explicit Sort so that `α` isn't inferred to be Prop via `exists_prop_decidable`
noncomputable def invFun {α : Sort u} {β} [Nonempty α] (f : α → β) : β → α :=
  fun y ↦ if h : (∃ x, f x = y) then h.choose else Classical.arbitrary α
#align function.inv_fun Function.invFun

theorem invFun_eq (h : ∃ a, f a = b) : f (invFun f b) = b :=
  by simp only [invFun, dif_pos h, h.choose_spec]
#align function.inv_fun_eq Function.invFun_eq

theorem apply_invFun_apply {α : Type u₁} {β : Type u₂} {f : α → β} {a : α} :
    f (@invFun _ _ ⟨a⟩ f (f a)) = f a :=
  @invFun_eq _ _ ⟨a⟩ _ _ ⟨_, rfl⟩

theorem invFun_neg (h : ¬∃ a, f a = b) : invFun f b = Classical.choice ‹_› :=
  dif_neg h
#align function.inv_fun_neg Function.invFun_neg

theorem invFun_eq_of_injective_of_rightInverse {g : β → α} (hf : Injective f)
    (hg : RightInverse g f) : invFun f = g :=
  funext fun b ↦
    hf
      (by
        rw [hg b]
        exact invFun_eq ⟨g b, hg b⟩)
#align function.inv_fun_eq_of_injective_of_right_inverse Function.invFun_eq_of_injective_of_rightInverse

theorem rightInverse_invFun (hf : Surjective f) : RightInverse (invFun f) f :=
  fun b ↦ invFun_eq <| hf b
#align function.right_inverse_inv_fun Function.rightInverse_invFun

theorem leftInverse_invFun (hf : Injective f) : LeftInverse (invFun f) f :=
  fun b ↦ hf <| invFun_eq ⟨b, rfl⟩
#align function.left_inverse_inv_fun Function.leftInverse_invFun

theorem invFun_surjective (hf : Injective f) : Surjective (invFun f) :=
  (leftInverse_invFun hf).surjective
#align function.inv_fun_surjective Function.invFun_surjective

theorem invFun_comp (hf : Injective f) : invFun f ∘ f = id :=
  funext <| leftInverse_invFun hf
#align function.inv_fun_comp Function.invFun_comp

theorem Injective.hasLeftInverse (hf : Injective f) : HasLeftInverse f :=
  ⟨invFun f, leftInverse_invFun hf⟩
#align function.injective.has_left_inverse Function.Injective.hasLeftInverse

theorem injective_iff_hasLeftInverse : Injective f ↔ HasLeftInverse f :=
  ⟨Injective.hasLeftInverse, HasLeftInverse.injective⟩
#align function.injective_iff_has_left_inverse Function.injective_iff_hasLeftInverse

end InvFun

section SurjInv

variable {α : Sort u} {β : Sort v} {γ : Sort w} {f : α → β}

/-- The inverse of a surjective function. (Unlike `invFun`, this does not require
  `α` to be inhabited.) -/
noncomputable def surjInv {f : α → β} (h : Surjective f) (b : β) : α :=
  Classical.choose (h b)
#align function.surj_inv Function.surjInv

theorem surjInv_eq (h : Surjective f) (b) : f (surjInv h b) = b :=
  Classical.choose_spec (h b)
#align function.surj_inv_eq Function.surjInv_eq

theorem rightInverse_surjInv (hf : Surjective f) : RightInverse (surjInv hf) f :=
  surjInv_eq hf
#align function.right_inverse_surj_inv Function.rightInverse_surjInv

theorem leftInverse_surjInv (hf : Bijective f) : LeftInverse (surjInv hf.2) f :=
  rightInverse_of_injective_of_leftInverse hf.1 (rightInverse_surjInv hf.2)
#align function.left_inverse_surj_inv Function.leftInverse_surjInv

theorem Surjective.hasRightInverse (hf : Surjective f) : HasRightInverse f :=
  ⟨_, rightInverse_surjInv hf⟩
#align function.surjective.has_right_inverse Function.Surjective.hasRightInverse

theorem surjective_iff_hasRightInverse : Surjective f ↔ HasRightInverse f :=
  ⟨Surjective.hasRightInverse, HasRightInverse.surjective⟩
#align function.surjective_iff_has_right_inverse Function.surjective_iff_hasRightInverse

theorem bijective_iff_has_inverse : Bijective f ↔ ∃ g, LeftInverse g f ∧ RightInverse g f :=
  ⟨fun hf ↦ ⟨_, leftInverse_surjInv hf, rightInverse_surjInv hf.2⟩, fun ⟨_, gl, gr⟩ ↦
    ⟨gl.injective, gr.surjective⟩⟩
#align function.bijective_iff_has_inverse Function.bijective_iff_has_inverse

theorem injective_surjInv (h : Surjective f) : Injective (surjInv h) :=
  (rightInverse_surjInv h).injective
#align function.injective_surj_inv Function.injective_surjInv

theorem surjective_to_subsingleton [na : Nonempty α] [Subsingleton β] (f : α → β) :
    Surjective f :=
  fun _ ↦ let ⟨a⟩ := na; ⟨a, Subsingleton.elim _ _⟩
#align function.surjective_to_subsingleton Function.surjective_to_subsingleton

/-- Composition by a surjective function on the left is itself surjective. -/
theorem Surjective.comp_left {g : β → γ} (hg : Surjective g) :
    Surjective ((· ∘ ·) g : (α → β) → α → γ) := fun f ↦
  ⟨surjInv hg ∘ f, funext fun _ ↦ rightInverse_surjInv _ _⟩
#align function.surjective.comp_left Function.Surjective.comp_left

/-- Composition by a bijective function on the left is itself bijective. -/
theorem Bijective.comp_left {g : β → γ} (hg : Bijective g) :
    Bijective ((· ∘ ·) g : (α → β) → α → γ) :=
  ⟨hg.injective.comp_left, hg.surjective.comp_left⟩
#align function.bijective.comp_left Function.Bijective.comp_left

end SurjInv

section Update

variable {α : Sort u} {β : α → Sort v} {α' : Sort w} [DecidableEq α] [DecidableEq α']
  {f g : (a : α) → β a} {a : α} {b : β a}


/-- Replacing the value of a function at a given point by a given value. -/
def update (f : ∀ a, β a) (a' : α) (v : β a') (a : α) : β a :=
  if h : a = a' then Eq.ndrec v h.symm else f a
#align function.update Function.update

@[simp]
theorem update_same (a : α) (v : β a) (f : ∀ a, β a) : update f a v a = v :=
  dif_pos rfl
#align function.update_same Function.update_same

@[simp]
theorem update_noteq {a a' : α} (h : a ≠ a') (v : β a') (f : ∀ a, β a) : update f a' v a = f a :=
  dif_neg h
#align function.update_noteq Function.update_noteq

/-- On non-dependent functions, `Function.update` can be expressed as an `ite` -/
theorem update_apply {β : Sort*} (f : α → β) (a' : α) (b : β) (a : α) :
    update f a' b a = if a = a' then b else f a := by
  rcases Decidable.eq_or_ne a a' with rfl | hne <;> simp [*]
#align function.update_apply Function.update_apply

@[nontriviality]
theorem update_eq_const_of_subsingleton [Subsingleton α] (a : α) (v : α') (f : α → α') :
    update f a v = const α v :=
  funext fun a' ↦ Subsingleton.elim a a' ▸ update_same _ _ _

theorem surjective_eval {α : Sort u} {β : α → Sort v} [h : ∀ a, Nonempty (β a)] (a : α) :
    Surjective (eval a : (∀ a, β a) → β a) := fun b ↦
  ⟨@update _ _ (Classical.decEq α) (fun a ↦ (h a).some) a b,
   @update_same _ _ (Classical.decEq α) _ _ _⟩
#align function.surjective_eval Function.surjective_eval

theorem update_injective (f : ∀ a, β a) (a' : α) : Injective (update f a') := fun v v' h ↦ by
  have := congr_fun h a'
  rwa [update_same, update_same] at this
#align function.update_injective Function.update_injective

lemma forall_update_iff (f : ∀a, β a) {a : α} {b : β a} (p : ∀a, β a → Prop) :
    (∀ x, p x (update f a b x)) ↔ p a b ∧ ∀ x, x ≠ a → p x (f x) := by
  rw [← and_forall_ne a, update_same]
  simp (config := { contextual := true })
#align function.forall_update_iff Function.forall_update_iff

theorem exists_update_iff (f : ∀ a, β a) {a : α} {b : β a} (p : ∀ a, β a → Prop) :
    (∃ x, p x (update f a b x)) ↔ p a b ∨ ∃ (x : _) (_ : x ≠ a), p x (f x) := by
  rw [← not_forall_not, forall_update_iff f fun a b ↦ ¬p a b]
  simp [-not_and, not_and_or]
#align function.exists_update_iff Function.exists_update_iff

theorem update_eq_iff {a : α} {b : β a} {f g : ∀ a, β a} :
    update f a b = g ↔ b = g a ∧ ∀ (x) (_ : x ≠ a), f x = g x :=
  funext_iff.trans <| forall_update_iff _ fun x y ↦ y = g x
#align function.update_eq_iff Function.update_eq_iff

theorem eq_update_iff {a : α} {b : β a} {f g : ∀ a, β a} :
    g = update f a b ↔ g a = b ∧ ∀ (x) (_ : x ≠ a), g x = f x :=
  funext_iff.trans <| forall_update_iff _ fun x y ↦ g x = y
#align function.eq_update_iff Function.eq_update_iff

@[simp] lemma update_eq_self_iff : update f a b = f ↔ b = f a := by simp [update_eq_iff]
#align function.update_eq_self_iff Function.update_eq_self_iff

@[simp] lemma eq_update_self_iff : f = update f a b ↔ f a = b := by simp [eq_update_iff]
#align function.eq_update_self_iff Function.eq_update_self_iff

lemma ne_update_self_iff : f ≠ update f a b ↔ f a ≠ b := eq_update_self_iff.not
#align function.ne_update_self_iff Function.ne_update_self_iff

lemma update_ne_self_iff : update f a b ≠ f ↔ b ≠ f a := update_eq_self_iff.not
#align function.update_ne_self_iff Function.update_ne_self_iff

@[simp]
theorem update_eq_self (a : α) (f : ∀ a, β a) : update f a (f a) = f :=
  update_eq_iff.2 ⟨rfl, fun _ _ ↦ rfl⟩
#align function.update_eq_self Function.update_eq_self

theorem update_comp_eq_of_forall_ne' {α'} (g : ∀ a, β a) {f : α' → α} {i : α} (a : β i)
    (h : ∀ x, f x ≠ i) : (fun j ↦ (update g i a) (f j)) = fun j ↦ g (f j) :=
  funext fun _ ↦ update_noteq (h _) _ _
#align function.update_comp_eq_of_forall_ne' Function.update_comp_eq_of_forall_ne'

/-- Non-dependent version of `Function.update_comp_eq_of_forall_ne'` -/
theorem update_comp_eq_of_forall_ne {α β : Sort*} (g : α' → β) {f : α → α'} {i : α'} (a : β)
    (h : ∀ x, f x ≠ i) : update g i a ∘ f = g ∘ f :=
  update_comp_eq_of_forall_ne' g a h
#align function.update_comp_eq_of_forall_ne Function.update_comp_eq_of_forall_ne

theorem update_comp_eq_of_injective' (g : ∀ a, β a) {f : α' → α} (hf : Function.Injective f)
    (i : α') (a : β (f i)) : (fun j ↦ update g (f i) a (f j)) = update (fun i ↦ g (f i)) i a :=
  eq_update_iff.2 ⟨update_same _ _ _, fun _ hj ↦ update_noteq (hf.ne hj) _ _⟩
#align function.update_comp_eq_of_injective' Function.update_comp_eq_of_injective'

/-- Non-dependent version of `Function.update_comp_eq_of_injective'` -/
theorem update_comp_eq_of_injective {β : Sort*} (g : α' → β) {f : α → α'}
    (hf : Function.Injective f) (i : α) (a : β) :
    Function.update g (f i) a ∘ f = Function.update (g ∘ f) i a :=
  update_comp_eq_of_injective' g hf i a
#align function.update_comp_eq_of_injective Function.update_comp_eq_of_injective

theorem apply_update {ι : Sort*} [DecidableEq ι] {α β : ι → Sort*} (f : ∀ i, α i → β i)
    (g : ∀ i, α i) (i : ι) (v : α i) (j : ι) :
    f j (update g i v j) = update (fun k ↦ f k (g k)) i (f i v) j := by
  by_cases h:j = i
  · subst j
    simp
  · simp [h]
#align function.apply_update Function.apply_update

theorem apply_update₂ {ι : Sort*} [DecidableEq ι] {α β γ : ι → Sort*} (f : ∀ i, α i → β i → γ i)
    (g : ∀ i, α i) (h : ∀ i, β i) (i : ι) (v : α i) (w : β i) (j : ι) :
    f j (update g i v j) (update h i w j) = update (fun k ↦ f k (g k) (h k)) i (f i v w) j := by
  by_cases h:j = i
  · subst j
    simp
  · simp [h]
#align function.apply_update₂ Function.apply_update₂

theorem pred_update (P : ∀ ⦃a⦄, β a → Prop) (f : ∀ a, β a) (a' : α) (v : β a') (a : α) :
    P (update f a' v a) ↔ a = a' ∧ P v ∨ a ≠ a' ∧ P (f a) := by
  rw [apply_update P, update_apply, ite_prop_iff_or]

theorem comp_update {α' : Sort*} {β : Sort*} (f : α' → β) (g : α → α') (i : α) (v : α') :
    f ∘ update g i v = update (f ∘ g) i (f v) :=
  funext <| apply_update _ _ _ _
#align function.comp_update Function.comp_update

theorem update_comm {α} [DecidableEq α] {β : α → Sort*} {a b : α} (h : a ≠ b) (v : β a) (w : β b)
    (f : ∀ a, β a) : update (update f a v) b w = update (update f b w) a v := by
  funext c
  simp only [update]
  by_cases h₁ : c = b <;> by_cases h₂ : c = a
  · rw [dif_pos h₁, dif_pos h₂]
    cases h (h₂.symm.trans h₁)
  · rw [dif_pos h₁, dif_pos h₁, dif_neg h₂]
  · rw [dif_neg h₁, dif_neg h₁, dif_pos h₂]
  · rw [dif_neg h₁, dif_neg h₁, dif_neg h₂]
#align function.update_comm Function.update_comm

@[simp]
theorem update_idem {α} [DecidableEq α] {β : α → Sort*} {a : α} (v w : β a) (f : ∀ a, β a) :
    update (update f a v) a w = update f a w := by
  funext b
  by_cases h : b = a <;> simp [update, h]
#align function.update_idem Function.update_idem

end Update

noncomputable section Extend

attribute [local instance] Classical.propDecidable

variable {α β γ : Sort*} {f : α → β}

/-- Extension of a function `g : α → γ` along a function `f : α → β`.

For every `a : α`, `f a` is sent to `g a`. `f` might not be surjective, so we use an auxiliary
function `j : β → γ` by sending `b : β` not in the range of `f` to `j b`. If you do not care about
the behavior outside the range, `j` can be used as a junk value by setting it to be `0` or
`Classical.arbitrary` (assuming `γ` is nonempty).

This definition is mathematically meaningful only when `f a₁ = f a₂ → g a₁ = g a₂` (spelled
`g.FactorsThrough f`). In particular this holds if `f` is injective.

A typical use case is extending a function from a subtype to the entire type. If you wish to extend
`g : {b : β // p b} → γ` to a function `β → γ`, you should use `Function.extend Subtype.val g j`. -/
def extend (f : α → β) (g : α → γ) (j : β → γ) : β → γ := fun b ↦
  if h : ∃ a, f a = b then g (Classical.choose h) else j b
#align function.extend Function.extend

/-- g factors through f : `f a = f b → g a = g b` -/
def FactorsThrough (g : α → γ) (f : α → β) : Prop :=
  ∀ ⦃a b⦄, f a = f b → g a = g b
#align function.factors_through Function.FactorsThrough

theorem extend_def (f : α → β) (g : α → γ) (e' : β → γ) (b : β) [Decidable (∃ a, f a = b)] :
    extend f g e' b = if h : ∃ a, f a = b then g (Classical.choose h) else e' b := by
  unfold extend
  congr
#align function.extend_def Function.extend_def

lemma Injective.factorsThrough (hf : Injective f) (g : α → γ) : g.FactorsThrough f :=
  fun _ _ h => congr_arg g (hf h)
#align function.injective.factors_through Function.Injective.factorsThrough

lemma FactorsThrough.extend_apply {g : α → γ} (hf : g.FactorsThrough f) (e' : β → γ) (a : α) :
    extend f g e' (f a) = g a := by
  simp only [extend_def, dif_pos, exists_apply_eq_apply]
  exact hf (Classical.choose_spec (exists_apply_eq_apply f a))
#align function.factors_through.extend_apply Function.FactorsThrough.extend_apply

@[simp]
theorem Injective.extend_apply (hf : Injective f) (g : α → γ) (e' : β → γ) (a : α) :
    extend f g e' (f a) = g a :=
  (hf.factorsThrough g).extend_apply e' a
#align function.injective.extend_apply Function.Injective.extend_apply

@[simp]
theorem extend_apply' (g : α → γ) (e' : β → γ) (b : β) (hb : ¬∃ a, f a = b) :
    extend f g e' b = e' b := by
  simp [Function.extend_def, hb]
#align function.extend_apply' Function.extend_apply'

lemma factorsThrough_iff (g : α → γ) [Nonempty γ] : g.FactorsThrough f ↔ ∃ (e : β → γ), g = e ∘ f :=
⟨fun hf => ⟨extend f g (const β (Classical.arbitrary γ)),
      funext (fun x => by simp only [comp_apply, hf.extend_apply])⟩,
  fun h _ _ hf => by rw [Classical.choose_spec h, comp_apply, comp_apply, hf]⟩
#align function.factors_through_iff Function.factorsThrough_iff

lemma FactorsThrough.apply_extend {δ} {g : α → γ} (hf : FactorsThrough g f)
    (F : γ → δ) (e' : β → γ) (b : β) :
    F (extend f g e' b) = extend f (F ∘ g) (F ∘ e') b := by
  by_cases hb : ∃ a, f a = b
  case pos =>
    rcases hb with ⟨a, ha⟩
    subst b
    rw [hf.extend_apply, FactorsThrough.extend_apply, comp]
    case intro.hf =>
      intro a b h
      simp only [comp_apply]
      apply congr_arg
      exact hf h
  case neg =>
    rw [extend_apply' _ _ _ hb, extend_apply' _ _ _ hb, comp]
#align function.factors_through.apply_extend Function.FactorsThrough.apply_extend

lemma Injective.apply_extend {δ} (hf : Injective f) (F : γ → δ) (g : α → γ) (e' : β → γ) (b : β) :
    F (extend f g e' b) = extend f (F ∘ g) (F ∘ e') b :=
  (hf.factorsThrough g).apply_extend F e' b
#align function.injective.apply_extend Function.Injective.apply_extend

theorem extend_injective (hf : Injective f) (e' : β → γ) : Injective fun g ↦ extend f g e' := by
  intro g₁ g₂ hg
  refine' funext fun x ↦ _
  have H := congr_fun hg (f x)
  simp only [hf.extend_apply] at H
  exact H
#align function.extend_injective Function.extend_injective

lemma FactorsThrough.extend_comp {g : α → γ} (e' : β → γ) (hf : FactorsThrough g f) :
    extend f g e' ∘ f = g :=
  funext $ fun a => hf.extend_apply e' a
#align function.factors_through.extend_comp Function.FactorsThrough.extend_comp

@[simp]
theorem extend_comp (hf : Injective f) (g : α → γ) (e' : β → γ) : extend f g e' ∘ f = g :=
  funext fun a ↦ hf.extend_apply g e' a
#align function.extend_comp Function.extend_comp

theorem Injective.surjective_comp_right' (hf : Injective f) (g₀ : β → γ) :
    Surjective fun g : β → γ ↦ g ∘ f :=
  fun g ↦ ⟨extend f g g₀, extend_comp hf _ _⟩
#align function.injective.surjective_comp_right' Function.Injective.surjective_comp_right'

theorem Injective.surjective_comp_right [Nonempty γ] (hf : Injective f) :
    Surjective fun g : β → γ ↦ g ∘ f :=
  hf.surjective_comp_right' fun _ ↦ Classical.choice ‹_›
#align function.injective.surjective_comp_right Function.Injective.surjective_comp_right

theorem Bijective.comp_right (hf : Bijective f) : Bijective fun g : β → γ ↦ g ∘ f :=
  ⟨hf.surjective.injective_comp_right, fun g ↦
    ⟨g ∘ surjInv hf.surjective,
     by simp only [comp.assoc g _ f, (leftInverse_surjInv hf).comp_eq_id, comp.right_id]⟩⟩
#align function.bijective.comp_right Function.Bijective.comp_right

end Extend

theorem uncurry_def {α β γ} (f : α → β → γ) : uncurry f = fun p ↦ f p.1 p.2 :=
  rfl
#align function.uncurry_def Function.uncurry_def

@[simp]
theorem uncurry_apply_pair {α β γ} (f : α → β → γ) (x : α) (y : β) : uncurry f (x, y) = f x y :=
  rfl
#align function.uncurry_apply_pair Function.uncurry_apply_pair

@[simp]
theorem curry_apply {α β γ} (f : α × β → γ) (x : α) (y : β) : curry f x y = f (x, y) :=
  rfl
#align function.curry_apply Function.curry_apply

section Bicomp

variable {α β γ δ ε : Type*}

/-- Compose a binary function `f` with a pair of unary functions `g` and `h`.
If both arguments of `f` have the same type and `g = h`, then `bicompl f g g = f on g`. -/
def bicompl (f : γ → δ → ε) (g : α → γ) (h : β → δ) (a b) :=
  f (g a) (h b)
#align function.bicompl Function.bicompl

/-- Compose a unary function `f` with a binary function `g`. -/
def bicompr (f : γ → δ) (g : α → β → γ) (a b) :=
  f (g a b)
#align function.bicompr Function.bicompr

-- Suggested local notation:
local notation f " ∘₂ " g => bicompr f g

theorem uncurry_bicompr (f : α → β → γ) (g : γ → δ) : uncurry (g ∘₂ f) = g ∘ uncurry f :=
  rfl
#align function.uncurry_bicompr Function.uncurry_bicompr

theorem uncurry_bicompl (f : γ → δ → ε) (g : α → γ) (h : β → δ) :
    uncurry (bicompl f g h) = uncurry f ∘ Prod.map g h :=
  rfl
#align function.uncurry_bicompl Function.uncurry_bicompl

end Bicomp

section Uncurry

variable {α β γ δ : Type*}

/-- Records a way to turn an element of `α` into a function from `β` to `γ`. The most generic use
is to recursively uncurry. For instance `f : α → β → γ → δ` will be turned into
`↿f : α × β × γ → δ`. One can also add instances for bundled maps. -/
class HasUncurry (α : Type*) (β : outParam (Type*)) (γ : outParam (Type*)) where
  /-- Uncurrying operator. The most generic use is to recursively uncurry. For instance
  `f : α → β → γ → δ` will be turned into `↿f : α × β × γ → δ`. One can also add instances
  for bundled maps.-/
  uncurry : α → β → γ
#align function.has_uncurry Function.HasUncurry

notation:arg "↿" x:arg => HasUncurry.uncurry x

instance hasUncurryBase : HasUncurry (α → β) α β :=
  ⟨id⟩

instance hasUncurryInduction [HasUncurry β γ δ] : HasUncurry (α → β) (α × γ) δ :=
  ⟨fun f p ↦ (↿(f p.1)) p.2⟩

end Uncurry

/-- A function is involutive, if `f ∘ f = id`. -/
def Involutive {α} (f : α → α) : Prop :=
  ∀ x, f (f x) = x
#align function.involutive Function.Involutive

theorem _root_.Bool.involutive_not : Involutive not :=
  Bool.not_not

namespace Involutive

variable {α : Sort u} {f : α → α} (h : Involutive f)

@[simp]
theorem comp_self : f ∘ f = id :=
  funext h
#align function.involutive.comp_self Function.Involutive.comp_self

protected theorem leftInverse : LeftInverse f f := h
#align function.involutive.left_inverse Function.Involutive.leftInverse

protected theorem rightInverse : RightInverse f f := h
#align function.involutive.right_inverse Function.Involutive.rightInverse

protected theorem injective : Injective f := h.leftInverse.injective
#align function.involutive.injective Function.Involutive.injective

protected theorem surjective : Surjective f := fun x ↦ ⟨f x, h x⟩
#align function.involutive.surjective Function.Involutive.surjective

protected theorem bijective : Bijective f := ⟨h.injective, h.surjective⟩
#align function.involutive.bijective Function.Involutive.bijective

/-- Involuting an `ite` of an involuted value `x : α` negates the `Prop` condition in the `ite`. -/
protected theorem ite_not (P : Prop) [Decidable P] (x : α) : f (ite P x (f x)) = ite (¬P) x (f x) :=
  by rw [apply_ite f, h, ite_not]
#align function.involutive.ite_not Function.Involutive.ite_not

/-- An involution commutes across an equality. Compare to `Function.Injective.eq_iff`. -/
protected theorem eq_iff {x y : α} : f x = y ↔ x = f y :=
  h.injective.eq_iff' (h y)
#align function.involutive.eq_iff Function.Involutive.eq_iff

end Involutive

@[simp]
lemma symmetric_apply_eq_iff {f : α → α} : Symmetric (f · = ·) ↔ Involutive f := by
  simp [Symmetric, Involutive]

/-- The property of a binary function `f : α → β → γ` being injective.
Mathematically this should be thought of as the corresponding function `α × β → γ` being injective.
-/
def Injective2 {α β γ} (f : α → β → γ) : Prop :=
  ∀ ⦃a₁ a₂ b₁ b₂⦄, f a₁ b₁ = f a₂ b₂ → a₁ = a₂ ∧ b₁ = b₂
#align function.injective2 Function.Injective2

namespace Injective2

variable {α β γ : Sort*} {f : α → β → γ}

/-- A binary injective function is injective when only the left argument varies. -/
protected theorem left (hf : Injective2 f) (b : β) : Function.Injective fun a ↦ f a b :=
  fun _ _ h ↦ (hf h).left
#align function.injective2.left Function.Injective2.left

/-- A binary injective function is injective when only the right argument varies. -/
protected theorem right (hf : Injective2 f) (a : α) : Function.Injective (f a) :=
  fun _ _ h ↦ (hf h).right
#align function.injective2.right Function.Injective2.right

protected theorem uncurry {α β γ : Type*} {f : α → β → γ} (hf : Injective2 f) :
    Function.Injective (uncurry f) :=
  fun ⟨_, _⟩ ⟨_, _⟩ h ↦ (hf h).elim (congr_arg₂ _)
#align function.injective2.uncurry Function.Injective2.uncurry

/-- As a map from the left argument to a unary function, `f` is injective. -/
theorem left' (hf : Injective2 f) [Nonempty β] : Function.Injective f := fun a₁ a₂ h ↦
  let ⟨b⟩ := ‹Nonempty β›
  hf.left b <| (congr_fun h b : _)
#align function.injective2.left' Function.Injective2.left'

/-- As a map from the right argument to a unary function, `f` is injective. -/
theorem right' (hf : Injective2 f) [Nonempty α] : Function.Injective fun b a ↦ f a b :=
  fun b₁ b₂ h ↦
    let ⟨a⟩ := ‹Nonempty α›
    hf.right a <| (congr_fun h a : _)
#align function.injective2.right' Function.Injective2.right'

theorem eq_iff (hf : Injective2 f) {a₁ a₂ b₁ b₂} : f a₁ b₁ = f a₂ b₂ ↔ a₁ = a₂ ∧ b₁ = b₂ :=
  ⟨fun h ↦ hf h, fun ⟨h1, h2⟩ ↦ congr_arg₂ f h1 h2⟩
#align function.injective2.eq_iff Function.Injective2.eq_iff

end Injective2

section Sometimes

attribute [local instance] Classical.propDecidable

/-- `sometimes f` evaluates to some value of `f`, if it exists. This function is especially
interesting in the case where `α` is a proposition, in which case `f` is necessarily a
constant function, so that `sometimes f = f a` for all `a`. -/
noncomputable def sometimes {α β} [Nonempty β] (f : α → β) : β :=
  if h : Nonempty α then f (Classical.choice h) else Classical.choice ‹_›
#align function.sometimes Function.sometimes

theorem sometimes_eq {p : Prop} {α} [Nonempty α] (f : p → α) (a : p) : sometimes f = f a :=
  dif_pos ⟨a⟩
#align function.sometimes_eq Function.sometimes_eq

theorem sometimes_spec {p : Prop} {α} [Nonempty α] (P : α → Prop) (f : p → α) (a : p)
    (h : P (f a)) : P (sometimes f) :=
  by rwa [sometimes_eq]
#align function.sometimes_spec Function.sometimes_spec

end Sometimes

end Function

<<<<<<< HEAD
/-- `s.piecewiseMem f g` is the function equal to `f` on the set `s`, and to `g` on its complement,
    where `f` and `g` have access to a proof of the (non-)membership in `s` of their argument -/
def Set.piecewiseMem {α : Type u} {β : α → Sort v} (s : Set α) [DecidablePred (· ∈ s)]
    (f : ∀ i ∈ s, β i) (g : ∀ i ∉ s, β i) : ∀ i, β i :=
  fun i ↦ if h : i ∈ s then f i h  else g i h
=======
/-- A relation `r : α → β → Prop` is "function-like"
(for each `a` there exists a unique `b` such that `r a b`)
if and only if it is `(f · = ·)` for some function `f`. -/
lemma forall_existsUnique_iff {r : α → β → Prop} :
    (∀ a, ∃! b, r a b) ↔ ∃ f : α → β, ∀ {a b}, r a b ↔ f a = b := by
  refine ⟨fun h ↦ ?_, ?_⟩
  · refine ⟨fun a ↦ (h a).choose, fun hr ↦ ?_, fun h' ↦ h' ▸ ?_⟩
    exacts [((h _).choose_spec.2 _ hr).symm, (h _).choose_spec.1]
  · rintro ⟨f, hf⟩
    simp [hf]

/-- A relation `r : α → β → Prop` is "function-like"
(for each `a` there exists a unique `b` such that `r a b`)
if and only if it is `(f · = ·)` for some function `f`. -/
lemma forall_existsUnique_iff' {r : α → β → Prop} :
    (∀ a, ∃! b, r a b) ↔ ∃ f : α → β, r = (f · = ·) := by
  simp [forall_existsUnique_iff, Function.funext_iff]

/-- A symmetric relation `r : α → α → Prop` is "function-like"
(for each `a` there exists a unique `b` such that `r a b`)
if and only if it is `(f · = ·)` for some involutive function `f`. -/
protected lemma Symmetric.forall_existsUnique_iff' {r : α → α → Prop} (hr : Symmetric r) :
    (∀ a, ∃! b, r a b) ↔ ∃ f : α → α, Involutive f ∧ r = (f · = ·) := by
  refine ⟨fun h ↦ ?_, fun ⟨f, _, hf⟩ ↦ forall_existsUnique_iff'.2 ⟨f, hf⟩⟩
  rcases forall_existsUnique_iff'.1 h with ⟨f, rfl : r = _⟩
  exact ⟨f, symmetric_apply_eq_iff.1 hr, rfl⟩

/-- A symmetric relation `r : α → α → Prop` is "function-like"
(for each `a` there exists a unique `b` such that `r a b`)
if and only if it is `(f · = ·)` for some involutive function `f`. -/
protected lemma Symmetric.forall_existsUnique_iff {r : α → α → Prop} (hr : Symmetric r) :
    (∀ a, ∃! b, r a b) ↔ ∃ f : α → α, Involutive f ∧ ∀ {a b}, r a b ↔ f a = b := by
  simp [hr.forall_existsUnique_iff', funext_iff]
>>>>>>> 1fe87718

/-- `s.piecewise f g` is the function equal to `f` on the set `s`, and to `g` on its complement. -/
def Set.piecewise {α : Type u} {β : α → Sort v} (s : Set α) (f g : ∀ i, β i)
    [DecidablePred (· ∈ s)] : ∀ i, β i :=
  s.piecewiseMem (fun i _ => f i) (fun i _ => g i)
#align set.piecewise Set.piecewise

/-! ### Bijectivity of `Eq.rec`, `Eq.mp`, `Eq.mpr`, and `cast` -/


theorem eq_rec_on_bijective {α : Sort*} {C : α → Sort*} :
    ∀ {a a' : α} (h : a = a'), Function.Bijective (@Eq.ndrec _ _ C · _ h)
  | _, _, rfl => ⟨fun _ _ ↦ id, fun x ↦ ⟨x, rfl⟩⟩
#align eq_rec_on_bijective eq_rec_on_bijective

theorem eq_mp_bijective {α β : Sort _} (h : α = β) : Function.Bijective (Eq.mp h) := by
  -- TODO: mathlib3 uses `eq_rec_on_bijective`, difference in elaboration here
  -- due to `@[macro_inline]` possibly?
  cases h
  refine ⟨fun _ _ ↦ id, fun x ↦ ⟨x, rfl⟩⟩
#align eq_mp_bijective eq_mp_bijective

theorem eq_mpr_bijective {α β : Sort _} (h : α = β) : Function.Bijective (Eq.mpr h) := by
  cases h
  refine ⟨fun _ _ ↦ id, fun x ↦ ⟨x, rfl⟩⟩
#align eq_mpr_bijective eq_mpr_bijective

theorem cast_bijective {α β : Sort _} (h : α = β) : Function.Bijective (cast h) := by
  cases h
  refine ⟨fun _ _ ↦ id, fun x ↦ ⟨x, rfl⟩⟩
#align cast_bijective cast_bijective

/-! Note these lemmas apply to `Type*` not `Sort*`, as the latter interferes with `simp`, and
is trivial anyway.-/


@[simp]
theorem eq_rec_inj {α : Sort*} {a a' : α} (h : a = a') {C : α → Type*} (x y : C a) :
    (Eq.ndrec x h : C a') = Eq.ndrec y h ↔ x = y :=
  (eq_rec_on_bijective h).injective.eq_iff
#align eq_rec_inj eq_rec_inj

@[simp]
theorem cast_inj {α β : Type u} (h : α = β) {x y : α} : cast h x = cast h y ↔ x = y :=
  (cast_bijective h).injective.eq_iff
#align cast_inj cast_inj

theorem Function.LeftInverse.eq_rec_eq {α β : Sort*} {γ : β → Sort v} {f : α → β} {g : β → α}
    (h : Function.LeftInverse g f) (C : ∀ a : α, γ (f a)) (a : α) :
    -- TODO: mathlib3 uses `(congr_arg f (h a)).rec (C (g (f a)))` for LHS
    @Eq.rec β (f (g (f a))) (fun x _ ↦ γ x) (C (g (f a))) (f a) (congr_arg f (h a)) = C a :=
  eq_of_heq <| (eq_rec_heq _ _).trans <| by rw [h]
#align function.left_inverse.eq_rec_eq Function.LeftInverse.eq_rec_eq

theorem Function.LeftInverse.eq_rec_on_eq {α β : Sort*} {γ : β → Sort v} {f : α → β} {g : β → α}
    (h : Function.LeftInverse g f) (C : ∀ a : α, γ (f a)) (a : α) :
    -- TODO: mathlib3 uses `(congr_arg f (h a)).recOn (C (g (f a)))` for LHS
    @Eq.recOn β (f (g (f a))) (fun x _ ↦ γ x) (f a) (congr_arg f (h a)) (C (g (f a))) = C a :=
  h.eq_rec_eq _ _
#align function.left_inverse.eq_rec_on_eq Function.LeftInverse.eq_rec_on_eq

theorem Function.LeftInverse.cast_eq {α β : Sort*} {γ : β → Sort v} {f : α → β} {g : β → α}
    (h : Function.LeftInverse g f) (C : ∀ a : α, γ (f a)) (a : α) :
    cast (congr_arg (fun a ↦ γ (f a)) (h a)) (C (g (f a))) = C a := by
  rw [cast_eq_iff_heq, h]
#align function.left_inverse.cast_eq Function.LeftInverse.cast_eq

/-- A set of functions "separates points"
if for each pair of distinct points there is a function taking different values on them. -/
def Set.SeparatesPoints {α β : Type*} (A : Set (α → β)) : Prop :=
  ∀ ⦃x y : α⦄, x ≠ y → ∃ f ∈ A, (f x : β) ≠ f y
#align set.separates_points Set.SeparatesPoints

theorem IsSymmOp.flip_eq {α β} (op) [IsSymmOp α β op] : flip op = op :=
  funext fun a ↦ funext fun b ↦ (IsSymmOp.symm_op a b).symm
#align is_symm_op.flip_eq IsSymmOp.flip_eq

theorem InvImage.equivalence {α : Sort u} {β : Sort v} (r : β → β → Prop) (f : α → β)
    (h : Equivalence r) : Equivalence (InvImage r f) :=
  ⟨fun _ ↦ h.1 _, fun w ↦ h.symm w, fun h₁ h₂ ↦ InvImage.trans r f (fun _ _ _ ↦ h.trans) h₁ h₂⟩
#align inv_image.equivalence InvImage.equivalence

instance {α β : Type*} {r : α → β → Prop} {x : α × β} [Decidable (r x.1 x.2)] :
  Decidable (uncurry r x) :=
‹Decidable _›

instance {α β : Type*} {r : α × β → Prop} {a : α} {b : β} [Decidable (r (a, b))] :
  Decidable (curry r a b) :=
‹Decidable _›<|MERGE_RESOLUTION|>--- conflicted
+++ resolved
@@ -1007,13 +1007,6 @@
 
 end Function
 
-<<<<<<< HEAD
-/-- `s.piecewiseMem f g` is the function equal to `f` on the set `s`, and to `g` on its complement,
-    where `f` and `g` have access to a proof of the (non-)membership in `s` of their argument -/
-def Set.piecewiseMem {α : Type u} {β : α → Sort v} (s : Set α) [DecidablePred (· ∈ s)]
-    (f : ∀ i ∈ s, β i) (g : ∀ i ∉ s, β i) : ∀ i, β i :=
-  fun i ↦ if h : i ∈ s then f i h  else g i h
-=======
 /-- A relation `r : α → β → Prop` is "function-like"
 (for each `a` there exists a unique `b` such that `r a b`)
 if and only if it is `(f · = ·)` for some function `f`. -/
@@ -1047,7 +1040,12 @@
 protected lemma Symmetric.forall_existsUnique_iff {r : α → α → Prop} (hr : Symmetric r) :
     (∀ a, ∃! b, r a b) ↔ ∃ f : α → α, Involutive f ∧ ∀ {a b}, r a b ↔ f a = b := by
   simp [hr.forall_existsUnique_iff', funext_iff]
->>>>>>> 1fe87718
+
+/-- `s.piecewiseMem f g` is the function equal to `f` on the set `s`, and to `g` on its complement,
+    where `f` and `g` have access to a proof of the (non-)membership in `s` of their argument -/
+def Set.piecewiseMem {α : Type u} {β : α → Sort v} (s : Set α) [DecidablePred (· ∈ s)]
+    (f : ∀ i ∈ s, β i) (g : ∀ i ∉ s, β i) : ∀ i, β i :=
+  fun i ↦ if h : i ∈ s then f i h  else g i h
 
 /-- `s.piecewise f g` is the function equal to `f` on the set `s`, and to `g` on its complement. -/
 def Set.piecewise {α : Type u} {β : α → Sort v} (s : Set α) (f g : ∀ i, β i)
