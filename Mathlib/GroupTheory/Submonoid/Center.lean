/-
Copyright (c) 2021 Eric Wieser. All rights reserved.
Released under Apache 2.0 license as described in the file LICENSE.
Authors: Eric Wieser
-/
import Mathlib.GroupTheory.Submonoid.Operations
import Mathlib.GroupTheory.Subsemigroup.Center

#align_import group_theory.submonoid.center from "leanprover-community/mathlib"@"6cb77a8eaff0ddd100e87b1591c6d3ad319514ff"

/-!
# Centers of monoids

## Main definitions

* `Submonoid.center`: the center of a monoid
* `AddSubmonoid.center`: the center of an additive monoid

We provide `Subgroup.center`, `AddSubgroup.center`, `Subsemiring.center`, and `Subring.center` in
other files.
-/


namespace Submonoid

section MulOneClass

variable (M : Type*) [MulOneClass M]

/-- The center of a multiplication with unit `M` is the set of elements that commute with everything
in `M` -/
@[to_additive
<<<<<<< HEAD
      "The center of a addition with zero `M` is the set of elements that commute with everything in
      `M`"]
=======
      "The center of an addition with zero `M` is the set of elements that commute with everything
      in `M`"]
>>>>>>> b6a9eb9c
def center : Submonoid M where
  carrier := Set.center M
  one_mem' := Set.one_mem_center M
  mul_mem' := Set.mul_mem_center
#align submonoid.center Submonoid.center
#align add_submonoid.center AddSubmonoid.center

@[to_additive]
theorem coe_center : ↑(center M) = Set.center M :=
  rfl
#align submonoid.coe_center Submonoid.coe_center
#align add_submonoid.coe_center AddSubmonoid.coe_center

@[to_additive (attr := simp) AddSubmonoid.center_toAddSubsemigroup]
theorem center_toSubsemigroup : (center M).toSubsemigroup = Subsemigroup.center M :=
  rfl
#align submonoid.center_to_subsemigroup Submonoid.center_toSubsemigroup

variable {M}

/-- The center of a multiplication with unit is commutative and associative.

This is not an instance as it forms an non-defeq diamond with `Submonoid.toMonoid` in the `npow`
field. -/
@[to_additive "The center of an addition with zero is commutative and associative."]
abbrev center.commMonoid' : CommMonoid (center M) :=
  { (center M).toMulOneClass, Subsemigroup.center.commSemigroup with }

end MulOneClass

section Monoid

variable {M} [Monoid M]

/-- The center of a monoid is commutative. -/
@[to_additive]
instance center.commMonoid : CommMonoid (center M) :=
  { (center M).toMonoid, Subsemigroup.center.commSemigroup with }

-- no instance diamond, unlike the primed version
example :
    center.commMonoid.toMonoid = Submonoid.toMonoid (center M) :=
  rfl

@[to_additive]
theorem mem_center_iff {z : M} : z ∈ center M ↔ ∀ g, g * z = z * g := by
  rw [← Semigroup.mem_center_iff]
  exact Iff.rfl
#align submonoid.mem_center_iff Submonoid.mem_center_iff
#align add_submonoid.mem_center_iff AddSubmonoid.mem_center_iff

@[to_additive]
instance decidableMemCenter (a) [Decidable <| ∀ b : M, b * a = a * b] : Decidable (a ∈ center M) :=
  decidable_of_iff' _ mem_center_iff
#align submonoid.decidable_mem_center Submonoid.decidableMemCenter
#align add_submonoid.decidable_mem_center AddSubmonoid.decidableMemCenter



/-- The center of a monoid acts commutatively on that monoid. -/
instance center.smulCommClass_left : SMulCommClass (center M) M M where
  smul_comm m x y := Commute.left_comm (m.prop.comm x) y
#align submonoid.center.smul_comm_class_left Submonoid.center.smulCommClass_left

/-- The center of a monoid acts commutatively on that monoid. -/
instance center.smulCommClass_right : SMulCommClass M (center M) M :=
  SMulCommClass.symm _ _ _
#align submonoid.center.smul_comm_class_right Submonoid.center.smulCommClass_right

/-! Note that `smulCommClass (center M) (center M) M` is already implied by
`Submonoid.smulCommClass_right` -/

example : SMulCommClass (center M) (center M) M := by infer_instance

end Monoid

section

variable (M : Type*) [CommMonoid M]

@[simp]
theorem center_eq_top : center M = ⊤ :=
  SetLike.coe_injective (Set.center_eq_univ M)
#align submonoid.center_eq_top Submonoid.center_eq_top

end

end Submonoid

variable (M)

/-- For a monoid, the units of the center inject into the center of the units. This is not an
equivalence in general; one case when it is is for groups with zero, which is covered in
`centerUnitsEquivUnitsCenter`. -/
@[to_additive (attr := simps! apply_coe_val)
  "For an additive monoid, the units of the center inject into the center of the units."]
def unitsCenterToCenterUnits [Monoid M] : (Submonoid.center M)ˣ →* Submonoid.center (Mˣ) :=
  (Units.map (Submonoid.center M).subtype).codRestrict _ <|
      fun u ↦ Submonoid.mem_center_iff.mpr <|
        fun r ↦ Units.ext <| by
        rw [Units.val_mul, Units.coe_map, Submonoid.coe_subtype, Units.val_mul, Units.coe_map,
          Submonoid.coe_subtype, u.1.prop.comm r]

@[to_additive]
theorem unitsCenterToCenterUnits_injective [Monoid M] :
    Function.Injective (unitsCenterToCenterUnits M) :=
  fun _a _b h => Units.ext <| Subtype.ext <| congr_arg (Units.val ∘ Subtype.val) h

-- Guard against import creep
assert_not_exists Finset<|MERGE_RESOLUTION|>--- conflicted
+++ resolved
@@ -30,13 +30,8 @@
 /-- The center of a multiplication with unit `M` is the set of elements that commute with everything
 in `M` -/
 @[to_additive
-<<<<<<< HEAD
-      "The center of a addition with zero `M` is the set of elements that commute with everything in
-      `M`"]
-=======
       "The center of an addition with zero `M` is the set of elements that commute with everything
       in `M`"]
->>>>>>> b6a9eb9c
 def center : Submonoid M where
   carrier := Set.center M
   one_mem' := Set.one_mem_center M
