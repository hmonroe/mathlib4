/-
Copyright (c) 2017 Microsoft Corporation. All rights reserved.
Released under Apache 2.0 license as described in the file LICENSE.
Authors: Mario Carneiro

Coinductive formalization of unbounded computations.
-/
import Mathlib.Data.Stream.Init
import Mathlib.Tactic.Common

#align_import data.seq.computation from "leanprover-community/mathlib"@"1f0096e6caa61e9c849ec2adbd227e960e9dff58"

/-!
# Coinductive formalization of unbounded computations.

This file provides a `Computation` type where `Computation α` is the type of
unbounded computations returning `α`.
-/

set_option autoImplicit true


open Function

universe u v w

/-
coinductive Computation (α : Type u) : Type u
| pure : α → Computation α
| think : Computation α → Computation α
-/
/-- `Computation α` is the type of unbounded computations returning `α`.
  An element of `Computation α` is an infinite sequence of `Option α` such
  that if `s.get n = some a` for some `n` then it is constantly `some a` after that. -/
def Computation (α : Type u) : Type u :=
  { s : Stream' (Option α) // ∀ ⦃n a⦄, s.get n = some a → s.get (n + 1) = some a }
#align computation Computation

namespace Computation

variable {α : Type u} {β : Type v} {γ : Type w}

-- constructors
/-- `pure a` is the computation that immediately terminates with result `a`. -/
-- porting notes: `return` is reserved, so changed to `pure`
def pure (a : α) : Computation α :=
  ⟨Stream'.const (some a), fun _ _ => id⟩
#align computation.return Computation.pure

instance : CoeTC α (Computation α) :=
  ⟨pure⟩

-- note [use has_coe_t]
/-- `think c` is the computation that delays for one "tick" and then performs
  computation `c`. -/
def think (c : Computation α) : Computation α :=
  ⟨none ::ₛ c.1, fun n a h => by
    cases' n with n
    · contradiction
    · exact c.2 h⟩
#align computation.think Computation.think

/-- `thinkN c n` is the computation that delays for `n` ticks and then performs
  computation `c`. -/
def thinkN (c : Computation α) : ℕ → Computation α
  | 0 => c
  | n + 1 => think (thinkN c n)
set_option linter.uppercaseLean3 false in
#align computation.thinkN Computation.thinkN

-- check for immediate result
/-- `head c` is the first step of computation, either `some a` if `c = pure a`
  or `none` if `c = think c'`. -/
def head (c : Computation α) : Option α :=
  c.1.head
#align computation.head Computation.head

-- one step of computation
/-- `tail c` is the remainder of computation, either `c` if `c = pure a`
  or `c'` if `c = think c'`. -/
def tail (c : Computation α) : Computation α :=
  ⟨c.1.tail, fun _ _ h => c.2 h⟩
#align computation.tail Computation.tail

/-- `empty α` is the computation that never returns, an infinite sequence of
  `think`s. -/
def empty (α) : Computation α :=
  ⟨Stream'.const none, fun _ _ => id⟩
#align computation.empty Computation.empty

instance : EmptyCollection (Computation α) where
  emptyCollection := empty α

@[simp]
theorem empty_eq_empty : empty α = ∅ :=
  rfl

instance : Inhabited (Computation α) :=
  ⟨∅⟩

/-- `runFor c n` evaluates `c` for `n` steps and returns the result, or `none`
  if it did not terminate after `n` steps. -/
def runFor (c : Computation α) (n : ℕ) : Option α :=
  c.val.get n
#align computation.run_for Computation.runFor

/-- `destruct c` is the destructor for `Computation α` as a coinductive type.
  It returns `inl a` if `c = pure a` and `inr c'` if `c = think c'`. -/
def destruct (c : Computation α) : Sum α (Computation α) :=
  match c.1.head with
  | none => Sum.inr (tail c)
  | some a => Sum.inl a
#align computation.destruct Computation.destruct

/-- `run c` is an unsound meta function that runs `c` to completion, possibly
  resulting in an infinite loop in the VM. -/
unsafe def run : Computation α → α
  | c =>
    match destruct c with
    | Sum.inl a => a
    | Sum.inr ca => run ca
#align computation.run Computation.run

theorem destruct_eq_pure {s : Computation α} {a : α} : destruct s = Sum.inl a → s = pure a := by
  dsimp [destruct]
  induction' f0 : s.1.head with _ <;> intro h
  · contradiction
  · apply Subtype.eq
    funext n
    induction' n with n IH
    · injection h with h'
      rwa [h'] at f0
    · exact s.2 IH
#align computation.destruct_eq_ret Computation.destruct_eq_pure

theorem destruct_eq_think {s : Computation α} {s'} : destruct s = Sum.inr s' → s = think s' := by
  dsimp [destruct]
  induction' f0 : s.1.head with a' <;> intro h
  · injection h with h'
    rw [← h']
    cases' s with f al
    apply Subtype.eq
    dsimp [think, tail]
    rw [← f0]
    exact (Stream'.eta f).symm
  · contradiction
#align computation.destruct_eq_think Computation.destruct_eq_think

@[simp]
theorem destruct_pure (a : α) : destruct (pure a) = Sum.inl a :=
  rfl
#align computation.destruct_ret Computation.destruct_pure

@[simp]
theorem destruct_think : ∀ s : Computation α, destruct (think s) = Sum.inr s
  | ⟨_, _⟩ => rfl
#align computation.destruct_think Computation.destruct_think

@[simp]
theorem destruct_empty : destruct (∅ : Computation α) = Sum.inr ∅ :=
  rfl
#align computation.destruct_empty Computation.destruct_empty

@[simp]
theorem head_pure (a : α) : head (pure a) = some a :=
  rfl
#align computation.head_ret Computation.head_pure

@[simp]
theorem head_think (s : Computation α) : head (think s) = none :=
  rfl
#align computation.head_think Computation.head_think

@[simp]
theorem head_empty : head (∅ : Computation α) = none :=
  rfl
#align computation.head_empty Computation.head_empty

@[simp]
theorem tail_pure (a : α) : tail (pure a) = pure a :=
  rfl
#align computation.tail_ret Computation.tail_pure

@[simp]
theorem tail_think (s : Computation α) : tail (think s) = s := by
  cases' s with f al; apply Subtype.eq; dsimp [tail, think]
#align computation.tail_think Computation.tail_think

@[simp]
theorem tail_empty : tail (∅ : Computation α) = ∅ :=
  rfl
#align computation.tail_empty Computation.tail_empty

theorem think_empty : (∅ : Computation α) = think ∅ :=
  destruct_eq_think destruct_empty
#align computation.think_empty Computation.think_empty

/-- Recursion principle for computations, compare with `List.recOn`. -/
@[elab_as_elim]
def recOn {C : Computation α → Sort v} (s : Computation α) (pure : ∀ a, C (pure a))
    (think : ∀ s, C (think s)) : C s :=
  match H : destruct s with
  | Sum.inl v => by
    rw [destruct_eq_pure H]
    apply pure
  | Sum.inr v => match v with
    | ⟨a, s'⟩ => by
      rw [destruct_eq_think H]
      apply think
#align computation.rec_on Computation.recOn

/-- Corecursor constructor for `corec`-/
def Corec.f (f : β → Sum α β) : Sum α β → Option α × Sum α β
  | Sum.inl a => (some a, Sum.inl a)
  | Sum.inr b =>
    (match f b with
      | Sum.inl a => some a
      | Sum.inr _ => none,
      f b)
set_option linter.uppercaseLean3 false in
#align computation.corec.F Computation.Corec.f

/-- `corec f b` is the corecursor for `Computation α` as a coinductive type.
  If `f b = inl a` then `corec f b = pure a`, and if `f b = inl b'` then
  `corec f b = think (corec f b')`. -/
def corec (f : β → Sum α β) (b : β) : Computation α := by
  refine' ⟨Stream'.corec' (Corec.f f) (Sum.inr b), fun n a' h => _⟩
  rw [Stream'.corec'_eq]
  change Stream'.corec' (Corec.f f) (Corec.f f (Sum.inr b)).2 n = some a'
  revert h; generalize Sum.inr b = o; revert o
  induction' n with n IH <;> intro o
  · change (Corec.f f o).1 = some a' → (Corec.f f (Corec.f f o).2).1 = some a'
    cases' o with _ b <;> intro h
    · exact h
    unfold Corec.f at *; split <;> simp_all
  · rw [Stream'.corec'_eq (Corec.f f) (Corec.f f o).2, Stream'.corec'_eq (Corec.f f) o]
    exact IH (Corec.f f o).2
#align computation.corec Computation.corec

/-- left map of `⊕` -/
def lmap (f : α → β) : Sum α γ → Sum β γ
  | Sum.inl a => Sum.inl (f a)
  | Sum.inr b => Sum.inr b
#align computation.lmap Computation.lmap

/-- right map of `⊕` -/
def rmap (f : β → γ) : Sum α β → Sum α γ
  | Sum.inl a => Sum.inl a
  | Sum.inr b => Sum.inr (f b)
#align computation.rmap Computation.rmap

attribute [simp] lmap rmap

-- porting note: this was far less painful in mathlib3. There seem to be two issues;
-- firstly, in mathlib3 we have `corec.F._match_1` and it's the obvious map α ⊕ β → option α.
-- In mathlib4 we have `Corec.f.match_1` and it's something completely different.
-- Secondly, the proof that `Stream'.corec' (Corec.f f) (Sum.inr b) 0` is this function
-- evaluated at `f b`, used to be `rfl` and now is `cases, rfl`.
@[simp]
theorem corec_eq (f : β → Sum α β) (b : β) : destruct (corec f b) = rmap (corec f) (f b) := by
  dsimp [corec, destruct]
  rw [show (Stream'.corec' (Corec.f f) (Sum.inr b)).head =
    Sum.rec Option.some (λ _ => none) (f b) by
<<<<<<< HEAD
    dsimp [Corec.f, Stream'.corec', Stream'.corec, Stream'.map, Stream'.iterate]
=======
    dsimp [Corec.f, Stream'.corec', Stream'.corec, Stream'.map, Stream'.get, Stream'.iterate]
>>>>>>> 0a4a67eb
    match (f b) with
    | Sum.inl x => rfl
    | Sum.inr x => rfl
    ]
  induction' h : f b with a b'; · rfl
  dsimp [Corec.f, destruct]
  apply congr_arg; apply Subtype.eq
  dsimp [corec, tail]
  rw [Stream'.corec'_eq, Stream'.tail_cons]
  dsimp [Corec.f]; rw [h]
#align computation.corec_eq Computation.corec_eq

section Bisim

variable (R : Computation α → Computation α → Prop)

/-- Bisimilarity over a sum of `Computation`s-/
def BisimO : Sum α (Computation α) → Sum α (Computation α) → Prop
  | Sum.inl a, Sum.inl a' => a = a'
  | Sum.inr s, Sum.inr s' => R s s'
  | _, _ => False
#align computation.bisim_o Computation.BisimO

attribute [simp] BisimO

/-- Attribute expressing bisimilarity over two `Computation`s-/
def IsBisimulation :=
  ∀ ⦃s₁ s₂⦄, R s₁ s₂ → BisimO R (destruct s₁) (destruct s₂)
#align computation.is_bisimulation Computation.IsBisimulation

-- If two computations are bisimilar, then they are equal
theorem eq_of_bisim (bisim : IsBisimulation R) {s₁ s₂} (r : R s₁ s₂) : s₁ = s₂ := by
  apply Subtype.eq
  apply Stream'.eq_of_bisim fun x y => ∃ s s' : Computation α, s.1 = x ∧ s'.1 = y ∧ R s s'
  · dsimp [Stream'.IsBisimulation]
    intro t₁ t₂ e
    match t₁, t₂, e with
    | _, _, ⟨s, s', rfl, rfl, r⟩ =>
      suffices head s = head s' ∧ R (tail s) (tail s') from
        And.imp id (fun r => ⟨tail s, tail s', by cases s; rfl, by cases s'; rfl, r⟩) this
      have h := bisim r; revert r h
      induction s using recOn <;> induction s' using recOn <;> intro r h
      · constructor <;> dsimp at h
        · rw [h]
        · rw [h] at r
          rw [tail_pure, tail_pure,h]
          assumption
      · rw [destruct_pure, destruct_think] at h
        exact False.elim h
      · rw [destruct_pure, destruct_think] at h
        exact False.elim h
      · simp at h
        simp [*]
  · exact ⟨s₁, s₂, rfl, rfl, r⟩
#align computation.eq_of_bisim Computation.eq_of_bisim

end Bisim

-- It's more of a stretch to use ∈ for this relation, but it
-- asserts that the computation limits to the given value.
/-- Assertion that a `Computation` limits to a given value-/
protected def Mem (a : α) (s : Computation α) :=
  some a ∈ s.1
#align computation.mem Computation.Mem

instance : Membership α (Computation α) :=
  ⟨Computation.Mem⟩

theorem mem_def (a : α) (s : Computation α) : a ∈ s ↔ some a ∈ s.val :=
  Iff.rfl

theorem le_stable (s : Computation α) {a m n} (h : m ≤ n) :
    s.1.get m = some a → s.1.get n = some a := by
  cases' s with f al
  induction' h with n _ IH
  exacts [id, fun h2 => al (IH h2)]
#align computation.le_stable Computation.le_stable

theorem mem_unique {s : Computation α} {a b : α} : a ∈ s → b ∈ s → a = b
  | ⟨m, ha⟩, ⟨n, hb⟩ => by
    injection
      (le_stable s (le_max_left m n) ha.symm).symm.trans (le_stable s (le_max_right m n) hb.symm)
#align computation.mem_unique Computation.mem_unique

theorem Mem.left_unique : Relator.LeftUnique ((· ∈ ·) : α → Computation α → Prop) := fun _ _ _ =>
  mem_unique
#align computation.mem.left_unique Computation.Mem.left_unique

/-- `Terminates s` asserts that the computation `s` eventually terminates with some value. -/
class Terminates (s : Computation α) : Prop where
  /-- assertion that there is some term `a` such that the `Computation` terminates -/
  term : ∃ a, a ∈ s
#align computation.terminates Computation.Terminates

theorem terminates_iff (s : Computation α) : Terminates s ↔ ∃ a, a ∈ s :=
  ⟨fun h => h.1, Terminates.mk⟩
#align computation.terminates_iff Computation.terminates_iff

theorem terminates_of_mem {s : Computation α} {a : α} (h : a ∈ s) : Terminates s :=
  ⟨⟨a, h⟩⟩
#align computation.terminates_of_mem Computation.terminates_of_mem

theorem terminates_def (s : Computation α) : Terminates s ↔ ∃ n, (s.1.get n).isSome :=
  ⟨fun ⟨⟨a, n, h⟩⟩ =>
    ⟨n, by
<<<<<<< HEAD
      dsimp at h
=======
      dsimp [Stream'.get] at h
>>>>>>> 0a4a67eb
      rw [← h]
      exact rfl⟩,
    fun ⟨n, h⟩ => ⟨⟨Option.get _ h, n, (Option.eq_some_of_isSome h).symm⟩⟩⟩
#align computation.terminates_def Computation.terminates_def

theorem mem_pure (a : α) : a ∈ pure a :=
  Exists.intro 0 rfl
#align computation.ret_mem Computation.mem_pure

theorem eq_of_mem_pure {a a' : α} (h : a' ∈ pure a) : a = a' :=
  mem_unique (mem_pure _) h
#align computation.eq_of_ret_mem Computation.eq_of_mem_pureₓ

@[simp]
theorem mem_pure_iff {a a' : α} : a' ∈ pure a ↔ a = a' :=
  ⟨eq_of_mem_pure, fun h => h ▸ mem_pure a⟩

instance pure_terminates (a : α) : Terminates (pure a) :=
  terminates_of_mem (mem_pure _)
#align computation.ret_terminates Computation.pure_terminates

theorem mem_think {s : Computation α} {a} : a ∈ s → a ∈ think s
  | ⟨n, h⟩ => ⟨n + 1, h⟩
#align computation.think_mem Computation.mem_think

instance think_terminates (s : Computation α) : ∀ [Terminates s], Terminates (think s)
  | ⟨⟨a, n, h⟩⟩ => ⟨⟨a, n + 1, h⟩⟩
#align computation.think_terminates Computation.think_terminates

theorem of_mem_think {s : Computation α} {a} : a ∈ think s → a ∈ s
  | ⟨n, h⟩ => by
    cases' n with n'
    · contradiction
    · exact ⟨n', h⟩
#align computation.of_think_mem Computation.of_mem_think

@[simp]
theorem mem_think_iff {s : Computation α} {a} : a ∈ think s ↔ a ∈ s :=
  ⟨of_mem_think, mem_think⟩

theorem of_think_terminates {s : Computation α} : Terminates (think s) → Terminates s
  | ⟨⟨a, h⟩⟩ => ⟨⟨a, of_mem_think h⟩⟩
#align computation.of_think_terminates Computation.of_think_terminates

theorem not_mem_empty (a : α) : a ∉ (∅ : Computation α) := fun ⟨n, h⟩ => by contradiction
#align computation.not_mem_empty Computation.not_mem_empty

theorem not_terminates_empty : ¬Terminates (∅ : Computation α) := fun ⟨⟨a, h⟩⟩ => not_mem_empty a h
#align computation.not_terminates_empty Computation.not_terminates_empty

theorem eq_empty_of_not_terminates {s : Computation α} (H : ¬Terminates s) : s = ∅ := by
  apply Subtype.eq; funext n
  induction' h : s.val n with _; · rfl
  refine' absurd _ H; exact ⟨⟨_, _, h.symm⟩⟩
#align computation.eq_empty_of_not_terminates Computation.eq_empty_of_not_terminates

@[simp]
theorem mem_thinkN {s : Computation α} {a} : ∀ n, a ∈ thinkN s n ↔ a ∈ s
  | 0 => Iff.rfl
  | n + 1 => Iff.trans mem_think_iff (mem_thinkN n)
set_option linter.uppercaseLean3 false in
#align computation.thinkN_mem Computation.mem_thinkN

instance thinkN_terminates (s : Computation α) : ∀ [Terminates s] (n), Terminates (thinkN s n)
  | ⟨⟨a, h⟩⟩, n => ⟨⟨a, (mem_thinkN n).2 h⟩⟩
set_option linter.uppercaseLean3 false in
#align computation.thinkN_terminates Computation.thinkN_terminates

theorem of_thinkN_terminates (s : Computation α) (n) : Terminates (thinkN s n) → Terminates s
  | ⟨⟨a, h⟩⟩ => ⟨⟨a, (mem_thinkN _).1 h⟩⟩
set_option linter.uppercaseLean3 false in
#align computation.of_thinkN_terminates Computation.of_thinkN_terminates

/-- `Promises s a`, or `s ~> a`, asserts that although the computation `s`
  may not terminate, if it does, then the result is `a`. -/
def Promises (s : Computation α) (a : α) : Prop :=
  ∀ ⦃a'⦄, a' ∈ s → a = a'
#align computation.promises Computation.Promises

-- mathport name: «expr ~> »
/-- `Promises s a`, or `s ~> a`, asserts that although the computation `s`
  may not terminate, if it does, then the result is `a`. -/
infixl:50 " ~> " => Promises

theorem mem_promises {s : Computation α} {a : α} : a ∈ s → s ~> a := fun h _ => mem_unique h
#align computation.mem_promises Computation.mem_promises

theorem empty_promises (a : α) : ∅ ~> a := fun _ h => absurd h (not_mem_empty _)
#align computation.empty_promises Computation.empty_promises

section get

variable (s : Computation α) [h : Terminates s]

/-- `length s` gets the number of steps of a terminating computation -/
def length : ℕ :=
  Nat.find ((terminates_def _).1 h)
#align computation.length Computation.length

/-- `get s` returns the result of a terminating computation -/
def get : α :=
  Option.get _ (Nat.find_spec <| (terminates_def _).1 h)
#align computation.get Computation.get

theorem get_mem : get s ∈ s :=
  Exists.intro (length s) (Option.eq_some_of_isSome _).symm
#align computation.get_mem Computation.get_mem

theorem get_eq_of_mem {a} : a ∈ s → get s = a :=
  mem_unique (get_mem _)
#align computation.get_eq_of_mem Computation.get_eq_of_mem

theorem mem_of_get_eq {a} : get s = a → a ∈ s := by intro h; rw [← h]; apply get_mem
#align computation.mem_of_get_eq Computation.mem_of_get_eq

@[simp]
theorem get_think : get (think s) = get s :=
  get_eq_of_mem _ <|
    let ⟨n, h⟩ := get_mem s
    ⟨n + 1, h⟩
#align computation.get_think Computation.get_think

@[simp]
theorem get_thinkN (n) : get (thinkN s n) = get s :=
  get_eq_of_mem _ <| (mem_thinkN _).2 (get_mem _)
set_option linter.uppercaseLean3 false in
#align computation.get_thinkN Computation.get_thinkN

theorem get_promises : s ~> get s := fun _ => get_eq_of_mem _
#align computation.get_promises Computation.get_promises

theorem mem_of_promises {a} (p : s ~> a) : a ∈ s := by
  cases' h with h
  cases' h with a' h
  rw [p h]
  exact h
#align computation.mem_of_promises Computation.mem_of_promises

theorem get_eq_of_promises {a} : s ~> a → get s = a :=
  get_eq_of_mem _ ∘ mem_of_promises _
#align computation.get_eq_of_promises Computation.get_eq_of_promises

end get

/-- `Results s a n` completely characterizes a terminating computation:
  it asserts that `s` terminates after exactly `n` steps, with result `a`. -/
def Results (s : Computation α) (a : α) (n : ℕ) :=
  ∃ h : a ∈ s, @length _ s (terminates_of_mem h) = n
#align computation.results Computation.Results

theorem results_of_terminates (s : Computation α) [_T : Terminates s] :
    Results s (get s) (length s) :=
  ⟨get_mem _, rfl⟩
#align computation.results_of_terminates Computation.results_of_terminates

theorem results_of_terminates' (s : Computation α) [T : Terminates s] {a} (h : a ∈ s) :
    Results s a (length s) := by rw [← get_eq_of_mem _ h]; apply results_of_terminates
#align computation.results_of_terminates' Computation.results_of_terminates'

theorem Results.mem {s : Computation α} {a n} : Results s a n → a ∈ s
  | ⟨m, _⟩ => m
#align computation.results.mem Computation.Results.mem

theorem Results.terminates {s : Computation α} {a n} (h : Results s a n) : Terminates s :=
  terminates_of_mem h.mem
#align computation.results.terminates Computation.Results.terminates

theorem Results.length {s : Computation α} {a n} [_T : Terminates s] : Results s a n → length s = n
  | ⟨_, h⟩ => h
#align computation.results.length Computation.Results.length

theorem Results.val_unique {s : Computation α} {a b m n} (h1 : Results s a m) (h2 : Results s b n) :
    a = b :=
  mem_unique h1.mem h2.mem
#align computation.results.val_unique Computation.Results.val_unique

theorem Results.len_unique {s : Computation α} {a b m n} (h1 : Results s a m) (h2 : Results s b n) :
    m = n := by haveI := h1.terminates; haveI := h2.terminates; rw [← h1.length, h2.length]
#align computation.results.len_unique Computation.Results.len_unique

theorem exists_results_of_mem {s : Computation α} {a} (h : a ∈ s) : ∃ n, Results s a n :=
  haveI := terminates_of_mem h
  ⟨_, results_of_terminates' s h⟩
#align computation.exists_results_of_mem Computation.exists_results_of_mem

@[simp]
theorem get_pure (a : α) : get (pure a) = a :=
  get_eq_of_mem _ ⟨0, rfl⟩
#align computation.get_ret Computation.get_pure

@[simp]
theorem length_pure (a : α) : length (pure a) = 0 :=
  let h := Computation.pure_terminates a
  Nat.eq_zero_of_le_zero <| Nat.find_min' ((terminates_def (pure a)).1 h) rfl
#align computation.length_ret Computation.length_pure

@[simp]
theorem results_pure (a : α) : Results (pure a) a 0 :=
  ⟨mem_pure a, length_pure _⟩
#align computation.results_ret Computation.results_pure

@[simp]
theorem length_think (s : Computation α) [h : Terminates s] : length (think s) = length s + 1 := by
  apply le_antisymm
  · exact Nat.find_min' _ (Nat.find_spec ((terminates_def _).1 h))
  · have : (Option.isSome ((think s).val.get (length (think s))) : Prop) :=
      Nat.find_spec ((terminates_def _).1 s.think_terminates)
    revert this; cases' length (think s) with n <;> intro this
    · simp [think, Stream'.cons] at this
    · apply Nat.succ_le_succ
      apply Nat.find_min'
      apply this
#align computation.length_think Computation.length_think

theorem results_think {s : Computation α} {a n} (h : Results s a n) : Results (think s) a (n + 1) :=
  haveI := h.terminates
  ⟨mem_think h.mem, by rw [length_think, h.length]⟩
#align computation.results_think Computation.results_think

theorem of_results_think {s : Computation α} {a n} (h : Results (think s) a n) :
    ∃ m, Results s a m ∧ n = m + 1 := by
  haveI := of_think_terminates h.terminates
  have := results_of_terminates' _ (of_mem_think h.mem)
  exact ⟨_, this, Results.len_unique h (results_think this)⟩
#align computation.of_results_think Computation.of_results_think

@[simp]
theorem results_think_iff {s : Computation α} {a n} : Results (think s) a (n + 1) ↔ Results s a n :=
  ⟨fun h => by
    let ⟨n', r, e⟩ := of_results_think h
    injection e with h'; rw [Nat.add, Nat.add] at h'; rwa [h'], results_think⟩
#align computation.results_think_iff Computation.results_think_iff

theorem results_thinkN {s : Computation α} {a m} :
    ∀ n, Results s a m → Results (thinkN s n) a (m + n)
  | 0, h => h
  | n + 1, h => results_think (results_thinkN n h)
set_option linter.uppercaseLean3 false in
#align computation.results_thinkN Computation.results_thinkN

theorem results_thinkN_pure (a : α) (n) : Results (thinkN (pure a) n) a n := by
  have := results_thinkN n (results_pure a); rwa [Nat.zero_add] at this
set_option linter.uppercaseLean3 false in
#align computation.results_thinkN_ret Computation.results_thinkN_pure

@[simp]
theorem length_thinkN (s : Computation α) [_h : Terminates s] (n) :
    length (thinkN s n) = length s + n :=
  (results_thinkN n (results_of_terminates _)).length
set_option linter.uppercaseLean3 false in
#align computation.length_thinkN Computation.length_thinkN

theorem eq_thinkN {s : Computation α} {a n} (h : Results s a n) : s = thinkN (pure a) n := by
  induction' n with n IH generalizing s <;> induction' s using recOn with a s
  · rw [← eq_of_mem_pure h.mem]
    rfl
  · cases' of_results_think h with n h
    cases h
    contradiction
  · have := h.len_unique (results_pure _)
    contradiction
  · rw [IH (results_think_iff.1 h)]
    rfl
set_option linter.uppercaseLean3 false in
#align computation.eq_thinkN Computation.eq_thinkN

theorem eq_thinkN' (s : Computation α) [_h : Terminates s] :
    s = thinkN (pure (get s)) (length s) :=
  eq_thinkN (results_of_terminates _)
set_option linter.uppercaseLean3 false in
#align computation.eq_thinkN' Computation.eq_thinkN'

/-- Recursor based on membership -/
@[elab_as_elim]
def memRecOn {a} {C : (s : Computation α) → a ∈ s → Sort v} {s} (M : a ∈ s)
    (mem_pure : C (pure a) (mem_pure a))
    (mem_think : {s : _} → (h : a ∈ s) → C s h → C (think s) (mem_think h)) : C s M := by
  haveI T := terminates_of_mem M
  have M' := M
  revert M
  rw [eq_thinkN' s, get_eq_of_mem s M']
  generalize length s = n
  intro M
  change C (thinkN (pure a) n) ((mem_thinkN (n := n)).mpr (Computation.mem_pure a))
  clear M M'
  induction' n with n IH; exacts [mem_pure, mem_think _ IH]
#align computation.mem_rec_on Computation.memRecOnₓ

/-- Recursor based on assertion of `Terminates` -/
@[elab_as_elim]
def terminatesRecOn
    {C : (s : Computation α) → Terminates s → Sort v} {s} (M : Terminates s)
    (pure_terminates : (a : _) → C (pure a) (pure_terminates a))
    (think_terminates :
      (s : _) → (h : Terminates s) → C s h → C (think s) (@think_terminates _ _ h)) : C s M :=
  memRecOn (C := fun s' h => C s' (terminates_of_mem h)) (get_mem s) (pure_terminates (get s))
    (fun {s'} h ih => think_terminates s' (terminates_of_mem h) ih)
#align computation.terminates_rec_on Computation.terminatesRecOnₓ

/-- Map a function on the result of a computation. -/
def map (f : α → β) : Computation α → Computation β
  | ⟨s, al⟩ =>
    ⟨s.map fun o => Option.casesOn o none (some ∘ f), fun n b => by
<<<<<<< HEAD
      dsimp [Stream'.map]
      induction' e : s.get n with a <;> intro h
=======
      dsimp [Stream'.map, Stream'.get]
      induction' e : s n with a <;> intro h
>>>>>>> 0a4a67eb
      · contradiction
      · rw [al e]; exact h⟩
#align computation.map Computation.map

/-- bind over a `Sum` of `Computation`-/
def Bind.g : Sum β (Computation β) → Sum β (Sum (Computation α) (Computation β))
  | Sum.inl b => Sum.inl b
  | Sum.inr cb' => Sum.inr <| Sum.inr cb'
set_option linter.uppercaseLean3 false in
#align computation.bind.G Computation.Bind.g

/-- bind over a function mapping `α` to a `Computation`-/
def Bind.f (f : α → Computation β) :
    Sum (Computation α) (Computation β) → Sum β (Sum (Computation α) (Computation β))
  | Sum.inl ca =>
    match destruct ca with
    | Sum.inl a => Bind.g <| destruct (f a)
    | Sum.inr ca' => Sum.inr <| Sum.inl ca'
  | Sum.inr cb => Bind.g <| destruct cb
set_option linter.uppercaseLean3 false in
#align computation.bind.F Computation.Bind.f

/-- Compose two computations into a monadic `bind` operation. -/
def bind (c : Computation α) (f : α → Computation β) : Computation β :=
  corec (Bind.f f) (Sum.inl c)
#align computation.bind Computation.bind

instance : Bind Computation :=
  ⟨@bind⟩

@[simp]
theorem bind_eq_bind {β} (c : Computation α) (f : α → Computation β) : c >>= f = bind c f :=
  rfl
#align computation.has_bind_eq_bind Computation.bind_eq_bind

/-- Flatten a computation of computations into a single computation. -/
def join (c : Computation (Computation α)) : Computation α :=
  bind c id
#align computation.join Computation.join

@[simp]
theorem map_pure (f : α → β) (a) : map f (pure a) = pure (f a) :=
  rfl
#align computation.map_ret Computation.map_pure

@[simp]
theorem map_think (f : α → β) : ∀ s, map f (think s) = think (map f s)
  | ⟨s, al⟩ => by apply Subtype.eq; dsimp [think, map]; rw [Stream'.map_cons]
#align computation.map_think Computation.map_think

@[simp]
theorem destruct_map (f : α → β) (s) : destruct (map f s) = lmap f (rmap (map f) (destruct s)) := by
  induction s using recOn <;> simp
#align computation.destruct_map Computation.destruct_map

@[simp]
theorem map_id : ∀ s : Computation α, map id s = s
  | ⟨f, al⟩ => by
    apply Subtype.eq; simp [map, Function.comp]
    have e : @Option.rec α (fun _ => Option α) none some = id := by ext ⟨⟩ <;> rfl
    have h : ((fun x: Option α => x) = id) := rfl
    simp [e, h, Stream'.map_id]
#align computation.map_id Computation.map_id

theorem map_comp (f : α → β) (g : β → γ) : ∀ s : Computation α, map (g ∘ f) s = map g (map f s)
  | ⟨s, al⟩ => by
    apply Subtype.eq; dsimp [map]
    apply congr_arg fun f : _ → Option γ => Stream'.map f s
    ext ⟨⟩ <;> rfl
#align computation.map_comp Computation.map_comp

@[simp]
theorem pure_bind (a) (f : α → Computation β) : bind (pure a) f = f a := by
  apply
    eq_of_bisim fun c₁ c₂ => c₁ = bind (pure a) f ∧ c₂ = f a ∨ c₁ = corec (Bind.f f) (Sum.inr c₂)
  · intro c₁ c₂ h
    match c₁, c₂, h with
    | _, _, Or.inl ⟨rfl, rfl⟩ =>
      simp only [BisimO, bind, Bind.f, corec_eq, rmap, destruct_pure]
      cases' destruct (f a) with b cb <;> simp [Bind.g]
    | _, c, Or.inr rfl =>
      simp only [BisimO, Bind.f, corec_eq, rmap]
      cases' destruct c with b cb <;> simp [Bind.g]
  · simp
#align computation.ret_bind Computation.pure_bind

@[simp]
theorem think_bind (c) (f : α → Computation β) : bind (think c) f = think (bind c f) :=
  destruct_eq_think <| by simp [bind, Bind.f]
#align computation.think_bind Computation.think_bind

@[simp]
theorem bind_pure (f : α → β) (s) : bind s (pure ∘ f) = map f s := by
  apply eq_of_bisim fun c₁ c₂ => c₁ = c₂ ∨ ∃ s, c₁ = bind s (pure ∘ f) ∧ c₂ = map f s
  · intro c₁ c₂ h
    exact
      match c₁, c₂, h with
      | _, c₂, Or.inl (Eq.refl _) => by cases' destruct c₂ with b cb <;> simp
      | _, _, Or.inr ⟨s, rfl, rfl⟩ => by
        induction' s using recOn with _ s <;> simp
        exact Or.inr ⟨s, rfl, rfl⟩
  · exact Or.inr ⟨s, rfl, rfl⟩
#align computation.bind_ret Computation.bind_pure

-- porting notes: used to use `rw [bind_pure]`
@[simp]
theorem bind_pure' (s : Computation α) : bind s pure = s := by
  apply eq_of_bisim fun c₁ c₂ => c₁ = c₂ ∨ ∃ s, c₁ = bind s (pure) ∧ c₂ = s
  · intro c₁ c₂ h
    exact
      match c₁, c₂, h with
      | _, c₂, Or.inl (Eq.refl _) => by cases' destruct c₂ with b cb <;> simp
      | _, _, Or.inr ⟨s, rfl, rfl⟩ => by
        induction' s using recOn with _ s <;> simp
  · exact Or.inr ⟨s, rfl, rfl⟩
#align computation.bind_ret' Computation.bind_pure'

@[simp]
theorem bind_assoc (s : Computation α) (f : α → Computation β) (g : β → Computation γ) :
    bind (bind s f) g = bind s fun x : α => bind (f x) g := by
  apply
    eq_of_bisim fun c₁ c₂ =>
      c₁ = c₂ ∨ ∃ s, c₁ = bind (bind s f) g ∧ c₂ = bind s fun x : α => bind (f x) g
  · intro c₁ c₂ h
    exact
      match c₁, c₂, h with
      | _, c₂, Or.inl (Eq.refl _) => by cases' destruct c₂ with b cb <;> simp
      | _, _, Or.inr ⟨s, rfl, rfl⟩ => by
        induction' s using recOn with a s <;> simp
        · generalize f a = fs
          induction' fs using recOn with b _ <;> simp
          · cases' destruct (g b) with b cb <;> simp
        · exact Or.inr ⟨s, rfl, rfl⟩
  · exact Or.inr ⟨s, rfl, rfl⟩
#align computation.bind_assoc Computation.bind_assoc

theorem results_bind {s : Computation α} {f : α → Computation β} {a b m n} (h1 : Results s a m)
    (h2 : Results (f a) b n) : Results (bind s f) b (n + m) := by
  induction h1.mem using memRecOn generalizing m with
  | mem_pure =>
    rw [pure_bind]
    rw [h1.len_unique (results_pure _)]
    exact h2
  | mem_think _ h3 =>
    rw [think_bind]
    cases' of_results_think h1 with m' h
    cases' h with h1 e
    rw [e]
    exact results_think (h3 h1)
#align computation.results_bind Computation.results_bind

theorem mem_bind {s : Computation α} {f : α → Computation β} {a b} (h1 : a ∈ s) (h2 : b ∈ f a) :
    b ∈ bind s f :=
  let ⟨_, h1⟩ := exists_results_of_mem h1
  let ⟨_, h2⟩ := exists_results_of_mem h2
  (results_bind h1 h2).mem
#align computation.mem_bind Computation.mem_bind

instance terminates_bind (s : Computation α) (f : α → Computation β) [Terminates s]
    [Terminates (f (get s))] : Terminates (bind s f) :=
  terminates_of_mem (mem_bind (get_mem s) (get_mem (f (get s))))
#align computation.terminates_bind Computation.terminates_bind

@[simp]
theorem get_bind (s : Computation α) (f : α → Computation β) [Terminates s]
    [Terminates (f (get s))] : get (bind s f) = get (f (get s)) :=
  get_eq_of_mem _ (mem_bind (get_mem s) (get_mem (f (get s))))
#align computation.get_bind Computation.get_bind

@[simp]
theorem length_bind (s : Computation α) (f : α → Computation β) [_T1 : Terminates s]
    [_T2 : Terminates (f (get s))] : length (bind s f) = length (f (get s)) + length s :=
  (results_of_terminates _).len_unique <|
    results_bind (results_of_terminates _) (results_of_terminates _)
#align computation.length_bind Computation.length_bind

theorem of_results_bind {s : Computation α} {f : α → Computation β} {b k} :
    Results (bind s f) b k → ∃ a m n, Results s a m ∧ Results (f a) b n ∧ k = n + m := by
  induction' k with n IH generalizing s <;> induction' s using recOn with a s' <;> intro h
  · simp [thinkN] at h
    refine' ⟨a, _, _, results_pure _, h, rfl⟩
  · have := congr_arg head (eq_thinkN h)
    contradiction
  · simp at h
    refine' ⟨a, _, n + 1, results_pure _, h, rfl⟩
  · simp at h
    exact by
      let ⟨a, m, n', h1, h2, e'⟩ := IH h
      rw [e']; exact ⟨a, m.succ, n', results_think h1, h2, rfl⟩
#align computation.of_results_bind Computation.of_results_bind

theorem exists_of_mem_bind {s : Computation α} {f : α → Computation β} {b} (h : b ∈ bind s f) :
    ∃ a ∈ s, b ∈ f a :=
  let ⟨_, h⟩ := exists_results_of_mem h
  let ⟨a, _, _, h1, h2, _⟩ := of_results_bind h
  ⟨a, h1.mem, h2.mem⟩
#align computation.exists_of_mem_bind Computation.exists_of_mem_bind

theorem bind_promises {s : Computation α} {f : α → Computation β} {a b} (h1 : s ~> a)
    (h2 : f a ~> b) : bind s f ~> b := fun b' bB => by
  rcases exists_of_mem_bind bB with ⟨a', a's, ba'⟩
  rw [← h1 a's] at ba'; exact h2 ba'
#align computation.bind_promises Computation.bind_promises

instance monad : Monad Computation where
  map := @map
  pure := @pure
  bind := @bind

instance : LawfulMonad Computation := LawfulMonad.mk'
  (id_map := @map_id)
  (bind_pure_comp := @bind_pure)
  (pure_bind := @pure_bind)
  (bind_assoc := @bind_assoc)

@[simp]
theorem map_eq_map {β} (f : α → β) (c : Computation α) : f <$> c = map f c :=
  rfl
#align computation.has_map_eq_map Computation.map_eq_map

@[simp]
theorem pure_def (a) : (Pure.pure a : Computation α) = pure a :=
  rfl
#align computation.return_def Computation.pure_def

theorem map_pure' {α β} : ∀ (f : α → β) (a), f <$> pure a = pure (f a) :=
  map_pure
#align computation.map_ret' Computation.map_pure'

theorem map_think' {α β} : ∀ (f : α → β) (s), f <$> think s = think (f <$> s) :=
  map_think
#align computation.map_think' Computation.map_think'

theorem mem_map (f : α → β) {a} {s : Computation α} (m : a ∈ s) : f a ∈ map f s := by
  rw [← bind_pure]; apply mem_bind m; apply mem_pure
#align computation.mem_map Computation.mem_map

theorem exists_of_mem_map {f : α → β} {b : β} {s : Computation α} (h : b ∈ map f s) :
    ∃ a, a ∈ s ∧ f a = b := by
  rw [← bind_pure] at h
  exact
    let ⟨a, as, fb⟩ := exists_of_mem_bind h
    ⟨a, as, mem_unique (mem_pure _) fb⟩
#align computation.exists_of_mem_map Computation.exists_of_mem_map

instance terminates_map (f : α → β) (s : Computation α) [Terminates s] : Terminates (map f s) := by
  rw [← bind_pure]; exact terminates_of_mem (mem_bind (get_mem s) (get_mem (f (get s))))
#align computation.terminates_map Computation.terminates_map

theorem terminates_map_iff (f : α → β) (s : Computation α) : Terminates (map f s) ↔ Terminates s :=
  ⟨fun ⟨⟨_, h⟩⟩ =>
    let ⟨_, h1, _⟩ := exists_of_mem_map h
    ⟨⟨_, h1⟩⟩,
    @Computation.terminates_map _ _ _ _⟩
#align computation.terminates_map_iff Computation.terminates_map_iff

-- Parallel computation
/-- `c₁ <|> c₂` calculates `c₁` and `c₂` simultaneously, returning
  the first one that gives a result. -/
def orElse (c₁ : Computation α) (c₂ : Unit → Computation α) : Computation α :=
  @Computation.corec α (Computation α × Computation α)
    (fun ⟨c₁, c₂⟩ =>
      match destruct c₁ with
      | Sum.inl a => Sum.inl a
      | Sum.inr c₁' =>
        match destruct c₂ with
        | Sum.inl a => Sum.inl a
        | Sum.inr c₂' => Sum.inr (c₁', c₂'))
    (c₁, c₂ ())
#align computation.orelse Computation.orElse

instance instAlternativeComputation : Alternative Computation :=
  { Computation.monad with
    orElse := @orElse
    failure := ∅ }

@[simp]
theorem failure_eq_empty : (failure : Computation α) = ∅ :=
  rfl

-- Porting note: Added unfolds as the code does not work without it
@[simp]
theorem pure_orElse (a : α) (c₂ : Computation α) : (pure a <|> c₂) = pure a :=
  destruct_eq_pure <| by
    unfold HOrElse.hOrElse instHOrElse
    unfold OrElse.orElse instOrElse Alternative.orElse instAlternativeComputation
    simp [orElse]
#align computation.ret_orelse Computation.pure_orElse

-- Porting note: Added unfolds as the code does not work without it
@[simp]
theorem orElse_pure (c₁ : Computation α) (a : α) : (think c₁ <|> pure a) = pure a :=
  destruct_eq_pure <| by
    unfold HOrElse.hOrElse instHOrElse
    unfold OrElse.orElse instOrElse Alternative.orElse instAlternativeComputation
    simp [orElse]
#align computation.orelse_ret Computation.orElse_pure

-- Porting note: Added unfolds as the code does not work without it
@[simp]
theorem orElse_think (c₁ c₂ : Computation α) : (think c₁ <|> think c₂) = think (c₁ <|> c₂) :=
  destruct_eq_think <| by
    unfold HOrElse.hOrElse instHOrElse
    unfold OrElse.orElse instOrElse Alternative.orElse instAlternativeComputation
    simp [orElse]
#align computation.orelse_think Computation.orElse_think

@[simp]
theorem empty_orElse (c : Computation α) : (∅ <|> c) = c := by
  apply eq_of_bisim (fun c₁ c₂ => (∅ <|> c₂) = c₁) _ rfl
  intro s' s h; rw [← h]
  induction s using recOn <;> rw [think_empty] <;> simp
  rw [← think_empty]
#align computation.empty_orelse Computation.empty_orElse

@[simp]
theorem orElse_empty (c : Computation α) : (c <|> ∅) = c := by
  apply eq_of_bisim (fun c₁ c₂ => (c₂ <|> ∅) = c₁) _ rfl
  intro s' s h; rw [← h]
  induction s using recOn <;> rw [think_empty] <;> simp
  rw [← think_empty]
#align computation.orelse_empty Computation.orElse_empty

/-- `Equiv c₁ c₂` asserts that `c₁` and `c₂` either both terminate with the same result,
  or both loop forever. -/
def Equiv (c₁ c₂ : Computation α) : Prop :=
  ∀ a, a ∈ c₁ ↔ a ∈ c₂
#align computation.equiv Computation.Equiv

theorem Equiv.refl (s : Computation α) : Equiv s s := fun _ => Iff.rfl
#align computation.equiv.refl Computation.Equiv.refl

theorem Equiv.symm {s t : Computation α} : Equiv s t → Equiv t s := fun h a => (h a).symm
#align computation.equiv.symm Computation.Equiv.symm

theorem Equiv.trans {s t u : Computation α} : Equiv s t → Equiv t u → Equiv s u := fun h1 h2 a =>
  (h1 a).trans (h2 a)
#align computation.equiv.trans Computation.Equiv.trans

theorem Equiv.equivalence : Equivalence (@Equiv α) :=
  ⟨@Equiv.refl _, @Equiv.symm _, @Equiv.trans _⟩
#align computation.equiv.equivalence Computation.Equiv.equivalence

instance : Setoid (Computation α) where
  r     := Equiv
  iseqv := Equiv.equivalence

theorem equiv_of_mem {s t : Computation α} {a} (h1 : a ∈ s) (h2 : a ∈ t) : s ≈ t := fun a' =>
  ⟨fun ma => by rw [mem_unique ma h1]; exact h2, fun ma => by rw [mem_unique ma h2]; exact h1⟩
#align computation.equiv_of_mem Computation.equiv_of_mem

theorem terminates_congr {c₁ c₂ : Computation α} (h : c₁ ≈ c₂) : Terminates c₁ ↔ Terminates c₂ := by
  simp only [terminates_iff, exists_congr h]
#align computation.terminates_congr Computation.terminates_congr

theorem promises_congr {c₁ c₂ : Computation α} (h : c₁ ≈ c₂) (a) : c₁ ~> a ↔ c₂ ~> a :=
  forall_congr' fun a' => imp_congr (h a') Iff.rfl
#align computation.promises_congr Computation.promises_congr

theorem get_equiv {c₁ c₂ : Computation α} (h : c₁ ≈ c₂) [Terminates c₁] [Terminates c₂] :
    get c₁ = get c₂ :=
  get_eq_of_mem _ <| (h _).2 <| get_mem _
#align computation.get_equiv Computation.get_equiv

theorem think_equiv (s : Computation α) : think s ≈ s := fun _ => mem_think_iff
#align computation.think_equiv Computation.think_equiv

theorem thinkN_equiv (s : Computation α) (n) : thinkN s n ≈ s := fun _ => mem_thinkN n
set_option linter.uppercaseLean3 false in
#align computation.thinkN_equiv Computation.thinkN_equiv

theorem bind_congr {s1 s2 : Computation α} {f1 f2 : α → Computation β} (h1 : s1 ≈ s2)
    (h2 : ∀ a, f1 a ≈ f2 a) : bind s1 f1 ≈ bind s2 f2 := fun b =>
  ⟨fun h =>
    let ⟨a, ha, hb⟩ := exists_of_mem_bind h
    mem_bind ((h1 a).1 ha) ((h2 a b).1 hb),
    fun h =>
    let ⟨a, ha, hb⟩ := exists_of_mem_bind h
    mem_bind ((h1 a).2 ha) ((h2 a b).2 hb)⟩
#align computation.bind_congr Computation.bind_congr

theorem equiv_pure_of_mem {s : Computation α} {a} (h : a ∈ s) : s ≈ pure a :=
  equiv_of_mem h (mem_pure _)
#align computation.equiv_ret_of_mem Computation.equiv_pure_of_mem

/-- `LiftRel R ca cb` is a generalization of `Equiv` to relations other than
  equality. It asserts that if `ca` terminates with `a`, then `cb` terminates with
  some `b` such that `R a b`, and if `cb` terminates with `b` then `ca` terminates
  with some `a` such that `R a b`. -/
def LiftRel (R : α → β → Prop) (ca : Computation α) (cb : Computation β) : Prop :=
  (∀ {a}, a ∈ ca → ∃ b, b ∈ cb ∧ R a b) ∧ ∀ {b}, b ∈ cb → ∃ a, a ∈ ca ∧ R a b
#align computation.lift_rel Computation.LiftRel

theorem LiftRel.swap (R : α → β → Prop) (ca : Computation α) (cb : Computation β) :
    LiftRel (swap R) cb ca ↔ LiftRel R ca cb :=
  @and_comm _ _
#align computation.lift_rel.swap Computation.LiftRel.swap

theorem lift_eq_iff_equiv (c₁ c₂ : Computation α) : LiftRel (· = ·) c₁ c₂ ↔ c₁ ≈ c₂ :=
  ⟨fun ⟨h1, h2⟩ a =>
    ⟨fun a1 => by let ⟨b, b2, ab⟩ := h1 a1; rwa [ab],
     fun a2 => by let ⟨b, b1, ab⟩ := h2 a2; rwa [← ab]⟩,
    fun e => ⟨fun {a} a1 => ⟨a, (e _).1 a1, rfl⟩, fun {a} a2 => ⟨a, (e _).2 a2, rfl⟩⟩⟩
#align computation.lift_eq_iff_equiv Computation.lift_eq_iff_equiv

theorem LiftRel.refl (R : α → α → Prop) (H : Reflexive R) : Reflexive (LiftRel R) := fun _ =>
  ⟨fun {a} as => ⟨a, as, H a⟩, fun {b} bs => ⟨b, bs, H b⟩⟩
#align computation.lift_rel.refl Computation.LiftRel.refl

theorem LiftRel.symm (R : α → α → Prop) (H : Symmetric R) : Symmetric (LiftRel R) :=
  fun _ _ ⟨l, r⟩ =>
  ⟨fun {_} a2 =>
    let ⟨b, b1, ab⟩ := r a2
    ⟨b, b1, H ab⟩,
    fun {_} a1 =>
    let ⟨b, b2, ab⟩ := l a1
    ⟨b, b2, H ab⟩⟩
#align computation.lift_rel.symm Computation.LiftRel.symm

theorem LiftRel.trans (R : α → α → Prop) (H : Transitive R) : Transitive (LiftRel R) :=
  fun _ _ _ ⟨l1, r1⟩ ⟨l2, r2⟩ =>
  ⟨fun {_} a1 =>
    let ⟨_, b2, ab⟩ := l1 a1
    let ⟨c, c3, bc⟩ := l2 b2
    ⟨c, c3, H ab bc⟩,
    fun {_} c3 =>
    let ⟨_, b2, bc⟩ := r2 c3
    let ⟨a, a1, ab⟩ := r1 b2
    ⟨a, a1, H ab bc⟩⟩
#align computation.lift_rel.trans Computation.LiftRel.trans

theorem LiftRel.equiv (R : α → α → Prop) : Equivalence R → Equivalence (LiftRel R)
  | ⟨refl, symm, trans⟩ => ⟨LiftRel.refl R refl, by apply LiftRel.symm; apply symm,
    by apply LiftRel.trans; apply trans⟩
  -- Porting note: The code above was:
  -- | ⟨refl, symm, trans⟩ => ⟨LiftRel.refl R refl, LiftRel.symm R symm, LiftRel.trans R trans⟩
  --
  -- The code fails to identify `symm` as being symmetric.
#align computation.lift_rel.equiv Computation.LiftRel.equiv

theorem LiftRel.imp {R S : α → β → Prop} (H : ∀ {a b}, R a b → S a b) (s t) :
    LiftRel R s t → LiftRel S s t
  | ⟨l, r⟩ =>
    ⟨fun {_} as =>
      let ⟨b, bt, ab⟩ := l as
      ⟨b, bt, H ab⟩,
      fun {_} bt =>
      let ⟨a, as, ab⟩ := r bt
      ⟨a, as, H ab⟩⟩
#align computation.lift_rel.imp Computation.LiftRel.imp

theorem terminates_of_liftRel {R : α → β → Prop} {s t} :
    LiftRel R s t → (Terminates s ↔ Terminates t)
  | ⟨l, r⟩ =>
    ⟨fun ⟨⟨_, as⟩⟩ =>
      let ⟨b, bt, _⟩ := l as
      ⟨⟨b, bt⟩⟩,
      fun ⟨⟨_, bt⟩⟩ =>
      let ⟨a, as, _⟩ := r bt
      ⟨⟨a, as⟩⟩⟩
#align computation.terminates_of_lift_rel Computation.terminates_of_liftRel

theorem rel_of_liftRel {R : α → β → Prop} {ca cb} :
    LiftRel R ca cb → ∀ {a b}, a ∈ ca → b ∈ cb → R a b
  | ⟨l, _⟩, a, b, ma, mb => by
    let ⟨b', mb', ab'⟩ := l ma
    rw [mem_unique mb mb']; exact ab'
#align computation.rel_of_lift_rel Computation.rel_of_liftRel

theorem liftRel_of_mem {R : α → β → Prop} {a b ca cb} (ma : a ∈ ca) (mb : b ∈ cb) (ab : R a b) :
    LiftRel R ca cb :=
  ⟨fun {a'} ma' => by rw [mem_unique ma' ma]; exact ⟨b, mb, ab⟩, fun {b'} mb' => by
    rw [mem_unique mb' mb]; exact ⟨a, ma, ab⟩⟩
#align computation.lift_rel_of_mem Computation.liftRel_of_mem

theorem exists_of_liftRel_left {R : α → β → Prop} {ca cb} (H : LiftRel R ca cb) {a} (h : a ∈ ca) :
    ∃ b, b ∈ cb ∧ R a b :=
  H.left h
#align computation.exists_of_lift_rel_left Computation.exists_of_liftRel_left

theorem exists_of_liftRel_right {R : α → β → Prop} {ca cb} (H : LiftRel R ca cb) {b} (h : b ∈ cb) :
    ∃ a, a ∈ ca ∧ R a b :=
  H.right h
#align computation.exists_of_lift_rel_right Computation.exists_of_liftRel_right

theorem liftRel_def {R : α → β → Prop} {ca cb} :
    LiftRel R ca cb ↔ (Terminates ca ↔ Terminates cb) ∧ ∀ {a b}, a ∈ ca → b ∈ cb → R a b :=
  ⟨fun h =>
    ⟨terminates_of_liftRel h, fun {a b} ma mb => by
      let ⟨b', mb', ab⟩ := h.left ma
      rwa [mem_unique mb mb']⟩,
    fun ⟨l, r⟩ =>
    ⟨fun {a} ma =>
      let ⟨⟨b, mb⟩⟩ := l.1 ⟨⟨_, ma⟩⟩
      ⟨b, mb, r ma mb⟩,
      fun {b} mb =>
      let ⟨⟨a, ma⟩⟩ := l.2 ⟨⟨_, mb⟩⟩
      ⟨a, ma, r ma mb⟩⟩⟩
#align computation.lift_rel_def Computation.liftRel_def

theorem liftRel_bind {δ} (R : α → β → Prop) (S : γ → δ → Prop) {s1 : Computation α}
    {s2 : Computation β} {f1 : α → Computation γ} {f2 : β → Computation δ} (h1 : LiftRel R s1 s2)
    (h2 : ∀ {a b}, R a b → LiftRel S (f1 a) (f2 b)) : LiftRel S (bind s1 f1) (bind s2 f2) :=
  let ⟨l1, r1⟩ := h1
  ⟨fun {_} cB =>
    let ⟨_, a1, c₁⟩ := exists_of_mem_bind cB
    let ⟨_, b2, ab⟩ := l1 a1
    let ⟨l2, _⟩ := h2 ab
    let ⟨_, d2, cd⟩ := l2 c₁
    ⟨_, mem_bind b2 d2, cd⟩,
    fun {_} dB =>
    let ⟨_, b1, d1⟩ := exists_of_mem_bind dB
    let ⟨_, a2, ab⟩ := r1 b1
    let ⟨_, r2⟩ := h2 ab
    let ⟨_, c₂, cd⟩ := r2 d1
    ⟨_, mem_bind a2 c₂, cd⟩⟩
#align computation.lift_rel_bind Computation.liftRel_bind

@[simp]
theorem liftRel_pure_left (R : α → β → Prop) (a : α) (cb : Computation β) :
    LiftRel R (pure a) cb ↔ ∃ b, b ∈ cb ∧ R a b :=
  ⟨fun ⟨l, _⟩ => l (mem_pure _), fun ⟨b, mb, ab⟩ =>
    ⟨fun {a'} ma' => by rw [← eq_of_mem_pure ma']; exact ⟨b, mb, ab⟩, fun {b'} mb' =>
      ⟨_, mem_pure _, by rw [mem_unique mb' mb]; exact ab⟩⟩⟩
#align computation.lift_rel_return_left Computation.liftRel_pure_left

@[simp]
theorem liftRel_pure_right (R : α → β → Prop) (ca : Computation α) (b : β) :
    LiftRel R ca (pure b) ↔ ∃ a, a ∈ ca ∧ R a b := by rw [LiftRel.swap, liftRel_pure_left]
#align computation.lift_rel_return_right Computation.liftRel_pure_right

-- porting notes: `simpNF` wants to simplify based on `liftRel_pure_right` but point is to prove
-- a general invariant on `LiftRel`
@[simp, nolint simpNF]
theorem liftRel_pure (R : α → β → Prop) (a : α) (b : β) :
    LiftRel R (pure a) (pure b) ↔ R a b := by
  rw [liftRel_pure_left]
  exact ⟨fun ⟨b', mb', ab'⟩ => by rwa [← eq_of_mem_pure mb'] at ab', fun ab => ⟨_, mem_pure _, ab⟩⟩
#align computation.lift_rel_return Computation.liftRel_pure

@[simp]
theorem liftRel_think_left (R : α → β → Prop) (ca : Computation α) (cb : Computation β) :
    LiftRel R (think ca) cb ↔ LiftRel R ca cb :=
  and_congr (forall_congr' fun _ => imp_congr mem_think_iff Iff.rfl)
    (forall_congr' fun _ =>
      imp_congr Iff.rfl <| exists_congr fun _ => and_congr mem_think_iff Iff.rfl)
#align computation.lift_rel_think_left Computation.liftRel_think_left

@[simp]
theorem liftRel_think_right (R : α → β → Prop) (ca : Computation α) (cb : Computation β) :
    LiftRel R ca (think cb) ↔ LiftRel R ca cb := by
  rw [← LiftRel.swap R, ← LiftRel.swap R]; apply liftRel_think_left
#align computation.lift_rel_think_right Computation.liftRel_think_right

theorem liftRel_mem_cases {R : α → β → Prop} {ca cb} (Ha : ∀ a ∈ ca, LiftRel R ca cb)
    (Hb : ∀ b ∈ cb, LiftRel R ca cb) : LiftRel R ca cb :=
  ⟨fun {_} ma => (Ha _ ma).left ma, fun {_} mb => (Hb _ mb).right mb⟩
#align computation.lift_rel_mem_cases Computation.liftRel_mem_cases

theorem liftRel_congr {R : α → β → Prop} {ca ca' : Computation α} {cb cb' : Computation β}
    (ha : ca ≈ ca') (hb : cb ≈ cb') : LiftRel R ca cb ↔ LiftRel R ca' cb' :=
  and_congr
    (forall_congr' fun _ => imp_congr (ha _) <| exists_congr fun _ => and_congr (hb _) Iff.rfl)
    (forall_congr' fun _ => imp_congr (hb _) <| exists_congr fun _ => and_congr (ha _) Iff.rfl)
#align computation.lift_rel_congr Computation.liftRel_congr

theorem liftRel_map {δ} (R : α → β → Prop) (S : γ → δ → Prop) {s1 : Computation α}
    {s2 : Computation β} {f1 : α → γ} {f2 : β → δ} (h1 : LiftRel R s1 s2)
    (h2 : ∀ {a b}, R a b → S (f1 a) (f2 b)) : LiftRel S (map f1 s1) (map f2 s2) := by
  -- Porting note: The line below was:
  -- rw [← bind_pure, ← bind_pure]; apply lift_rel_bind _ _ h1; simp; exact @h2
  --
  -- The code fails to work on the last exact.
  rw [← bind_pure, ← bind_pure]; apply liftRel_bind _ _ h1
  simp; exact h2
#align computation.lift_rel_map Computation.liftRel_map

-- porting notes: deleted initial arguments `(_R : α → α → Prop) (_S : β → β → Prop)`: unused
theorem map_congr {s1 s2 : Computation α} {f : α → β}
    (h1 : s1 ≈ s2) : map f s1 ≈ map f s2 := by
  rw [← lift_eq_iff_equiv]
  exact liftRel_map Eq _ ((lift_eq_iff_equiv _ _).2 h1) fun {a} b => congr_arg _
#align computation.map_congr Computation.map_congr

/-- Alternate definition of `LiftRel` over relations between `Computation`s-/
def LiftRelAux (R : α → β → Prop) (C : Computation α → Computation β → Prop) :
    Sum α (Computation α) → Sum β (Computation β) → Prop
  | Sum.inl a, Sum.inl b => R a b
  | Sum.inl a, Sum.inr cb => ∃ b, b ∈ cb ∧ R a b
  | Sum.inr ca, Sum.inl b => ∃ a, a ∈ ca ∧ R a b
  | Sum.inr ca, Sum.inr cb => C ca cb
#align computation.lift_rel_aux Computation.LiftRelAux

--porting note: was attribute [simp] LiftRelAux but right now `simp` on defs is a Lean 4 catastrophe
-- Instead we add the equation lemmas and tag them @[simp]
@[simp] lemma liftRelAux_inl_inl : LiftRelAux R C (Sum.inl a) (Sum.inl b) = R a b := rfl
@[simp] lemma liftRelAux_inl_inr {cb} :
    LiftRelAux R C (Sum.inl a) (Sum.inr cb) = ∃ b, b ∈ cb ∧ R a b :=
  rfl
@[simp] lemma liftRelAux_inr_inl {ca} :
    LiftRelAux R C (Sum.inr ca) (Sum.inl b) = ∃ a, a ∈ ca ∧ R a b :=
  rfl
@[simp] lemma liftRelAux_inr_inr {ca cb} :
    LiftRelAux R C (Sum.inr ca) (Sum.inr cb) = C ca cb :=
  rfl

@[simp]
theorem LiftRelAux.pure_left (R : α → β → Prop) (C : Computation α → Computation β → Prop) (a cb) :
    LiftRelAux R C (Sum.inl a) (destruct cb) ↔ ∃ b, b ∈ cb ∧ R a b := by
  induction cb using recOn with
  | pure b =>
    exact
      ⟨fun h => ⟨_, mem_pure _, h⟩, fun ⟨b', mb, h⟩ => by rw [mem_unique (mem_pure _) mb]; exact h⟩
  | think _ =>
    rw [destruct_think]
    exact ⟨fun ⟨b, h, r⟩ => ⟨b, mem_think h, r⟩, fun ⟨b, h, r⟩ => ⟨b, of_mem_think h, r⟩⟩
#align computation.lift_rel_aux.ret_left Computation.LiftRelAux.pure_left

theorem LiftRelAux.swap (R : α → β → Prop) (C) (a b) :
    LiftRelAux (swap R) (swap C) b a = LiftRelAux R C a b := by
  cases' a with a ca <;> cases' b with b cb <;> simp only [LiftRelAux]
#align computation.lift_rel_aux.swap Computation.LiftRelAux.swap

@[simp]
theorem LiftRelAux.pure_right (R : α → β → Prop) (C : Computation α → Computation β → Prop) (b ca) :
    LiftRelAux R C (destruct ca) (Sum.inl b) ↔ ∃ a, a ∈ ca ∧ R a b := by
  rw [← LiftRelAux.swap, LiftRelAux.pure_left]
#align computation.lift_rel_aux.ret_right Computation.LiftRelAux.pure_right

theorem LiftRelRec.lem {R : α → β → Prop} (C : Computation α → Computation β → Prop)
    (H : ∀ {ca cb}, C ca cb → LiftRelAux R C (destruct ca) (destruct cb)) (ca cb) (Hc : C ca cb) (a)
    (ha : a ∈ ca) : LiftRel R ca cb := by
  induction' ha using memRecOn with ca' _ IH generalizing cb <;> have h := H Hc
  · simp at h
    simp [h]
  · simp only [liftRel_think_left]
    induction cb using recOn <;> simp at h <;> simp [h]
    exact IH _ h
#align computation.lift_rel_rec.lem Computation.LiftRelRec.lem

theorem liftRel_rec {R : α → β → Prop} (C : Computation α → Computation β → Prop)
    (H : ∀ {ca cb}, C ca cb → LiftRelAux R C (destruct ca) (destruct cb)) (ca cb) (Hc : C ca cb) :
    LiftRel R ca cb :=
  liftRel_mem_cases (LiftRelRec.lem C (@H) ca cb Hc) fun b hb =>
    (LiftRel.swap _ _ _).2 <|
      LiftRelRec.lem (swap C) (fun {_ _} h => cast (LiftRelAux.swap _ _ _ _).symm <| H h) cb ca Hc b
        hb
#align computation.lift_rel_rec Computation.liftRel_rec

end Computation<|MERGE_RESOLUTION|>--- conflicted
+++ resolved
@@ -261,11 +261,7 @@
   dsimp [corec, destruct]
   rw [show (Stream'.corec' (Corec.f f) (Sum.inr b)).head =
     Sum.rec Option.some (λ _ => none) (f b) by
-<<<<<<< HEAD
     dsimp [Corec.f, Stream'.corec', Stream'.corec, Stream'.map, Stream'.iterate]
-=======
-    dsimp [Corec.f, Stream'.corec', Stream'.corec, Stream'.map, Stream'.get, Stream'.iterate]
->>>>>>> 0a4a67eb
     match (f b) with
     | Sum.inl x => rfl
     | Sum.inr x => rfl
@@ -371,11 +367,7 @@
 theorem terminates_def (s : Computation α) : Terminates s ↔ ∃ n, (s.1.get n).isSome :=
   ⟨fun ⟨⟨a, n, h⟩⟩ =>
     ⟨n, by
-<<<<<<< HEAD
       dsimp at h
-=======
-      dsimp [Stream'.get] at h
->>>>>>> 0a4a67eb
       rw [← h]
       exact rfl⟩,
     fun ⟨n, h⟩ => ⟨⟨Option.get _ h, n, (Option.eq_some_of_isSome h).symm⟩⟩⟩
@@ -679,13 +671,8 @@
 def map (f : α → β) : Computation α → Computation β
   | ⟨s, al⟩ =>
     ⟨s.map fun o => Option.casesOn o none (some ∘ f), fun n b => by
-<<<<<<< HEAD
       dsimp [Stream'.map]
       induction' e : s.get n with a <;> intro h
-=======
-      dsimp [Stream'.map, Stream'.get]
-      induction' e : s n with a <;> intro h
->>>>>>> 0a4a67eb
       · contradiction
       · rw [al e]; exact h⟩
 #align computation.map Computation.map
