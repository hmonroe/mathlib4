--- conflicted
+++ resolved
@@ -85,7 +85,6 @@
 
 
 
-<<<<<<< HEAD
 
 
 /-! ## Reverse Induction-/
@@ -108,7 +107,9 @@
                   (fun x xs (ih : motive xs.reverse) => cast (by simp) <| snoc xs.reverse x ih)
 
 end RevInduction
-=======
+
+
+
 /-!
   ### MapAccumr and Foldr
   Some lemmas relation `mapAccumr` and `foldr`
@@ -138,6 +139,5 @@
     rfl
 
 end MapAccumr
->>>>>>> 96296467
 
 end List