/-
Copyright (c) 2019 Minchao Wu. All rights reserved.
Released under Apache 2.0 license as described in the file LICENSE.
Authors: Minchao Wu, Chris Hughes, Mantas Bakšys
-/
import Mathlib.Data.List.Basic

#align_import data.list.min_max from "leanprover-community/mathlib"@"6d0adfa76594f304b4650d098273d4366edeb61b"

/-!
# Minimum and maximum of lists

## Main definitions

The main definitions are `argmax`, `argmin`, `minimum` and `maximum` for lists.

`argmax f l` returns `some a`, where `a` of `l` that maximises `f a`. If there are `a b` such that
  `f a = f b`, it returns whichever of `a` or `b` comes first in the list.
  `argmax f [] = none`

`minimum l` returns a `WithTop α`, the smallest element of `l` for nonempty lists, and `⊤` for
`[]`
-/


namespace List

variable {α β : Type _}

section ArgAux

variable (r : α → α → Prop) [DecidableRel r] {l : List α} {o : Option α} {a m : α}

/-- Auxiliary definition for `argmax` and `argmin`. -/
def argAux (a : Option α) (b : α) : Option α :=
  Option.casesOn a (some b) fun c => if r b c then some b else some c
#align list.arg_aux List.argAux

@[simp]
theorem foldl_argAux_eq_none : l.foldl (argAux r) o = none ↔ l = [] ∧ o = none :=
  List.reverseRecOn l (by simp) fun tl hd => by
    simp [argAux]; cases foldl (argAux r) o tl <;> simp; try split_ifs <;> simp
#align list.foldl_arg_aux_eq_none List.foldl_argAux_eq_none

private theorem foldl_argAux_mem (l) : ∀ a m : α, m ∈ foldl (argAux r) (some a) l → m ∈ a :: l :=
  List.reverseRecOn l (by simp [eq_comm])
    (by
      intro tl hd ih a m
      simp only [foldl_append, foldl_cons, foldl_nil, argAux]
      cases hf : foldl (argAux r) (some a) tl
      · simp (config := { contextual := true })
      · dsimp only
        split_ifs
        · simp (config := { contextual := true })
        · -- `finish [ih _ _ hf]` closes this goal
          simp only [List.mem_cons] at ih
          rcases ih _ _ hf with rfl | H
          · simp (config := { contextual := true }) only [Option.mem_def, Option.some.injEq,
              find?, eq_comm, mem_cons, mem_append, mem_singleton, true_or, implies_true]
          · simp (config := { contextual := true }) [@eq_comm _ _ m, H])

@[simp]
theorem argAux_self (hr₀ : Irreflexive r) (a : α) : argAux r (some a) a = a :=
  if_neg <| hr₀ _
#align list.arg_aux_self List.argAux_self

theorem not_of_mem_foldl_argAux (hr₀ : Irreflexive r) (hr₁ : Transitive r) :
    ∀ {a m : α} {o : Option α}, a ∈ l → m ∈ foldl (argAux r) o l → ¬r a m := by
  induction' l using List.reverseRecOn with tl a ih
  · simp
  intro b m o hb ho
  rw [foldl_append, foldl_cons, foldl_nil, argAux] at ho
  cases' hf : foldl (argAux r) o tl with c
  · rw [hf] at ho
    rw [foldl_argAux_eq_none] at hf
    simp_all [hf.1, hf.2, hr₀ _]
  rw [hf, Option.mem_def] at ho
  dsimp only at ho
  split_ifs at ho with hac <;> cases' mem_append.1 hb with h h <;>
    injection ho with ho <;> subst ho
  · exact fun hba => ih h hf (hr₁ hba hac)
  · simp_all [hr₀ _]
  · exact ih h hf
  · simp_all
#align list.not_of_mem_foldl_arg_aux List.not_of_mem_foldl_argAux

end ArgAux

section Preorder

variable [Preorder β] [@DecidableRel β (· < ·)] {f : α → β} {l : List α} {o : Option α} {a m : α}

/-- `argmax f l` returns `some a`, where `f a` is maximal among the elements of `l`, in the sense
that there is no `b ∈ l` with `f a < f b`. If `a`, `b` are such that `f a = f b`, it returns
whichever of `a` or `b` comes first in the list. `argmax f [] = none`. -/
def argmax (f : α → β) (l : List α) : Option α :=
  l.foldl (argAux fun b c => f c < f b) none
#align list.argmax List.argmax

/-- `argmin f l` returns `some a`, where `f a` is minimal among the elements of `l`, in the sense
that there is no `b ∈ l` with `f b < f a`. If `a`, `b` are such that `f a = f b`, it returns
whichever of `a` or `b` comes first in the list. `argmin f [] = none`. -/
def argmin (f : α → β) (l : List α) :=
  l.foldl (argAux fun b c => f b < f c) none
#align list.argmin List.argmin

@[simp]
theorem argmax_nil (f : α → β) : argmax f [] = none :=
  rfl
#align list.argmax_nil List.argmax_nil

@[simp]
theorem argmin_nil (f : α → β) : argmin f [] = none :=
  rfl
#align list.argmin_nil List.argmin_nil

@[simp]
theorem argmax_singleton {f : α → β} {a : α} : argmax f [a] = a :=
  rfl
#align list.argmax_singleton List.argmax_singleton

@[simp]
theorem argmin_singleton {f : α → β} {a : α} : argmin f [a] = a :=
  rfl
#align list.argmin_singleton List.argmin_singleton

theorem not_lt_of_mem_argmax : a ∈ l → m ∈ argmax f l → ¬f m < f a :=
  not_of_mem_foldl_argAux _ (fun x h => lt_irrefl (f x) h)
    (fun _ _ z hxy hyz => lt_trans (a := f z) hyz hxy)
#align list.not_lt_of_mem_argmax List.not_lt_of_mem_argmax

theorem not_lt_of_mem_argmin : a ∈ l → m ∈ argmin f l → ¬f a < f m :=
  not_of_mem_foldl_argAux _ (fun x h => lt_irrefl (f x) h)
    (fun x _ _ hxy hyz => lt_trans (a := f x) hxy hyz)
#align list.not_lt_of_mem_argmin List.not_lt_of_mem_argmin

theorem argmax_concat (f : α → β) (a : α) (l : List α) :
    argmax f (l ++ [a]) =
      Option.casesOn (argmax f l) (some a) fun c => if f c < f a then some a else some c :=
  by rw [argmax, argmax]; simp [argAux]
#align list.argmax_concat List.argmax_concat

theorem argmin_concat (f : α → β) (a : α) (l : List α) :
    argmin f (l ++ [a]) =
      Option.casesOn (argmin f l) (some a) fun c => if f a < f c then some a else some c :=
  @argmax_concat _ βᵒᵈ _ _ _ _ _
#align list.argmin_concat List.argmin_concat

theorem argmax_mem : ∀ {l : List α} {m : α}, m ∈ argmax f l → m ∈ l
  | [], m => by simp
  | hd :: tl, m => by simpa [argmax, argAux] using foldl_argAux_mem _ tl hd m
#align list.argmax_mem List.argmax_mem

theorem argmin_mem : ∀ {l : List α} {m : α}, m ∈ argmin f l → m ∈ l :=
  @argmax_mem _ βᵒᵈ _ _ _
#align list.argmin_mem List.argmin_mem

@[simp]
theorem argmax_eq_none : l.argmax f = none ↔ l = [] := by simp [argmax]
#align list.argmax_eq_none List.argmax_eq_none

@[simp]
theorem argmin_eq_none : l.argmin f = none ↔ l = [] :=
  @argmax_eq_none _ βᵒᵈ _ _ _ _
#align list.argmin_eq_none List.argmin_eq_none

end Preorder

section LinearOrder

variable [LinearOrder β] {f : α → β} {l : List α} {o : Option α} {a m : α}

theorem le_of_mem_argmax : a ∈ l → m ∈ argmax f l → f a ≤ f m := fun ha hm =>
  le_of_not_lt <| not_lt_of_mem_argmax ha hm
#align list.le_of_mem_argmax List.le_of_mem_argmax

theorem le_of_mem_argmin : a ∈ l → m ∈ argmin f l → f m ≤ f a :=
  @le_of_mem_argmax _ βᵒᵈ _ _ _ _ _
#align list.le_of_mem_argmin List.le_of_mem_argmin

theorem argmax_cons (f : α → β) (a : α) (l : List α) :
    argmax f (a :: l) =
      Option.casesOn (argmax f l) (some a) fun c => if f a < f c then some c else some a :=
  List.reverseRecOn l rfl fun hd tl ih => by
    rw [← cons_append, argmax_concat, ih, argmax_concat]
    cases' h : argmax f hd with m
    · simp [h]
    dsimp
    rw [← apply_ite, ← apply_ite]
    dsimp
    split_ifs <;> try rfl
    · exact absurd (lt_trans ‹f a < f m› ‹_›) ‹_›
    · cases (‹f a < f tl›.lt_or_lt _).elim ‹_› ‹_›
#align list.argmax_cons List.argmax_cons

theorem argmin_cons (f : α → β) (a : α) (l : List α) :
    argmin f (a :: l) =
      Option.casesOn (argmin f l) (some a) fun c => if f c < f a then some c else some a :=
  @argmax_cons α βᵒᵈ _ _ _ _
#align list.argmin_cons List.argmin_cons

variable [DecidableEq α]

theorem index_of_argmax :
    ∀ {l : List α} {m : α}, m ∈ argmax f l → ∀ {a}, a ∈ l → f m ≤ f a → l.indexOf m ≤ l.indexOf a
  | [], m, _, _, _, _ => by simp
  | hd :: tl, m, hm, a, ha, ham => by
    simp only [indexOf_cons, argmax_cons, Option.mem_def] at hm ⊢
    cases h : argmax f tl
    · rw [h] at hm
      simp_all
    rw [h] at hm
    dsimp only at hm
    obtain ha | ha := ha <;> split_ifs at hm <;> injection hm with hm <;> subst hm
    · cases not_le_of_lt ‹_› ‹_›
    · rw [if_pos rfl]
    · rw [if_neg, if_neg]
      exact Nat.succ_le_succ (index_of_argmax h (by assumption) ham)
      · exact ne_of_apply_ne f (lt_of_lt_of_le ‹_› ‹_›).ne'
      · exact ne_of_apply_ne _ ‹f hd < f _›.ne'
    · rw [if_pos rfl]
      exact Nat.zero_le _
#align list.index_of_argmax List.index_of_argmax

theorem index_of_argmin :
    ∀ {l : List α} {m : α}, m ∈ argmin f l → ∀ {a}, a ∈ l → f a ≤ f m → l.indexOf m ≤ l.indexOf a :=
  @index_of_argmax _ βᵒᵈ _ _ _
#align list.index_of_argmin List.index_of_argmin

theorem mem_argmax_iff :
    m ∈ argmax f l ↔
      m ∈ l ∧ (∀ a ∈ l, f a ≤ f m) ∧ ∀ a ∈ l, f m ≤ f a → l.indexOf m ≤ l.indexOf a :=
  ⟨fun hm => ⟨argmax_mem hm, fun a ha => le_of_mem_argmax ha hm, fun _ => index_of_argmax hm⟩,
    by
      rintro ⟨hml, ham, hma⟩
      cases' harg : argmax f l with n
      · simp_all
      · have :=
          _root_.le_antisymm (hma n (argmax_mem harg) (le_of_mem_argmax hml harg))
            (index_of_argmax harg hml (ham _ (argmax_mem harg)))
        rw [(indexOf_inj hml (argmax_mem harg)).1 this, Option.mem_def]⟩
#align list.mem_argmax_iff List.mem_argmax_iff

theorem argmax_eq_some_iff :
    argmax f l = some m ↔
      m ∈ l ∧ (∀ a ∈ l, f a ≤ f m) ∧ ∀ a ∈ l, f m ≤ f a → l.indexOf m ≤ l.indexOf a :=
  mem_argmax_iff
#align list.argmax_eq_some_iff List.argmax_eq_some_iff

theorem mem_argmin_iff :
    m ∈ argmin f l ↔
      m ∈ l ∧ (∀ a ∈ l, f m ≤ f a) ∧ ∀ a ∈ l, f a ≤ f m → l.indexOf m ≤ l.indexOf a :=
  @mem_argmax_iff _ βᵒᵈ _ _ _ _ _
#align list.mem_argmin_iff List.mem_argmin_iff

theorem argmin_eq_some_iff :
    argmin f l = some m ↔
      m ∈ l ∧ (∀ a ∈ l, f m ≤ f a) ∧ ∀ a ∈ l, f a ≤ f m → l.indexOf m ≤ l.indexOf a :=
  mem_argmin_iff
#align list.argmin_eq_some_iff List.argmin_eq_some_iff

end LinearOrder

section MaximumMinimum

section Preorder

variable [Preorder α] [@DecidableRel α (· < ·)] {l : List α} {a m : α}

/-- `maximum l` returns a `WithBot α`, the largest element of `l` for nonempty lists, and `⊥` for
`[]`  -/
def maximum (l : List α) : WithBot α :=
  argmax id l
#align list.maximum List.maximum

/-- `minimum l` returns a `WithTop α`, the smallest element of `l` for nonempty lists, and `⊤` for
`[]`  -/
def minimum (l : List α) : WithTop α :=
  argmin id l
#align list.minimum List.minimum

@[simp]
theorem maximum_nil : maximum ([] : List α) = ⊥ :=
  rfl
#align list.maximum_nil List.maximum_nil

@[simp]
theorem minimum_nil : minimum ([] : List α) = ⊤ :=
  rfl
#align list.minimum_nil List.minimum_nil

@[simp]
theorem maximum_singleton (a : α) : maximum [a] = a :=
  rfl
#align list.maximum_singleton List.maximum_singleton

@[simp]
theorem minimum_singleton (a : α) : minimum [a] = a :=
  rfl
#align list.minimum_singleton List.minimum_singleton

theorem maximum_mem {l : List α} {m : α} : (maximum l : WithTop α) = m → m ∈ l :=
  argmax_mem
#align list.maximum_mem List.maximum_mem

theorem minimum_mem {l : List α} {m : α} : (minimum l : WithBot α) = m → m ∈ l :=
  argmin_mem
#align list.minimum_mem List.minimum_mem

@[simp]
theorem maximum_eq_none {l : List α} : l.maximum = none ↔ l = [] :=
  argmax_eq_none
#align list.maximum_eq_none List.maximum_eq_none

@[simp]
theorem minimum_eq_none {l : List α} : l.minimum = none ↔ l = [] :=
  argmin_eq_none
#align list.minimum_eq_none List.minimum_eq_none

theorem not_lt_maximum_of_mem : a ∈ l → (maximum l : WithBot α) = m → ¬m < a :=
  not_lt_of_mem_argmax
#align list.not_lt_maximum_of_mem List.not_lt_maximum_of_mem

theorem minimum_not_lt_of_mem : a ∈ l → (minimum l : WithTop α) = m → ¬a < m :=
  not_lt_of_mem_argmin
#align list.minimum_not_lt_of_mem List.minimum_not_lt_of_mem

theorem not_lt_maximum_of_mem' (ha : a ∈ l) : ¬maximum l < (a : WithBot α) := by
  cases h : l.maximum
  · simp_all
  · simp [WithBot.some_eq_coe, WithBot.coe_lt_coe, not_lt_maximum_of_mem ha h, not_false_iff]
#align list.not_lt_maximum_of_mem' List.not_lt_maximum_of_mem'

theorem not_lt_minimum_of_mem' (ha : a ∈ l) : ¬(a : WithTop α) < minimum l :=
  @not_lt_maximum_of_mem' αᵒᵈ _ _ _ _ ha
#align list.not_lt_minimum_of_mem' List.not_lt_minimum_of_mem'

end Preorder

section LinearOrder

variable [LinearOrder α] {l : List α} {a m : α}

theorem maximum_concat (a : α) (l : List α) : maximum (l ++ [a]) = max (maximum l) a := by
  simp only [maximum, argmax_concat, id]
  cases h : argmax id l
  · exact (max_eq_right bot_le).symm
  · simp [WithBot.some_eq_coe, max_def_lt, WithBot.coe_lt_coe]
#align list.maximum_concat List.maximum_concat

theorem minimum_concat (a : α) (l : List α) : minimum (l ++ [a]) = min (minimum l) a :=
  @maximum_concat αᵒᵈ _ _ _
#align list.minimum_concat List.minimum_concat

theorem le_maximum_of_mem : a ∈ l → (maximum l : WithBot α) = m → a ≤ m :=
  le_of_mem_argmax
#align list.le_maximum_of_mem List.le_maximum_of_mem

theorem minimum_le_of_mem : a ∈ l → (minimum l : WithTop α) = m → m ≤ a :=
  le_of_mem_argmin
#align list.minimum_le_of_mem List.minimum_le_of_mem

theorem le_maximum_of_mem' (ha : a ∈ l) : (a : WithBot α) ≤ maximum l :=
  le_of_not_lt <| not_lt_maximum_of_mem' ha
#align list.le_maximum_of_mem' List.le_maximum_of_mem'

theorem minimum_le_of_mem' (ha : a ∈ l) : minimum l ≤ (a : WithTop α) :=
  @le_maximum_of_mem' αᵒᵈ _ _ _ ha
#align list.le_minimum_of_mem' List.minimum_le_of_mem'

theorem maximum_cons (a : α) (l : List α) : maximum (a :: l) = max ↑a (maximum l) :=
  List.reverseRecOn l (by simp [@max_eq_left (WithBot α) _ _ _ bot_le]) fun tl hd ih => by
    rw [← cons_append, maximum_concat, ih, maximum_concat, max_assoc]
#align list.maximum_cons List.maximum_cons

theorem minimum_cons (a : α) (l : List α) : minimum (a :: l) = min ↑a (minimum l) :=
  @maximum_cons αᵒᵈ _ _ _
#align list.minimum_cons List.minimum_cons

theorem maximum_le_of_forall_le {b : WithBot α} (h : ∀ a ∈ l, a ≤ b) : l.maximum ≤ b := by
  induction l with
  | nil => simp
  | cons a l ih =>
    simp only [maximum_cons, ge_iff_le, max_le_iff, WithBot.coe_le_coe]
    exact ⟨h a (by simp), ih fun a w => h a (mem_cons.mpr (Or.inr w))⟩

theorem le_minimum_of_forall_le {b : WithTop α} (h : ∀ a ∈ l, b ≤ a) : b ≤ l.minimum :=
  @maximum_le_of_forall_le αᵒᵈ _ _ _ h

theorem maximum_eq_coe_iff : maximum l = m ↔ m ∈ l ∧ ∀ a ∈ l, a ≤ m := by
  rw [maximum, ← WithBot.some_eq_coe, argmax_eq_some_iff]
  simp only [id_eq, and_congr_right_iff, and_iff_left_iff_imp]
  intro _ h a hal hma
  rw [_root_.le_antisymm hma (h a hal)]
#align list.maximum_eq_coe_iff List.maximum_eq_coe_iff

theorem minimum_eq_coe_iff : minimum l = m ↔ m ∈ l ∧ ∀ a ∈ l, m ≤ a :=
  @maximum_eq_coe_iff αᵒᵈ _ _ _
#align list.minimum_eq_coe_iff List.minimum_eq_coe_iff

theorem coe_le_maximum_iff : a ≤ l.maximum ↔ ∃ b, b ∈ l ∧ a ≤ b := by
  induction l with
  | nil => simp
  | cons h t ih =>
    simp [maximum_cons, ih]

<<<<<<< HEAD
<<<<<<< HEAD
theorem minimum_le_coe_iff : l.minimum ≤ a ↔ ∃ b, b ∈ l ∧ b ≤ a :=
  @coe_le_maximum_iff αᵒᵈ _ _ _
=======
theorem minimum_le_coe_iff : l.minimum ≤ a ↔ ∃ b, b ∈ l ∧ b ≤ a := by
  induction l with
  | nil => simp
  | cons h t ih =>
    simp [minimum_cons, ih]
>>>>>>> origin/maximum_of_length_pos
=======
theorem minimum_le_coe_iff : l.minimum ≤ a ↔ ∃ b, b ∈ l ∧ b ≤ a :=
  @coe_le_maximum_iff αᵒᵈ _ _ _
>>>>>>> b632793c

theorem maximum_ne_bot_of_ne_nil {l : List α} (h : l ≠ []) : l.maximum ≠ ⊥ :=
  match l, h with | _ :: _, _ => by simp [maximum_cons]

theorem minimum_ne_top_of_ne_nil {l : List α} (h : l ≠ []) : l.minimum ≠ ⊤ :=
  @maximum_ne_bot_of_ne_nil αᵒᵈ _ _ h

theorem maximum_ne_bot_of_length_pos {l : List α} (h : 0 < l.length) : l.maximum ≠ ⊥ :=
  match l, h with | _ :: _, _ => by simp [maximum_cons]

theorem minimum_ne_top_of_length_pos {l : List α} (h : 0 < l.length) : l.minimum ≠ ⊤ :=
  @maximum_ne_bot_of_length_pos αᵒᵈ _ _ h

/-- The maximum value in a non-empty `List`. -/
def maximum_of_length_pos {L : List α} (h : 0 < L.length) : α :=
  WithBot.unbot L.maximum (maximum_ne_bot_of_length_pos h)

/-- The minimum value in a non-empty `List`. -/
def minimum_of_length_pos {L : List α} (h : 0 < L.length) : α :=
  @maximum_of_length_pos αᵒᵈ _ _ h

@[simp]
lemma coe_maximum_of_length_pos {L : List α} (h : 0 < L.length) :
    (L.maximum_of_length_pos h : α) = L.maximum :=
  WithBot.coe_unbot _ _

@[simp]
lemma coe_minimum_of_length_pos {L : List α} (h : 0 < L.length) :
    (L.minimum_of_length_pos h : α) = L.minimum :=
  WithTop.coe_untop _ _

theorem le_maximum_of_length_pos_iff {L : List α} (h : 0 < L.length) :
    b ≤ maximum_of_length_pos h ↔ b ≤ L.maximum :=
  WithBot.le_unbot_iff _

theorem minimum_of_length_pos_le_iff {L : List α} (h : 0 < L.length) :
    minimum_of_length_pos h ≤ b ↔ L.minimum ≤ b :=
  @le_maximum_of_length_pos_iff αᵒᵈ _ _ _ h

theorem le_maximum_of_length_pos_of_mem {L : List α} (h : a ∈ L) (w : 0 < L.length) :
     a ≤ L.maximum_of_length_pos w := by
  simp [le_maximum_of_length_pos_iff]
  exact le_maximum_of_mem' h

theorem minimum_of_length_pos_le_of_mem {L : List α} (h : a ∈ L) (w : 0 < L.length) :
     L.minimum_of_length_pos w ≤ a :=
  @le_maximum_of_length_pos_of_mem αᵒᵈ _ _ _ h _

theorem getElem_le_maximum_of_length_pos {L : List α} (w : i < L.length) :
    L[i] ≤ L.maximum_of_length_pos (Nat.zero_lt_of_lt w) := by
  apply le_maximum_of_length_pos_of_mem
  exact get_mem L i w

theorem minimum_of_length_pos_le_getElem {L : List α} (w : i < L.length) :
    L.minimum_of_length_pos (Nat.zero_lt_of_lt w) ≤ L[i] :=
  @getElem_le_maximum_of_length_pos αᵒᵈ _ _ _ _

end LinearOrder

end MaximumMinimum

section Fold

variable [LinearOrder α]

section OrderBot

variable [OrderBot α] {l : List α}

@[simp]
theorem foldr_max_of_ne_nil (h : l ≠ []) : ↑(l.foldr max ⊥) = l.maximum := by
  induction' l with hd tl IH
  · contradiction
  · rw [maximum_cons, foldr, WithBot.coe_max]
    by_cases h : tl = []
    · simp [h]
    · simp [IH h]
#align list.foldr_max_of_ne_nil List.foldr_max_of_ne_nil

theorem max_le_of_forall_le (l : List α) (a : α) (h : ∀ x ∈ l, x ≤ a) : l.foldr max ⊥ ≤ a := by
  induction' l with y l IH
  · simp
  · simpa [h y (mem_cons_self _ _)] using IH fun x hx => h x <| mem_cons_of_mem _ hx
#align list.max_le_of_forall_le List.max_le_of_forall_le

theorem le_max_of_le {l : List α} {a x : α} (hx : x ∈ l) (h : a ≤ x) : a ≤ l.foldr max ⊥ := by
  induction' l with y l IH
  · exact absurd hx (not_mem_nil _)
  · obtain hl | hl := hx
    simp only [foldr, foldr_cons]
    · exact le_max_of_le_left h
    · exact le_max_of_le_right (IH (by assumption))
#align list.le_max_of_le List.le_max_of_le

end OrderBot

section OrderTop

variable [OrderTop α] {l : List α}

@[simp]
theorem foldr_min_of_ne_nil (h : l ≠ []) : ↑(l.foldr min ⊤) = l.minimum :=
  @foldr_max_of_ne_nil αᵒᵈ _ _ _ h
#align list.foldr_min_of_ne_nil List.foldr_min_of_ne_nil

theorem le_min_of_forall_le (l : List α) (a : α) (h : ∀ x ∈ l, a ≤ x) : a ≤ l.foldr min ⊤ :=
  @max_le_of_forall_le αᵒᵈ _ _ _ _ h
#align list.le_min_of_forall_le List.le_min_of_forall_le

theorem min_le_of_le (l : List α) (a : α) {x : α} (hx : x ∈ l) (h : x ≤ a) : l.foldr min ⊤ ≤ a :=
  @le_max_of_le αᵒᵈ _ _ _ _ _ hx h
#align list.min_le_of_le List.min_le_of_le

end OrderTop

end Fold

end List<|MERGE_RESOLUTION|>--- conflicted
+++ resolved
@@ -404,21 +404,8 @@
   | cons h t ih =>
     simp [maximum_cons, ih]
 
-<<<<<<< HEAD
-<<<<<<< HEAD
 theorem minimum_le_coe_iff : l.minimum ≤ a ↔ ∃ b, b ∈ l ∧ b ≤ a :=
   @coe_le_maximum_iff αᵒᵈ _ _ _
-=======
-theorem minimum_le_coe_iff : l.minimum ≤ a ↔ ∃ b, b ∈ l ∧ b ≤ a := by
-  induction l with
-  | nil => simp
-  | cons h t ih =>
-    simp [minimum_cons, ih]
->>>>>>> origin/maximum_of_length_pos
-=======
-theorem minimum_le_coe_iff : l.minimum ≤ a ↔ ∃ b, b ∈ l ∧ b ≤ a :=
-  @coe_le_maximum_iff αᵒᵈ _ _ _
->>>>>>> b632793c
 
 theorem maximum_ne_bot_of_ne_nil {l : List α} (h : l ≠ []) : l.maximum ≠ ⊥ :=
   match l, h with | _ :: _, _ => by simp [maximum_cons]
