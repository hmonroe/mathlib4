--- conflicted
+++ resolved
@@ -402,13 +402,8 @@
   ⟨-(p.coeff 0 / p.coeff 1), by
     have : p.coeff 1 ≠ 0 := by
       have h' := natDegree_eq_of_degree_eq_some h
-<<<<<<< HEAD
-      change natDegree p = 1 at h'; rw [← h']
-      exact mt leadingCoeff_eq_zero.1 fun h0 => by simp [h0] at h
-=======
       change natDegree p = 1 at h'; rw [←h']
       exact mt leadingCoeff_eq_zero.1 fun h0 => by simp [h0] at h; contradiction
->>>>>>> 909a2b4a
     conv in p => rw [eq_X_add_C_of_degree_le_one (show degree p ≤ 1 by rw [h])]
     simp [IsRoot, mul_div_cancel' _ this]⟩
 #align polynomial.exists_root_of_degree_eq_one Polynomial.exists_root_of_degree_eq_one
