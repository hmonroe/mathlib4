/-
Copyright (c) 2017 Johannes Hölzl. All rights reserved.
Released under Apache 2.0 license as described in the file LICENSE.
Authors: Johannes Hölzl, Scott Morrison
-/
import Mathlib.Algebra.BigOperators.Finsupp
import Mathlib.Algebra.Hom.GroupAction
import Mathlib.Algebra.Regular.SMul
import Mathlib.Data.Finset.Preimage
import Mathlib.Data.Rat.BigOperators
import Mathlib.Data.Set.Countable

#align_import data.finsupp.basic from "leanprover-community/mathlib"@"f69db8cecc668e2d5894d7e9bfc491da60db3b9f"

/-!
# Miscellaneous definitions, lemmas, and constructions using finsupp

## Main declarations

* `Finsupp.graph`: the finset of input and output pairs with non-zero outputs.
* `Finsupp.mapRange.equiv`: `Finsupp.mapRange` as an equiv.
* `Finsupp.mapDomain`: maps the domain of a `Finsupp` by a function and by summing.
* `Finsupp.comapDomain`: postcomposition of a `Finsupp` with a function injective on the preimage
  of its support.
* `Finsupp.some`: restrict a finitely supported function on `Option α` to a finitely supported
  function on `α`.
* `Finsupp.filter`: `filter p f` is the finitely supported function that is `f a` if `p a` is true
  and 0 otherwise.
* `Finsupp.frange`: the image of a finitely supported function on its support.
* `Finsupp.subtype_domain`: the restriction of a finitely supported function `f` to a subtype.

## Implementation notes

This file is a `noncomputable theory` and uses classical logic throughout.

## TODO

* This file is currently ~1600 lines long and is quite a miscellany of definitions and lemmas,
  so it should be divided into smaller pieces.

* Expand the list of definitions and important lemmas to the module docstring.

-/


noncomputable section

open Finset Function

open BigOperators

variable {α β γ ι M M' N P G H R S : Type*}

namespace Finsupp

/-! ### Declarations about `graph` -/


section Graph

variable [Zero M]

/-- The graph of a finitely supported function over its support, i.e. the finset of input and output
pairs with non-zero outputs. -/
def graph (f : α →₀ M) : Finset (α × M) :=
  f.support.map ⟨fun a => Prod.mk a (f a), fun _ _ h => (Prod.mk.inj h).1⟩
#align finsupp.graph Finsupp.graph

theorem mk_mem_graph_iff {a : α} {m : M} {f : α →₀ M} : (a, m) ∈ f.graph ↔ f a = m ∧ m ≠ 0 := by
  simp_rw [graph, mem_map, mem_support_iff]
  constructor
  · rintro ⟨b, ha, rfl, -⟩
    exact ⟨rfl, ha⟩
  · rintro ⟨rfl, ha⟩
    exact ⟨a, ha, rfl⟩
#align finsupp.mk_mem_graph_iff Finsupp.mk_mem_graph_iff

@[simp]
theorem mem_graph_iff {c : α × M} {f : α →₀ M} : c ∈ f.graph ↔ f c.1 = c.2 ∧ c.2 ≠ 0 := by
  cases c
  exact mk_mem_graph_iff
#align finsupp.mem_graph_iff Finsupp.mem_graph_iff

theorem mk_mem_graph (f : α →₀ M) {a : α} (ha : a ∈ f.support) : (a, f a) ∈ f.graph :=
  mk_mem_graph_iff.2 ⟨rfl, mem_support_iff.1 ha⟩
#align finsupp.mk_mem_graph Finsupp.mk_mem_graph

theorem apply_eq_of_mem_graph {a : α} {m : M} {f : α →₀ M} (h : (a, m) ∈ f.graph) : f a = m :=
  (mem_graph_iff.1 h).1
#align finsupp.apply_eq_of_mem_graph Finsupp.apply_eq_of_mem_graph

@[simp 1100] -- porting note: change priority to appease `simpNF`
theorem not_mem_graph_snd_zero (a : α) (f : α →₀ M) : (a, (0 : M)) ∉ f.graph := fun h =>
  (mem_graph_iff.1 h).2.irrefl
#align finsupp.not_mem_graph_snd_zero Finsupp.not_mem_graph_snd_zero

@[simp]
theorem image_fst_graph [DecidableEq α] (f : α →₀ M) : f.graph.image Prod.fst = f.support := by
  classical simp only [graph, map_eq_image, image_image, Embedding.coeFn_mk, (· ∘ ·), image_id']
#align finsupp.image_fst_graph Finsupp.image_fst_graph

theorem graph_injective (α M) [Zero M] : Injective (@graph α M _) := by
  intro f g h
  classical
    have hsup : f.support = g.support := by rw [← image_fst_graph, h, image_fst_graph]
    refine' ext_iff'.2 ⟨hsup, fun x hx => apply_eq_of_mem_graph <| h.symm ▸ _⟩
    exact mk_mem_graph _ (hsup ▸ hx)
#align finsupp.graph_injective Finsupp.graph_injective

@[simp]
theorem graph_inj {f g : α →₀ M} : f.graph = g.graph ↔ f = g :=
  (graph_injective α M).eq_iff
#align finsupp.graph_inj Finsupp.graph_inj

@[simp]
theorem graph_zero : graph (0 : α →₀ M) = ∅ := by simp [graph]
#align finsupp.graph_zero Finsupp.graph_zero

@[simp]
theorem graph_eq_empty {f : α →₀ M} : f.graph = ∅ ↔ f = 0 :=
  (graph_injective α M).eq_iff' graph_zero
#align finsupp.graph_eq_empty Finsupp.graph_eq_empty

end Graph

end Finsupp

/-! ### Declarations about `mapRange` -/


section MapRange

namespace Finsupp

section Equiv

variable [Zero M] [Zero N] [Zero P]

/-- `Finsupp.mapRange` as an equiv. -/
@[simps apply]
def mapRange.equiv (f : M ≃ N) (hf : f 0 = 0) (hf' : f.symm 0 = 0) : (α →₀ M) ≃ (α →₀ N)
    where
  toFun := (mapRange f hf : (α →₀ M) → α →₀ N)
  invFun := (mapRange f.symm hf' : (α →₀ N) → α →₀ M)
  left_inv x := by
    rw [← mapRange_comp _ _ _ _] <;> simp_rw [Equiv.symm_comp_self]
    · exact mapRange_id _
    · rfl
  right_inv x := by
    rw [← mapRange_comp _ _ _ _] <;> simp_rw [Equiv.self_comp_symm]
    · exact mapRange_id _
    · rfl
#align finsupp.map_range.equiv Finsupp.mapRange.equiv

@[simp]
theorem mapRange.equiv_refl : mapRange.equiv (Equiv.refl M) rfl rfl = Equiv.refl (α →₀ M) :=
  Equiv.ext mapRange_id
#align finsupp.map_range.equiv_refl Finsupp.mapRange.equiv_refl

theorem mapRange.equiv_trans (f : M ≃ N) (hf : f 0 = 0) (hf') (f₂ : N ≃ P) (hf₂ : f₂ 0 = 0) (hf₂') :
    (mapRange.equiv (f.trans f₂) (by rw [Equiv.trans_apply, hf, hf₂])
          (by rw [Equiv.symm_trans_apply, hf₂', hf']) :
        (α →₀ _) ≃ _) =
      (mapRange.equiv f hf hf').trans (mapRange.equiv f₂ hf₂ hf₂') :=
  Equiv.ext <| mapRange_comp f₂ hf₂ f hf ((congrArg f₂ hf).trans hf₂)
#align finsupp.map_range.equiv_trans Finsupp.mapRange.equiv_trans

@[simp]
theorem mapRange.equiv_symm (f : M ≃ N) (hf hf') :
    ((mapRange.equiv f hf hf').symm : (α →₀ _) ≃ _) = mapRange.equiv f.symm hf' hf :=
  Equiv.ext fun _ => rfl
#align finsupp.map_range.equiv_symm Finsupp.mapRange.equiv_symm

end Equiv

section ZeroHom

variable [Zero M] [Zero N] [Zero P]

/-- Composition with a fixed zero-preserving homomorphism is itself a zero-preserving homomorphism
on functions. -/
@[simps]
def mapRange.zeroHom (f : ZeroHom M N) : ZeroHom (α →₀ M) (α →₀ N)
    where
  toFun := (mapRange f f.map_zero : (α →₀ M) → α →₀ N)
  map_zero' := mapRange_zero
#align finsupp.map_range.zero_hom Finsupp.mapRange.zeroHom

@[simp]
theorem mapRange.zeroHom_id : mapRange.zeroHom (ZeroHom.id M) = ZeroHom.id (α →₀ M) :=
  ZeroHom.ext mapRange_id
#align finsupp.map_range.zero_hom_id Finsupp.mapRange.zeroHom_id

theorem mapRange.zeroHom_comp (f : ZeroHom N P) (f₂ : ZeroHom M N) :
    (mapRange.zeroHom (f.comp f₂) : ZeroHom (α →₀ _) _) =
      (mapRange.zeroHom f).comp (mapRange.zeroHom f₂) :=
  ZeroHom.ext <| mapRange_comp f (map_zero f) f₂ (map_zero f₂) (by simp only [comp_apply, map_zero])
#align finsupp.map_range.zero_hom_comp Finsupp.mapRange.zeroHom_comp

end ZeroHom

section AddMonoidHom

variable [AddCommMonoid M] [AddCommMonoid N] [AddCommMonoid P]

/-- Composition with a fixed additive homomorphism is itself an additive homomorphism on functions.
-/
@[simps]
def mapRange.addMonoidHom (f : M →+ N) : (α →₀ M) →+ α →₀ N
    where
  toFun := (mapRange f f.map_zero : (α →₀ M) → α →₀ N)
  map_zero' := mapRange_zero
  map_add' a b := by dsimp only; exact mapRange_add f.map_add _ _; -- porting note: `dsimp` needed
#align finsupp.map_range.add_monoid_hom Finsupp.mapRange.addMonoidHom

@[simp]
theorem mapRange.addMonoidHom_id :
    mapRange.addMonoidHom (AddMonoidHom.id M) = AddMonoidHom.id (α →₀ M) :=
  AddMonoidHom.ext mapRange_id
#align finsupp.map_range.add_monoid_hom_id Finsupp.mapRange.addMonoidHom_id

theorem mapRange.addMonoidHom_comp (f : N →+ P) (f₂ : M →+ N) :
    (mapRange.addMonoidHom (f.comp f₂) : (α →₀ _) →+ _) =
      (mapRange.addMonoidHom f).comp (mapRange.addMonoidHom f₂) :=
  AddMonoidHom.ext <|
    mapRange_comp f (map_zero f) f₂ (map_zero f₂) (by simp only [comp_apply, map_zero])
#align finsupp.map_range.add_monoid_hom_comp Finsupp.mapRange.addMonoidHom_comp

@[simp]
theorem mapRange.addMonoidHom_toZeroHom (f : M →+ N) :
    (mapRange.addMonoidHom f).toZeroHom = (mapRange.zeroHom f.toZeroHom : ZeroHom (α →₀ _) _) :=
  ZeroHom.ext fun _ => rfl
#align finsupp.map_range.add_monoid_hom_to_zero_hom Finsupp.mapRange.addMonoidHom_toZeroHom

theorem mapRange_multiset_sum (f : M →+ N) (m : Multiset (α →₀ M)) :
    mapRange f f.map_zero m.sum = (m.map fun x => mapRange f f.map_zero x).sum :=
  (mapRange.addMonoidHom f : (α →₀ _) →+ _).map_multiset_sum _
#align finsupp.map_range_multiset_sum Finsupp.mapRange_multiset_sum

theorem mapRange_finset_sum (f : M →+ N) (s : Finset ι) (g : ι → α →₀ M) :
    mapRange f f.map_zero (∑ x in s, g x) = ∑ x in s, mapRange f f.map_zero (g x) :=
  (mapRange.addMonoidHom f : (α →₀ _) →+ _).map_sum _ _
#align finsupp.map_range_finset_sum Finsupp.mapRange_finset_sum

/-- `Finsupp.mapRange.AddMonoidHom` as an equiv. -/
@[simps apply]
def mapRange.addEquiv (f : M ≃+ N) : (α →₀ M) ≃+ (α →₀ N) :=
  { mapRange.addMonoidHom f.toAddMonoidHom with
    toFun := (mapRange f f.map_zero : (α →₀ M) → α →₀ N)
    invFun := (mapRange f.symm f.symm.map_zero : (α →₀ N) → α →₀ M)
    left_inv := fun x => by
      rw [← mapRange_comp _ _ _ _] <;> simp_rw [AddEquiv.symm_comp_self]
      · exact mapRange_id _
      · rfl
    right_inv := fun x => by
      rw [← mapRange_comp _ _ _ _] <;> simp_rw [AddEquiv.self_comp_symm]
      · exact mapRange_id _
      · rfl }
#align finsupp.map_range.add_equiv Finsupp.mapRange.addEquiv

@[simp]
theorem mapRange.addEquiv_refl : mapRange.addEquiv (AddEquiv.refl M) = AddEquiv.refl (α →₀ M) :=
  AddEquiv.ext mapRange_id
#align finsupp.map_range.add_equiv_refl Finsupp.mapRange.addEquiv_refl

theorem mapRange.addEquiv_trans (f : M ≃+ N) (f₂ : N ≃+ P) :
    (mapRange.addEquiv (f.trans f₂) : (α →₀ M) ≃+ (α →₀ P)) =
      (mapRange.addEquiv f).trans (mapRange.addEquiv f₂) :=
  AddEquiv.ext (mapRange_comp _ f₂.map_zero _ f.map_zero (by simp))
#align finsupp.map_range.add_equiv_trans Finsupp.mapRange.addEquiv_trans

@[simp]
theorem mapRange.addEquiv_symm (f : M ≃+ N) :
    ((mapRange.addEquiv f).symm : (α →₀ _) ≃+ _) = mapRange.addEquiv f.symm :=
  AddEquiv.ext fun _ => rfl
#align finsupp.map_range.add_equiv_symm Finsupp.mapRange.addEquiv_symm

@[simp]
theorem mapRange.addEquiv_toAddMonoidHom (f : M ≃+ N) :
    (mapRange.addEquiv f : (α →₀ _) ≃+ _).toAddMonoidHom =
      (mapRange.addMonoidHom f.toAddMonoidHom : (α →₀ _) →+ _) :=
  AddMonoidHom.ext fun _ => rfl
#align finsupp.map_range.add_equiv_to_add_monoid_hom Finsupp.mapRange.addEquiv_toAddMonoidHom

@[simp]
theorem mapRange.addEquiv_toEquiv (f : M ≃+ N) :
    ↑(mapRange.addEquiv f : (α →₀ _) ≃+ _) =
      (mapRange.equiv (f : M ≃ N) f.map_zero f.symm.map_zero : (α →₀ _) ≃ _) :=
  Equiv.ext fun _ => rfl
#align finsupp.map_range.add_equiv_to_equiv Finsupp.mapRange.addEquiv_toEquiv

end AddMonoidHom

end Finsupp

end MapRange

/-! ### Declarations about `equivCongrLeft` -/


section EquivCongrLeft

variable [Zero M]

namespace Finsupp

/-- Given `f : α ≃ β`, we can map `l : α →₀ M` to `equivMapDomain f l : β →₀ M` (computably)
by mapping the support forwards and the function backwards. -/
def equivMapDomain (f : α ≃ β) (l : α →₀ M) : β →₀ M
    where
  support := l.support.map f.toEmbedding
  toFun a := l (f.symm a)
  mem_support_toFun a := by simp only [Finset.mem_map_equiv, mem_support_toFun]; rfl
#align finsupp.equiv_map_domain Finsupp.equivMapDomain

@[simp]
theorem equivMapDomain_apply (f : α ≃ β) (l : α →₀ M) (b : β) :
    equivMapDomain f l b = l (f.symm b) :=
  rfl
#align finsupp.equiv_map_domain_apply Finsupp.equivMapDomain_apply

theorem equivMapDomain_symm_apply (f : α ≃ β) (l : β →₀ M) (a : α) :
    equivMapDomain f.symm l a = l (f a) :=
  rfl
#align finsupp.equiv_map_domain_symm_apply Finsupp.equivMapDomain_symm_apply

@[simp]
theorem equivMapDomain_refl (l : α →₀ M) : equivMapDomain (Equiv.refl _) l = l := by ext x; rfl
#align finsupp.equiv_map_domain_refl Finsupp.equivMapDomain_refl

theorem equivMapDomain_refl' : equivMapDomain (Equiv.refl _) = @id (α →₀ M) := by ext x; rfl
#align finsupp.equiv_map_domain_refl' Finsupp.equivMapDomain_refl'

theorem equivMapDomain_trans (f : α ≃ β) (g : β ≃ γ) (l : α →₀ M) :
    equivMapDomain (f.trans g) l = equivMapDomain g (equivMapDomain f l) := by ext x; rfl
#align finsupp.equiv_map_domain_trans Finsupp.equivMapDomain_trans

theorem equivMapDomain_trans' (f : α ≃ β) (g : β ≃ γ) :
    @equivMapDomain _ _ M _ (f.trans g) = equivMapDomain g ∘ equivMapDomain f := by ext x; rfl
#align finsupp.equiv_map_domain_trans' Finsupp.equivMapDomain_trans'

@[simp]
theorem equivMapDomain_single (f : α ≃ β) (a : α) (b : M) :
    equivMapDomain f (single a b) = single (f a) b := by
  classical
    ext x
    simp only [single_apply, Equiv.apply_eq_iff_eq_symm_apply, equivMapDomain_apply]
#align finsupp.equiv_map_domain_single Finsupp.equivMapDomain_single

@[simp]
theorem equivMapDomain_zero {f : α ≃ β} : equivMapDomain f (0 : α →₀ M) = (0 : β →₀ M) := by
  ext; simp only [equivMapDomain_apply, coe_zero, Pi.zero_apply]
#align finsupp.equiv_map_domain_zero Finsupp.equivMapDomain_zero

/-- Given `f : α ≃ β`, the finitely supported function spaces are also in bijection:
`(α →₀ M) ≃ (β →₀ M)`.

This is the finitely-supported version of `Equiv.piCongrLeft`. -/
def equivCongrLeft (f : α ≃ β) : (α →₀ M) ≃ (β →₀ M) := by
  refine' ⟨equivMapDomain f, equivMapDomain f.symm, fun f => _, fun f => _⟩ <;> ext x <;>
    simp only [equivMapDomain_apply, Equiv.symm_symm, Equiv.symm_apply_apply,
      Equiv.apply_symm_apply]
#align finsupp.equiv_congr_left Finsupp.equivCongrLeft

@[simp]
theorem equivCongrLeft_apply (f : α ≃ β) (l : α →₀ M) : equivCongrLeft f l = equivMapDomain f l :=
  rfl
#align finsupp.equiv_congr_left_apply Finsupp.equivCongrLeft_apply

@[simp]
theorem equivCongrLeft_symm (f : α ≃ β) :
    (@equivCongrLeft _ _ M _ f).symm = equivCongrLeft f.symm :=
  rfl
#align finsupp.equiv_congr_left_symm Finsupp.equivCongrLeft_symm

end Finsupp

end EquivCongrLeft

section CastFinsupp

variable [Zero M] (f : α →₀ M)

namespace Nat

@[simp, norm_cast]
theorem cast_finsupp_prod [CommSemiring R] (g : α → M → ℕ) :
    (↑(f.prod g) : R) = f.prod fun a b => ↑(g a b) :=
  Nat.cast_prod _ _
#align nat.cast_finsupp_prod Nat.cast_finsupp_prod

@[simp, norm_cast]
theorem cast_finsupp_sum [CommSemiring R] (g : α → M → ℕ) :
    (↑(f.sum g) : R) = f.sum fun a b => ↑(g a b) :=
  Nat.cast_sum _ _
#align nat.cast_finsupp_sum Nat.cast_finsupp_sum

end Nat

namespace Int

@[simp, norm_cast]
theorem cast_finsupp_prod [CommRing R] (g : α → M → ℤ) :
    (↑(f.prod g) : R) = f.prod fun a b => ↑(g a b) :=
  Int.cast_prod _ _
#align int.cast_finsupp_prod Int.cast_finsupp_prod

@[simp, norm_cast]
theorem cast_finsupp_sum [CommRing R] (g : α → M → ℤ) :
    (↑(f.sum g) : R) = f.sum fun a b => ↑(g a b) :=
  Int.cast_sum _ _
#align int.cast_finsupp_sum Int.cast_finsupp_sum

end Int

namespace Rat

@[simp, norm_cast]
theorem cast_finsupp_sum [DivisionRing R] [CharZero R] (g : α → M → ℚ) :
    (↑(f.sum g) : R) = f.sum fun a b => ↑(g a b) :=
  cast_sum _ _
#align rat.cast_finsupp_sum Rat.cast_finsupp_sum

@[simp, norm_cast]
theorem cast_finsupp_prod [Field R] [CharZero R] (g : α → M → ℚ) :
    (↑(f.prod g) : R) = f.prod fun a b => ↑(g a b) :=
  cast_prod _ _
#align rat.cast_finsupp_prod Rat.cast_finsupp_prod

end Rat

end CastFinsupp

/-! ### Declarations about `mapDomain` -/


namespace Finsupp

section MapDomain

variable [AddCommMonoid M] {v v₁ v₂ : α →₀ M}

/-- Given `f : α → β` and `v : α →₀ M`, `mapDomain f v : β →₀ M`
  is the finitely supported function whose value at `a : β` is the sum
  of `v x` over all `x` such that `f x = a`. -/
def mapDomain (f : α → β) (v : α →₀ M) : β →₀ M :=
  v.sum fun a => single (f a)
#align finsupp.map_domain Finsupp.mapDomain

theorem mapDomain_apply {f : α → β} (hf : Function.Injective f) (x : α →₀ M) (a : α) :
    mapDomain f x (f a) = x a := by
  rw [mapDomain, sum_apply, sum, Finset.sum_eq_single a, single_eq_same]
  · intro b _ hba
    exact single_eq_of_ne (hf.ne hba)
  · intro h
    rw [not_mem_support_iff.1 h, single_zero, zero_apply]
#align finsupp.map_domain_apply Finsupp.mapDomain_apply

theorem mapDomain_notin_range {f : α → β} (x : α →₀ M) (a : β) (h : a ∉ Set.range f) :
    mapDomain f x a = 0 := by
  rw [mapDomain, sum_apply, sum]
  exact Finset.sum_eq_zero fun a' _ => single_eq_of_ne fun eq => h <| eq ▸ Set.mem_range_self _
#align finsupp.map_domain_notin_range Finsupp.mapDomain_notin_range

@[simp]
theorem mapDomain_id : mapDomain id v = v :=
  sum_single _
#align finsupp.map_domain_id Finsupp.mapDomain_id

theorem mapDomain_comp {f : α → β} {g : β → γ} :
    mapDomain (g ∘ f) v = mapDomain g (mapDomain f v) := by
  refine' ((sum_sum_index _ _).trans _).symm
  · intro
    exact single_zero _
  · intro
    exact single_add _
  refine' sum_congr fun _ _ => sum_single_index _
  · exact single_zero _
#align finsupp.map_domain_comp Finsupp.mapDomain_comp

@[simp]
theorem mapDomain_single {f : α → β} {a : α} {b : M} : mapDomain f (single a b) = single (f a) b :=
  sum_single_index <| single_zero _
#align finsupp.map_domain_single Finsupp.mapDomain_single

@[simp]
theorem mapDomain_zero {f : α → β} : mapDomain f (0 : α →₀ M) = (0 : β →₀ M) :=
  sum_zero_index
#align finsupp.map_domain_zero Finsupp.mapDomain_zero

theorem mapDomain_congr {f g : α → β} (h : ∀ x ∈ v.support, f x = g x) :
    v.mapDomain f = v.mapDomain g :=
  Finset.sum_congr rfl fun _ H => by simp only [h _ H]
#align finsupp.map_domain_congr Finsupp.mapDomain_congr

theorem mapDomain_add {f : α → β} : mapDomain f (v₁ + v₂) = mapDomain f v₁ + mapDomain f v₂ :=
  sum_add_index' (fun _ => single_zero _) fun _ => single_add _
#align finsupp.map_domain_add Finsupp.mapDomain_add

@[simp]
theorem mapDomain_equiv_apply {f : α ≃ β} (x : α →₀ M) (a : β) :
    mapDomain f x a = x (f.symm a) := by
  conv_lhs => rw [← f.apply_symm_apply a]
  exact mapDomain_apply f.injective _ _
#align finsupp.map_domain_equiv_apply Finsupp.mapDomain_equiv_apply

/-- `Finsupp.mapDomain` is an `AddMonoidHom`. -/
@[simps]
def mapDomain.addMonoidHom (f : α → β) : (α →₀ M) →+ β →₀ M
    where
  toFun := mapDomain f
  map_zero' := mapDomain_zero
  map_add' _ _ := mapDomain_add
#align finsupp.map_domain.add_monoid_hom Finsupp.mapDomain.addMonoidHom

@[simp]
theorem mapDomain.addMonoidHom_id : mapDomain.addMonoidHom id = AddMonoidHom.id (α →₀ M) :=
  AddMonoidHom.ext fun _ => mapDomain_id
#align finsupp.map_domain.add_monoid_hom_id Finsupp.mapDomain.addMonoidHom_id

theorem mapDomain.addMonoidHom_comp (f : β → γ) (g : α → β) :
    (mapDomain.addMonoidHom (f ∘ g) : (α →₀ M) →+ γ →₀ M) =
      (mapDomain.addMonoidHom f).comp (mapDomain.addMonoidHom g) :=
  AddMonoidHom.ext fun _ => mapDomain_comp
#align finsupp.map_domain.add_monoid_hom_comp Finsupp.mapDomain.addMonoidHom_comp

theorem mapDomain_finset_sum {f : α → β} {s : Finset ι} {v : ι → α →₀ M} :
    mapDomain f (∑ i in s, v i) = ∑ i in s, mapDomain f (v i) :=
  (mapDomain.addMonoidHom f : (α →₀ M) →+ β →₀ M).map_sum _ _
#align finsupp.map_domain_finset_sum Finsupp.mapDomain_finset_sum

theorem mapDomain_sum [Zero N] {f : α → β} {s : α →₀ N} {v : α → N → α →₀ M} :
    mapDomain f (s.sum v) = s.sum fun a b => mapDomain f (v a b) :=
  (mapDomain.addMonoidHom f : (α →₀ M) →+ β →₀ M).map_finsupp_sum _ _
#align finsupp.map_domain_sum Finsupp.mapDomain_sum

theorem mapDomain_support [DecidableEq β] {f : α → β} {s : α →₀ M} :
    (s.mapDomain f).support ⊆ s.support.image f :=
  Finset.Subset.trans support_sum <|
    Finset.Subset.trans (Finset.biUnion_mono fun a _ => support_single_subset) <| by
      rw [Finset.biUnion_singleton]
#align finsupp.map_domain_support Finsupp.mapDomain_support

theorem mapDomain_apply' (S : Set α) {f : α → β} (x : α →₀ M) (hS : (x.support : Set α) ⊆ S)
    (hf : Set.InjOn f S) {a : α} (ha : a ∈ S) : mapDomain f x (f a) = x a := by
  classical
    rw [mapDomain, sum_apply, sum]
    simp_rw [single_apply]
    by_cases hax : a ∈ x.support
    · rw [← Finset.add_sum_erase _ _ hax, if_pos rfl]
      convert add_zero (x a)
      refine' Finset.sum_eq_zero fun i hi => if_neg _
      exact (hf.mono hS).ne (Finset.mem_of_mem_erase hi) hax (Finset.ne_of_mem_erase hi)
    · rw [not_mem_support_iff.1 hax]
      refine' Finset.sum_eq_zero fun i hi => if_neg _
      exact hf.ne (hS hi) ha (ne_of_mem_of_not_mem hi hax)
#align finsupp.map_domain_apply' Finsupp.mapDomain_apply'

theorem mapDomain_support_of_injOn [DecidableEq β] {f : α → β} (s : α →₀ M)
    (hf : Set.InjOn f s.support) : (mapDomain f s).support = Finset.image f s.support :=
  Finset.Subset.antisymm mapDomain_support <| by
    intro x hx
    simp only [mem_image, exists_prop, mem_support_iff, Ne.def] at hx
    rcases hx with ⟨hx_w, hx_h_left, rfl⟩
    simp only [mem_support_iff, Ne.def]
    rw [mapDomain_apply' (↑s.support : Set _) _ _ hf]
    · exact hx_h_left
    · simp only [mem_coe, mem_support_iff, Ne.def]
      exact hx_h_left
    · exact Subset.refl _
#align finsupp.map_domain_support_of_inj_on Finsupp.mapDomain_support_of_injOn

theorem mapDomain_support_of_injective [DecidableEq β] {f : α → β} (hf : Function.Injective f)
    (s : α →₀ M) : (mapDomain f s).support = Finset.image f s.support :=
  mapDomain_support_of_injOn s (hf.injOn _)
#align finsupp.map_domain_support_of_injective Finsupp.mapDomain_support_of_injective

@[to_additive]
theorem prod_mapDomain_index [CommMonoid N] {f : α → β} {s : α →₀ M} {h : β → M → N}
    (h_zero : ∀ b, h b 0 = 1) (h_add : ∀ b m₁ m₂, h b (m₁ + m₂) = h b m₁ * h b m₂) :
    (mapDomain f s).prod h = s.prod fun a m => h (f a) m :=
  (prod_sum_index h_zero h_add).trans <| prod_congr fun _ _ => prod_single_index (h_zero _)
#align finsupp.prod_map_domain_index Finsupp.prod_mapDomain_index
#align finsupp.sum_map_domain_index Finsupp.sum_mapDomain_index

-- Note that in `prod_mapDomain_index`, `M` is still an additive monoid,
-- so there is no analogous version in terms of `MonoidHom`.
/-- A version of `sum_mapDomain_index` that takes a bundled `AddMonoidHom`,
rather than separate linearity hypotheses.
-/
@[simp]
theorem sum_mapDomain_index_addMonoidHom [AddCommMonoid N] {f : α → β} {s : α →₀ M}
    (h : β → M →+ N) : ((mapDomain f s).sum fun b m => h b m) = s.sum fun a m => h (f a) m :=
  sum_mapDomain_index (fun b => (h b).map_zero) (fun b _ _ => (h b).map_add _ _)
#align finsupp.sum_map_domain_index_add_monoid_hom Finsupp.sum_mapDomain_index_addMonoidHom

theorem embDomain_eq_mapDomain (f : α ↪ β) (v : α →₀ M) : embDomain f v = mapDomain f v := by
  ext a
  by_cases h : a ∈ Set.range f
  · rcases h with ⟨a, rfl⟩
    rw [mapDomain_apply f.injective, embDomain_apply]
  · rw [mapDomain_notin_range, embDomain_notin_range] <;> assumption
#align finsupp.emb_domain_eq_map_domain Finsupp.embDomain_eq_mapDomain

@[to_additive]
theorem prod_mapDomain_index_inj [CommMonoid N] {f : α → β} {s : α →₀ M} {h : β → M → N}
    (hf : Function.Injective f) : (s.mapDomain f).prod h = s.prod fun a b => h (f a) b := by
  rw [← Function.Embedding.coeFn_mk f hf, ← embDomain_eq_mapDomain, prod_embDomain]
#align finsupp.prod_map_domain_index_inj Finsupp.prod_mapDomain_index_inj
#align finsupp.sum_map_domain_index_inj Finsupp.sum_mapDomain_index_inj

theorem mapDomain_injective {f : α → β} (hf : Function.Injective f) :
    Function.Injective (mapDomain f : (α →₀ M) → β →₀ M) := by
  intro v₁ v₂ eq
  ext a
  have : mapDomain f v₁ (f a) = mapDomain f v₂ (f a) := by rw [eq]
  rwa [mapDomain_apply hf, mapDomain_apply hf] at this
#align finsupp.map_domain_injective Finsupp.mapDomain_injective

/-- When `f` is an embedding we have an embedding `(α →₀ ℕ) ↪ (β →₀ ℕ)` given by `mapDomain`. -/
@[simps]
def mapDomainEmbedding {α β : Type*} (f : α ↪ β) : (α →₀ ℕ) ↪ β →₀ ℕ :=
  ⟨Finsupp.mapDomain f, Finsupp.mapDomain_injective f.injective⟩
#align finsupp.map_domain_embedding Finsupp.mapDomainEmbedding

theorem mapDomain.addMonoidHom_comp_mapRange [AddCommMonoid N] (f : α → β) (g : M →+ N) :
    (mapDomain.addMonoidHom f).comp (mapRange.addMonoidHom g) =
      (mapRange.addMonoidHom g).comp (mapDomain.addMonoidHom f) := by
  ext
  simp only [AddMonoidHom.coe_comp, Finsupp.mapRange_single, Finsupp.mapDomain.addMonoidHom_apply,
    Finsupp.singleAddHom_apply, eq_self_iff_true, Function.comp_apply, Finsupp.mapDomain_single,
    Finsupp.mapRange.addMonoidHom_apply]
#align finsupp.map_domain.add_monoid_hom_comp_map_range Finsupp.mapDomain.addMonoidHom_comp_mapRange

/-- When `g` preserves addition, `mapRange` and `mapDomain` commute. -/
theorem mapDomain_mapRange [AddCommMonoid N] (f : α → β) (v : α →₀ M) (g : M → N) (h0 : g 0 = 0)
    (hadd : ∀ x y, g (x + y) = g x + g y) :
    mapDomain f (mapRange g h0 v) = mapRange g h0 (mapDomain f v) :=
  let g' : M →+ N :=
    { toFun := g
      map_zero' := h0
      map_add' := hadd }
  FunLike.congr_fun (mapDomain.addMonoidHom_comp_mapRange f g') v
#align finsupp.map_domain_map_range Finsupp.mapDomain_mapRange

theorem sum_update_add [AddCommMonoid α] [AddCommMonoid β] (f : ι →₀ α) (i : ι) (a : α)
    (g : ι → α → β) (hg : ∀ i, g i 0 = 0)
    (hgg : ∀ (j : ι) (a₁ a₂ : α), g j (a₁ + a₂) = g j a₁ + g j a₂) :
    (f.update i a).sum g + g i (f i) = f.sum g + g i a := by
  rw [update_eq_erase_add_single, sum_add_index' hg hgg]
  conv_rhs => rw [← Finsupp.update_self f i]
  rw [update_eq_erase_add_single, sum_add_index' hg hgg, add_assoc, add_assoc]
  congr 1
  rw [add_comm, sum_single_index (hg _), sum_single_index (hg _)]
#align finsupp.sum_update_add Finsupp.sum_update_add

theorem mapDomain_injOn (S : Set α) {f : α → β} (hf : Set.InjOn f S) :
    Set.InjOn (mapDomain f : (α →₀ M) → β →₀ M) { w | (w.support : Set α) ⊆ S } := by
  intro v₁ hv₁ v₂ hv₂ eq
  ext a
  classical
    by_cases h : a ∈ v₁.support ∪ v₂.support
    · rw [← mapDomain_apply' S _ hv₁ hf _, ← mapDomain_apply' S _ hv₂ hf _, eq] <;>
        · apply Set.union_subset hv₁ hv₂
          exact_mod_cast h
    · simp only [not_or, mem_union, not_not, mem_support_iff] at h
      simp [h]
#align finsupp.map_domain_inj_on Finsupp.mapDomain_injOn

theorem equivMapDomain_eq_mapDomain {M} [AddCommMonoid M] (f : α ≃ β) (l : α →₀ M) :
    equivMapDomain f l = mapDomain f l := by ext x; simp [mapDomain_equiv_apply]
#align finsupp.equiv_map_domain_eq_map_domain Finsupp.equivMapDomain_eq_mapDomain

end MapDomain

/-! ### Declarations about `comapDomain` -/


section ComapDomain

/-- Given `f : α → β`, `l : β →₀ M` and a proof `hf` that `f` is injective on
the preimage of `l.support`, `comapDomain f l hf` is the finitely supported function
from `α` to `M` given by composing `l` with `f`. -/
@[simps support]
def comapDomain [Zero M] (f : α → β) (l : β →₀ M) (hf : Set.InjOn f (f ⁻¹' ↑l.support)) : α →₀ M
    where
  support := l.support.preimage f hf
  toFun a := l (f a)
  mem_support_toFun := by
    intro a
    simp only [Finset.mem_def.symm, Finset.mem_preimage]
    exact l.mem_support_toFun (f a)
#align finsupp.comap_domain Finsupp.comapDomain

@[simp]
theorem comapDomain_apply [Zero M] (f : α → β) (l : β →₀ M) (hf : Set.InjOn f (f ⁻¹' ↑l.support))
    (a : α) : comapDomain f l hf a = l (f a) :=
  rfl
#align finsupp.comap_domain_apply Finsupp.comapDomain_apply

theorem sum_comapDomain [Zero M] [AddCommMonoid N] (f : α → β) (l : β →₀ M) (g : β → M → N)
    (hf : Set.BijOn f (f ⁻¹' ↑l.support) ↑l.support) :
    (comapDomain f l hf.injOn).sum (g ∘ f) = l.sum g := by
  simp only [sum, comapDomain_apply, (· ∘ ·), comapDomain]
  exact Finset.sum_preimage_of_bij f _ hf fun x => g x (l x)
#align finsupp.sum_comap_domain Finsupp.sum_comapDomain

theorem eq_zero_of_comapDomain_eq_zero [AddCommMonoid M] (f : α → β) (l : β →₀ M)
    (hf : Set.BijOn f (f ⁻¹' ↑l.support) ↑l.support) : comapDomain f l hf.injOn = 0 → l = 0 := by
  rw [← support_eq_empty, ← support_eq_empty, comapDomain]
  simp only [Finset.ext_iff, Finset.not_mem_empty, iff_false_iff, mem_preimage]
  intro h a ha
  cases' hf.2.2 ha with b hb
  exact h b (hb.2.symm ▸ ha)
#align finsupp.eq_zero_of_comap_domain_eq_zero Finsupp.eq_zero_of_comapDomain_eq_zero

section FInjective

section Zero

variable [Zero M]

/-- Note the `hif` argument is needed for this to work in `rw`. -/
@[simp]
theorem comapDomain_zero (f : α → β)
    (hif : Set.InjOn f (f ⁻¹' ↑(0 : β →₀ M).support) := Finset.coe_empty ▸ (Set.injOn_empty f)) :
    comapDomain f (0 : β →₀ M) hif = (0 : α →₀ M) := by
  ext
  rfl
#align finsupp.comap_domain_zero Finsupp.comapDomain_zero

@[simp]
theorem comapDomain_single (f : α → β) (a : α) (m : M)
    (hif : Set.InjOn f (f ⁻¹' (single (f a) m).support)) :
    comapDomain f (Finsupp.single (f a) m) hif = Finsupp.single a m := by
  rcases eq_or_ne m 0 with (rfl | hm)
  · simp only [single_zero, comapDomain_zero]
  · rw [eq_single_iff, comapDomain_apply, comapDomain_support, ← Finset.coe_subset, coe_preimage,
      support_single_ne_zero _ hm, coe_singleton, coe_singleton, single_eq_same]
    rw [support_single_ne_zero _ hm, coe_singleton] at hif
    exact ⟨fun x hx => hif hx rfl hx, rfl⟩
#align finsupp.comap_domain_single Finsupp.comapDomain_single

end Zero

section AddZeroClass

variable [AddZeroClass M] {f : α → β}

theorem comapDomain_add (v₁ v₂ : β →₀ M) (hv₁ : Set.InjOn f (f ⁻¹' ↑v₁.support))
    (hv₂ : Set.InjOn f (f ⁻¹' ↑v₂.support)) (hv₁₂ : Set.InjOn f (f ⁻¹' ↑(v₁ + v₂).support)) :
    comapDomain f (v₁ + v₂) hv₁₂ = comapDomain f v₁ hv₁ + comapDomain f v₂ hv₂ := by
  ext
  simp only [comapDomain_apply, coe_add, Pi.add_apply]
#align finsupp.comap_domain_add Finsupp.comapDomain_add

/-- A version of `Finsupp.comapDomain_add` that's easier to use. -/
theorem comapDomain_add_of_injective (hf : Function.Injective f) (v₁ v₂ : β →₀ M) :
    comapDomain f (v₁ + v₂) (hf.injOn _) =
      comapDomain f v₁ (hf.injOn _) + comapDomain f v₂ (hf.injOn _) :=
  comapDomain_add _ _ _ _ _
#align finsupp.comap_domain_add_of_injective Finsupp.comapDomain_add_of_injective

/-- `Finsupp.comapDomain` is an `AddMonoidHom`. -/
@[simps]
def comapDomain.addMonoidHom (hf : Function.Injective f) : (β →₀ M) →+ α →₀ M
    where
  toFun x := comapDomain f x (hf.injOn _)
  map_zero' := comapDomain_zero f
  map_add' := comapDomain_add_of_injective hf
#align finsupp.comap_domain.add_monoid_hom Finsupp.comapDomain.addMonoidHom

end AddZeroClass

variable [AddCommMonoid M] (f : α → β)

theorem mapDomain_comapDomain (hf : Function.Injective f) (l : β →₀ M)
    (hl : ↑l.support ⊆ Set.range f) : mapDomain f (comapDomain f l (hf.injOn _)) = l := by
  ext a
  by_cases h_cases : a ∈ Set.range f
  · rcases Set.mem_range.1 h_cases with ⟨b, hb⟩
    rw [hb.symm, mapDomain_apply hf, comapDomain_apply]
  · rw [mapDomain_notin_range _ _ h_cases]
    by_contra h_contr
    apply h_cases (hl <| Finset.mem_coe.2 <| mem_support_iff.2 fun h => h_contr h.symm)
#align finsupp.map_domain_comap_domain Finsupp.mapDomain_comapDomain

end FInjective

end ComapDomain

/-! ### Declarations about finitely supported functions whose support is an `Option` type -/


section Option

/-- Restrict a finitely supported function on `Option α` to a finitely supported function on `α`. -/
def some [Zero M] (f : Option α →₀ M) : α →₀ M :=
  f.comapDomain Option.some fun _ => by simp
#align finsupp.some Finsupp.some

@[simp]
theorem some_apply [Zero M] (f : Option α →₀ M) (a : α) : f.some a = f (Option.some a) :=
  rfl
#align finsupp.some_apply Finsupp.some_apply

@[simp]
theorem some_zero [Zero M] : (0 : Option α →₀ M).some = 0 := by
  ext
  simp
#align finsupp.some_zero Finsupp.some_zero

@[simp]
theorem some_add [AddCommMonoid M] (f g : Option α →₀ M) : (f + g).some = f.some + g.some := by
  ext
  simp
#align finsupp.some_add Finsupp.some_add

@[simp]
theorem some_single_none [Zero M] (m : M) : (single none m : Option α →₀ M).some = 0 := by
  ext
  simp
#align finsupp.some_single_none Finsupp.some_single_none

@[simp]
theorem some_single_some [Zero M] (a : α) (m : M) :
    (single (Option.some a) m : Option α →₀ M).some = single a m := by
  classical
    ext b
    simp [single_apply]
#align finsupp.some_single_some Finsupp.some_single_some

@[to_additive]
theorem prod_option_index [AddCommMonoid M] [CommMonoid N] (f : Option α →₀ M)
    (b : Option α → M → N) (h_zero : ∀ o, b o 0 = 1)
    (h_add : ∀ o m₁ m₂, b o (m₁ + m₂) = b o m₁ * b o m₂) :
    f.prod b = b none (f none) * f.some.prod fun a => b (Option.some a) := by
  classical
    apply induction_linear f
    · simp [some_zero, h_zero]
    · intro f₁ f₂ h₁ h₂
      rw [Finsupp.prod_add_index, h₁, h₂, some_add, Finsupp.prod_add_index]
      simp only [h_add, Pi.add_apply, Finsupp.coe_add]
      rw [mul_mul_mul_comm]
      all_goals simp [h_zero, h_add]
    · rintro (_ | a) m <;> simp [h_zero, h_add]
#align finsupp.prod_option_index Finsupp.prod_option_index
#align finsupp.sum_option_index Finsupp.sum_option_index

theorem sum_option_index_smul [Semiring R] [AddCommMonoid M] [Module R M] (f : Option α →₀ R)
    (b : Option α → M) :
    (f.sum fun o r => r • b o) = f none • b none + f.some.sum fun a r => r • b (Option.some a) :=
  f.sum_option_index _ (fun _ => zero_smul _ _) fun _ _ _ => add_smul _ _ _
#align finsupp.sum_option_index_smul Finsupp.sum_option_index_smul

end Option

/-! ### Declarations about `Finsupp.filter` -/


section Filter

section Zero

variable [Zero M] (p : α → Prop) (f : α →₀ M)

/--
`Finsupp.filter p f` is the finitely supported function that is `f a` if `p a` is true and `0`
otherwise. -/
def filter (p : α → Prop) (f : α →₀ M) : α →₀ M
    where
  toFun a :=
    haveI := Classical.decPred p
    if p a then f a else 0
  support :=
    haveI := Classical.decPred p
    f.support.filter fun a => p a
  mem_support_toFun a := by
    simp only -- porting note: necessary to beta reduce to activate `split_ifs`
    split_ifs with h <;>
      · simp only [h, @mem_filter _ _ (Classical.decPred p), mem_support_iff]
        -- porting note: I needed to provide the instance explicitly
        tauto
#align finsupp.filter Finsupp.filter

theorem filter_apply (a : α) [D : Decidable (p a)] : f.filter p a = if p a then f a else 0 := by
  rw [Subsingleton.elim D] <;> rfl
#align finsupp.filter_apply Finsupp.filter_apply

theorem filter_eq_indicator : ⇑(f.filter p) = Set.indicator { x | p x } f :=
  rfl
#align finsupp.filter_eq_indicator Finsupp.filter_eq_indicator

theorem filter_eq_zero_iff : f.filter p = 0 ↔ ∀ x, p x → f x = 0 := by
  simp only [FunLike.ext_iff, filter_eq_indicator, zero_apply, Set.indicator_apply_eq_zero,
    Set.mem_setOf_eq]
#align finsupp.filter_eq_zero_iff Finsupp.filter_eq_zero_iff

theorem filter_eq_self_iff : f.filter p = f ↔ ∀ x, f x ≠ 0 → p x := by
  simp only [FunLike.ext_iff, filter_eq_indicator, Set.indicator_apply_eq_self, Set.mem_setOf_eq,
    not_imp_comm]
#align finsupp.filter_eq_self_iff Finsupp.filter_eq_self_iff

@[simp]
theorem filter_apply_pos {a : α} (h : p a) : f.filter p a = f a := if_pos h
#align finsupp.filter_apply_pos Finsupp.filter_apply_pos

@[simp]
theorem filter_apply_neg {a : α} (h : ¬p a) : f.filter p a = 0 := if_neg h
#align finsupp.filter_apply_neg Finsupp.filter_apply_neg

@[simp]
theorem support_filter [D : DecidablePred p] : (f.filter p).support = f.support.filter p := by
  rw [Subsingleton.elim D] <;> rfl
#align finsupp.support_filter Finsupp.support_filter

theorem filter_zero : (0 : α →₀ M).filter p = 0 := by
  classical rw [← support_eq_empty, support_filter, support_zero, Finset.filter_empty]
#align finsupp.filter_zero Finsupp.filter_zero

@[simp]
theorem filter_single_of_pos {a : α} {b : M} (h : p a) : (single a b).filter p = single a b :=
  (filter_eq_self_iff _ _).2 fun _ hx => (single_apply_ne_zero.1 hx).1.symm ▸ h
#align finsupp.filter_single_of_pos Finsupp.filter_single_of_pos

@[simp]
theorem filter_single_of_neg {a : α} {b : M} (h : ¬p a) : (single a b).filter p = 0 :=
  (filter_eq_zero_iff _ _).2 fun _ hpx =>
    single_apply_eq_zero.2 fun hxa => absurd hpx (hxa.symm ▸ h)
#align finsupp.filter_single_of_neg Finsupp.filter_single_of_neg

@[to_additive]
theorem prod_filter_index [CommMonoid N] (g : α → M → N) :
    (f.filter p).prod g = ∏ x in (f.filter p).support, g x (f x) := by
  classical
    refine' Finset.prod_congr rfl fun x hx => _
    rw [support_filter, Finset.mem_filter] at hx
    rw [filter_apply_pos _ _ hx.2]
#align finsupp.prod_filter_index Finsupp.prod_filter_index
#align finsupp.sum_filter_index Finsupp.sum_filter_index

@[to_additive (attr := simp)]
theorem prod_filter_mul_prod_filter_not [CommMonoid N] (g : α → M → N) :
    (f.filter p).prod g * (f.filter fun a => ¬p a).prod g = f.prod g := by
  classical simp_rw [prod_filter_index, support_filter, Finset.prod_filter_mul_prod_filter_not,
    Finsupp.prod]
#align finsupp.prod_filter_mul_prod_filter_not Finsupp.prod_filter_mul_prod_filter_not
#align finsupp.sum_filter_add_sum_filter_not Finsupp.sum_filter_add_sum_filter_not

@[to_additive (attr := simp)]
theorem prod_div_prod_filter [CommGroup G] (g : α → M → G) :
    f.prod g / (f.filter p).prod g = (f.filter fun a => ¬p a).prod g :=
  div_eq_of_eq_mul' (prod_filter_mul_prod_filter_not _ _ _).symm
#align finsupp.prod_div_prod_filter Finsupp.prod_div_prod_filter
#align finsupp.sum_sub_sum_filter Finsupp.sum_sub_sum_filter

end Zero

theorem filter_pos_add_filter_neg [AddZeroClass M] (f : α →₀ M) (p : α → Prop) :
    (f.filter p + f.filter fun a => ¬p a) = f :=
  FunLike.coe_injective <| Set.indicator_self_add_compl { x | p x } f
#align finsupp.filter_pos_add_filter_neg Finsupp.filter_pos_add_filter_neg

end Filter

/-! ### Declarations about `frange` -/


section Frange

variable [Zero M]

/-- `frange f` is the image of `f` on the support of `f`. -/
def frange (f : α →₀ M) : Finset M :=
  haveI := Classical.decEq M
  Finset.image f f.support
#align finsupp.frange Finsupp.frange

theorem mem_frange {f : α →₀ M} {y : M} : y ∈ f.frange ↔ y ≠ 0 ∧ ∃ x, f x = y := by
  rw [frange, @Finset.mem_image _ _ (Classical.decEq _) _ f.support]
  exact ⟨fun ⟨x, hx1, hx2⟩ => ⟨hx2 ▸ mem_support_iff.1 hx1, x, hx2⟩, fun ⟨hy, x, hx⟩ =>
    ⟨x, mem_support_iff.2 (hx.symm ▸ hy), hx⟩⟩
  -- porting note: maybe there is a better way to fix this, but (1) it wasn't seeing past `frange`
  -- the definition, and (2) it needed the `Classical.decEq` instance again.
#align finsupp.mem_frange Finsupp.mem_frange

theorem zero_not_mem_frange {f : α →₀ M} : (0 : M) ∉ f.frange := fun H => (mem_frange.1 H).1 rfl
#align finsupp.zero_not_mem_frange Finsupp.zero_not_mem_frange

theorem frange_single {x : α} {y : M} : frange (single x y) ⊆ {y} := fun r hr =>
  let ⟨t, ht1, ht2⟩ := mem_frange.1 hr
  ht2 ▸ by
    classical
      rw [single_apply] at ht2 ⊢
      split_ifs at ht2 ⊢
      · exact Finset.mem_singleton_self _
      · exact (t ht2.symm).elim
#align finsupp.frange_single Finsupp.frange_single

end Frange

/-! ### Declarations about `Finsupp.subtypeDomain` -/


section SubtypeDomain

section Zero

variable [Zero M] {p : α → Prop}

/--
`subtypeDomain p f` is the restriction of the finitely supported function `f` to subtype `p`. -/
def subtypeDomain (p : α → Prop) (f : α →₀ M) : Subtype p →₀ M
    where
  support :=
    haveI := Classical.decPred p
    f.support.subtype p
  toFun := f ∘ Subtype.val
  mem_support_toFun a := by simp only [@mem_subtype _ _ (Classical.decPred p), mem_support_iff]; rfl
#align finsupp.subtype_domain Finsupp.subtypeDomain

@[simp]
theorem support_subtypeDomain [D : DecidablePred p] {f : α →₀ M} :
    (subtypeDomain p f).support = f.support.subtype p := by rw [Subsingleton.elim D] <;> rfl
#align finsupp.support_subtype_domain Finsupp.support_subtypeDomain

@[simp]
theorem subtypeDomain_apply {a : Subtype p} {v : α →₀ M} : (subtypeDomain p v) a = v a.val :=
  rfl
#align finsupp.subtype_domain_apply Finsupp.subtypeDomain_apply

@[simp]
theorem subtypeDomain_zero : subtypeDomain p (0 : α →₀ M) = 0 :=
  rfl
#align finsupp.subtype_domain_zero Finsupp.subtypeDomain_zero

theorem subtypeDomain_eq_zero_iff' {f : α →₀ M} : f.subtypeDomain p = 0 ↔ ∀ x, p x → f x = 0 := by
  classical simp_rw [← support_eq_empty, support_subtypeDomain, subtype_eq_empty,
      not_mem_support_iff]
#align finsupp.subtype_domain_eq_zero_iff' Finsupp.subtypeDomain_eq_zero_iff'

theorem subtypeDomain_eq_zero_iff {f : α →₀ M} (hf : ∀ x ∈ f.support, p x) :
    f.subtypeDomain p = 0 ↔ f = 0 :=
  subtypeDomain_eq_zero_iff'.trans
    ⟨fun H =>
      ext fun x => by
        classical exact if hx : p x then H x hx else not_mem_support_iff.1 <| mt (hf x) hx,
      fun H x _ => by simp [H]⟩
#align finsupp.subtype_domain_eq_zero_iff Finsupp.subtypeDomain_eq_zero_iff

@[to_additive]
theorem prod_subtypeDomain_index [CommMonoid N] {v : α →₀ M} {h : α → M → N}
    (hp : ∀ x ∈ v.support, p x) : ((v.subtypeDomain p).prod fun a b => h a b) = v.prod h :=
  prod_bij (fun p _ => p.val) (fun _ => by classical exact mem_subtype.1) (fun _ _ => rfl)
    (fun _ _ _ _ => Subtype.eq) fun b hb => ⟨⟨b, hp b hb⟩, by classical exact mem_subtype.2 hb, rfl⟩
#align finsupp.prod_subtype_domain_index Finsupp.prod_subtypeDomain_index
#align finsupp.sum_subtype_domain_index Finsupp.sum_subtypeDomain_index

end Zero

section AddZeroClass

variable [AddZeroClass M] {p : α → Prop} {v v' : α →₀ M}

@[simp]
theorem subtypeDomain_add {v v' : α →₀ M} :
    (v + v').subtypeDomain p = v.subtypeDomain p + v'.subtypeDomain p :=
  ext fun _ => rfl
#align finsupp.subtype_domain_add Finsupp.subtypeDomain_add

/-- `subtypeDomain` but as an `AddMonoidHom`. -/
def subtypeDomainAddMonoidHom : (α →₀ M) →+ Subtype p →₀ M
    where
  toFun := subtypeDomain p
  map_zero' := subtypeDomain_zero
  map_add' _ _ := subtypeDomain_add
#align finsupp.subtype_domain_add_monoid_hom Finsupp.subtypeDomainAddMonoidHom

/-- `Finsupp.filter` as an `AddMonoidHom`. -/
def filterAddHom (p : α → Prop) : (α →₀ M) →+ α →₀ M
    where
  toFun := filter p
  map_zero' := filter_zero p
  map_add' f g := FunLike.coe_injective <| Set.indicator_add { x | p x } f g
#align finsupp.filter_add_hom Finsupp.filterAddHom

@[simp]
theorem filter_add {v v' : α →₀ M} : (v + v').filter p = v.filter p + v'.filter p :=
  (filterAddHom p).map_add v v'
#align finsupp.filter_add Finsupp.filter_add

end AddZeroClass

section CommMonoid

variable [AddCommMonoid M] {p : α → Prop}

theorem subtypeDomain_sum {s : Finset ι} {h : ι → α →₀ M} :
    (∑ c in s, h c).subtypeDomain p = ∑ c in s, (h c).subtypeDomain p :=
  (subtypeDomainAddMonoidHom : _ →+ Subtype p →₀ M).map_sum _ s
#align finsupp.subtype_domain_sum Finsupp.subtypeDomain_sum

theorem subtypeDomain_finsupp_sum [Zero N] {s : β →₀ N} {h : β → N → α →₀ M} :
    (s.sum h).subtypeDomain p = s.sum fun c d => (h c d).subtypeDomain p :=
  subtypeDomain_sum
#align finsupp.subtype_domain_finsupp_sum Finsupp.subtypeDomain_finsupp_sum

theorem filter_sum (s : Finset ι) (f : ι → α →₀ M) :
    (∑ a in s, f a).filter p = ∑ a in s, filter p (f a) :=
  (filterAddHom p : (α →₀ M) →+ _).map_sum f s
#align finsupp.filter_sum Finsupp.filter_sum

theorem filter_eq_sum (p : α → Prop) [D : DecidablePred p] (f : α →₀ M) :
    f.filter p = ∑ i in f.support.filter p, single i (f i) :=
  (f.filter p).sum_single.symm.trans <|
    Finset.sum_congr (by rw [Subsingleton.elim D] <;> rfl) fun x hx => by
      rw [filter_apply_pos _ _ (mem_filter.1 hx).2]
#align finsupp.filter_eq_sum Finsupp.filter_eq_sum

end CommMonoid

section Group

variable [AddGroup G] {p : α → Prop} {v v' : α →₀ G}

@[simp]
theorem subtypeDomain_neg : (-v).subtypeDomain p = -v.subtypeDomain p :=
  ext fun _ => rfl
#align finsupp.subtype_domain_neg Finsupp.subtypeDomain_neg

@[simp]
theorem subtypeDomain_sub : (v - v').subtypeDomain p = v.subtypeDomain p - v'.subtypeDomain p :=
  ext fun _ => rfl
#align finsupp.subtype_domain_sub Finsupp.subtypeDomain_sub

@[simp]
theorem single_neg (a : α) (b : G) : single a (-b) = -single a b :=
  (singleAddHom a : G →+ _).map_neg b
#align finsupp.single_neg Finsupp.single_neg

@[simp]
theorem single_sub (a : α) (b₁ b₂ : G) : single a (b₁ - b₂) = single a b₁ - single a b₂ :=
  (singleAddHom a : G →+ _).map_sub b₁ b₂
#align finsupp.single_sub Finsupp.single_sub

@[simp]
theorem erase_neg (a : α) (f : α →₀ G) : erase a (-f) = -erase a f :=
  (eraseAddHom a : (_ →₀ G) →+ _).map_neg f
#align finsupp.erase_neg Finsupp.erase_neg

@[simp]
theorem erase_sub (a : α) (f₁ f₂ : α →₀ G) : erase a (f₁ - f₂) = erase a f₁ - erase a f₂ :=
  (eraseAddHom a : (_ →₀ G) →+ _).map_sub f₁ f₂
#align finsupp.erase_sub Finsupp.erase_sub

@[simp]
theorem filter_neg (p : α → Prop) (f : α →₀ G) : filter p (-f) = -filter p f :=
  (filterAddHom p : (_ →₀ G) →+ _).map_neg f
#align finsupp.filter_neg Finsupp.filter_neg

@[simp]
theorem filter_sub (p : α → Prop) (f₁ f₂ : α →₀ G) :
    filter p (f₁ - f₂) = filter p f₁ - filter p f₂ :=
  (filterAddHom p : (_ →₀ G) →+ _).map_sub f₁ f₂
#align finsupp.filter_sub Finsupp.filter_sub

end Group

end SubtypeDomain

theorem mem_support_multiset_sum [AddCommMonoid M] {s : Multiset (α →₀ M)} (a : α) :
    a ∈ s.sum.support → ∃ f ∈ s, a ∈ (f : α →₀ M).support :=
  Multiset.induction_on s (fun h => False.elim (by simp at h))
    (by
      intro f s ih ha
      by_cases h : a ∈ f.support
      · exact ⟨f, Multiset.mem_cons_self _ _, h⟩
      · simp only [Multiset.sum_cons, mem_support_iff, add_apply, not_mem_support_iff.1 h,
          zero_add] at ha
        rcases ih (mem_support_iff.2 ha) with ⟨f', h₀, h₁⟩
        exact ⟨f', Multiset.mem_cons_of_mem h₀, h₁⟩)
#align finsupp.mem_support_multiset_sum Finsupp.mem_support_multiset_sum

theorem mem_support_finset_sum [AddCommMonoid M] {s : Finset ι} {h : ι → α →₀ M} (a : α)
    (ha : a ∈ (∑ c in s, h c).support) : ∃ c ∈ s, a ∈ (h c).support :=
  let ⟨_, hf, hfa⟩ := mem_support_multiset_sum a ha
  let ⟨c, hc, Eq⟩ := Multiset.mem_map.1 hf
  ⟨c, hc, Eq.symm ▸ hfa⟩
#align finsupp.mem_support_finset_sum Finsupp.mem_support_finset_sum

/-! ### Declarations about `curry` and `uncurry` -/


section CurryUncurry

variable [AddCommMonoid M] [AddCommMonoid N]

/-- Given a finitely supported function `f` from a product type `α × β` to `γ`,
`curry f` is the "curried" finitely supported function from `α` to the type of
finitely supported functions from `β` to `γ`. -/
protected def curry (f : α × β →₀ M) : α →₀ β →₀ M :=
  f.sum fun p c => single p.1 (single p.2 c)
#align finsupp.curry Finsupp.curry

@[simp]
theorem curry_apply (f : α × β →₀ M) (x : α) (y : β) : f.curry x y = f (x, y) := by
  classical
    have : ∀ b : α × β, single b.fst (single b.snd (f b)) x y = if b = (x, y) then f b else 0 := by
      rintro ⟨b₁, b₂⟩
      simp [single_apply, ite_apply, Prod.ext_iff, ite_and]
      split_ifs <;> simp [single_apply, *]
    rw [Finsupp.curry, sum_apply, sum_apply, Finsupp.sum, Finset.sum_eq_single, this, if_pos rfl]
    · intro b _ b_ne
      rw [this b, if_neg b_ne]
    · intro hxy
      rw [this (x, y), if_pos rfl, not_mem_support_iff.mp hxy]
#align finsupp.curry_apply Finsupp.curry_apply

theorem sum_curry_index (f : α × β →₀ M) (g : α → β → M → N) (hg₀ : ∀ a b, g a b 0 = 0)
    (hg₁ : ∀ a b c₀ c₁, g a b (c₀ + c₁) = g a b c₀ + g a b c₁) :
    (f.curry.sum fun a f => f.sum (g a)) = f.sum fun p c => g p.1 p.2 c := by
  rw [Finsupp.curry]
  trans
  · exact
      sum_sum_index (fun a => sum_zero_index) fun a b₀ b₁ =>
        sum_add_index' (fun a => hg₀ _ _) fun c d₀ d₁ => hg₁ _ _ _ _
  congr; funext p c
  trans
  · exact sum_single_index sum_zero_index
  exact sum_single_index (hg₀ _ _)
#align finsupp.sum_curry_index Finsupp.sum_curry_index

/-- Given a finitely supported function `f` from `α` to the type of
finitely supported functions from `β` to `M`,
`uncurry f` is the "uncurried" finitely supported function from `α × β` to `M`. -/
protected def uncurry (f : α →₀ β →₀ M) : α × β →₀ M :=
  f.sum fun a g => g.sum fun b c => single (a, b) c
#align finsupp.uncurry Finsupp.uncurry

/-- `finsuppProdEquiv` defines the `Equiv` between `((α × β) →₀ M)` and `(α →₀ (β →₀ M))` given by
currying and uncurrying. -/
def finsuppProdEquiv : (α × β →₀ M) ≃ (α →₀ β →₀ M)
    where
  toFun := Finsupp.curry
  invFun := Finsupp.uncurry
  left_inv f := by
    rw [Finsupp.uncurry, sum_curry_index]
    · simp_rw [Prod.mk.eta, sum_single]
    · intros
      apply single_zero
    · intros
      apply single_add
  right_inv f := by
    simp only [Finsupp.curry, Finsupp.uncurry, sum_sum_index, sum_zero_index, sum_add_index,
      sum_single_index, single_zero, single_add, eq_self_iff_true, forall_true_iff,
      forall₃_true_iff, Prod.mk.eta, (single_sum _ _ _).symm, sum_single]
#align finsupp.finsupp_prod_equiv Finsupp.finsuppProdEquiv

theorem filter_curry (f : α × β →₀ M) (p : α → Prop) :
    (f.filter fun a : α × β => p a.1).curry = f.curry.filter p := by
  classical
    rw [Finsupp.curry, Finsupp.curry, Finsupp.sum, Finsupp.sum, filter_sum, support_filter,
      sum_filter]
    refine' Finset.sum_congr rfl _
    rintro ⟨a₁, a₂⟩ _
    dsimp only
    split_ifs with h
    · rw [filter_apply_pos, filter_single_of_pos] <;> exact h
    · rwa [filter_single_of_neg]
#align finsupp.filter_curry Finsupp.filter_curry

theorem support_curry [DecidableEq α] (f : α × β →₀ M) :
    f.curry.support ⊆ f.support.image Prod.fst := by
  rw [← Finset.biUnion_singleton]
  refine' Finset.Subset.trans support_sum _
  refine' Finset.biUnion_mono fun a _ => support_single_subset
#align finsupp.support_curry Finsupp.support_curry

end CurryUncurry

/-! ### Declarations about finitely supported functions whose support is a `Sum` type -/


section Sum

/-- `Finsupp.sumElim f g` maps `inl x` to `f x` and `inr y` to `g y`. -/
def sumElim {α β γ : Type*} [Zero γ] (f : α →₀ γ) (g : β →₀ γ) : Sum α β →₀ γ :=
  onFinset
    (by
      haveI := Classical.decEq α
      haveI := Classical.decEq β
      exact f.support.map ⟨_, Sum.inl_injective⟩ ∪ g.support.map ⟨_, Sum.inr_injective⟩)
    (Sum.elim f g) fun ab h => by
    cases' ab with a b <;>
    letI := Classical.decEq α <;> letI := Classical.decEq β <;>
    -- porting note: had to add these `DecidableEq` instances
    simp only [Sum.elim_inl, Sum.elim_inr] at h <;>
    simpa
#align finsupp.sum_elim Finsupp.sumElim

@[simp]
theorem coe_sumElim {α β γ : Type*} [Zero γ] (f : α →₀ γ) (g : β →₀ γ) :
    ⇑(sumElim f g) = Sum.elim f g :=
  rfl
#align finsupp.coe_sum_elim Finsupp.coe_sumElim

theorem sumElim_apply {α β γ : Type*} [Zero γ] (f : α →₀ γ) (g : β →₀ γ) (x : Sum α β) :
    sumElim f g x = Sum.elim f g x :=
  rfl
#align finsupp.sum_elim_apply Finsupp.sumElim_apply

theorem sumElim_inl {α β γ : Type*} [Zero γ] (f : α →₀ γ) (g : β →₀ γ) (x : α) :
    sumElim f g (Sum.inl x) = f x :=
  rfl
#align finsupp.sum_elim_inl Finsupp.sumElim_inl

theorem sumElim_inr {α β γ : Type*} [Zero γ] (f : α →₀ γ) (g : β →₀ γ) (x : β) :
    sumElim f g (Sum.inr x) = g x :=
  rfl
#align finsupp.sum_elim_inr Finsupp.sumElim_inr

/-- The equivalence between `(α ⊕ β) →₀ γ` and `(α →₀ γ) × (β →₀ γ)`.

This is the `Finsupp` version of `Equiv.sum_arrow_equiv_prod_arrow`. -/
@[simps apply symm_apply]
def sumFinsuppEquivProdFinsupp {α β γ : Type*} [Zero γ] : (Sum α β →₀ γ) ≃ (α →₀ γ) × (β →₀ γ)
    where
  toFun f :=
    ⟨f.comapDomain Sum.inl (Sum.inl_injective.injOn _),
      f.comapDomain Sum.inr (Sum.inr_injective.injOn _)⟩
  invFun fg := sumElim fg.1 fg.2
  left_inv f := by
    ext ab
    cases' ab with a b <;> simp
  right_inv fg := by ext <;> simp
#align finsupp.sum_finsupp_equiv_prod_finsupp Finsupp.sumFinsuppEquivProdFinsupp

theorem fst_sumFinsuppEquivProdFinsupp {α β γ : Type*} [Zero γ] (f : Sum α β →₀ γ) (x : α) :
    (sumFinsuppEquivProdFinsupp f).1 x = f (Sum.inl x) :=
  rfl
#align finsupp.fst_sum_finsupp_equiv_prod_finsupp Finsupp.fst_sumFinsuppEquivProdFinsupp

theorem snd_sumFinsuppEquivProdFinsupp {α β γ : Type*} [Zero γ] (f : Sum α β →₀ γ) (y : β) :
    (sumFinsuppEquivProdFinsupp f).2 y = f (Sum.inr y) :=
  rfl
#align finsupp.snd_sum_finsupp_equiv_prod_finsupp Finsupp.snd_sumFinsuppEquivProdFinsupp

theorem sumFinsuppEquivProdFinsupp_symm_inl {α β γ : Type*} [Zero γ] (fg : (α →₀ γ) × (β →₀ γ))
    (x : α) : (sumFinsuppEquivProdFinsupp.symm fg) (Sum.inl x) = fg.1 x :=
  rfl
#align finsupp.sum_finsupp_equiv_prod_finsupp_symm_inl Finsupp.sumFinsuppEquivProdFinsupp_symm_inl

theorem sumFinsuppEquivProdFinsupp_symm_inr {α β γ : Type*} [Zero γ] (fg : (α →₀ γ) × (β →₀ γ))
    (y : β) : (sumFinsuppEquivProdFinsupp.symm fg) (Sum.inr y) = fg.2 y :=
  rfl
#align finsupp.sum_finsupp_equiv_prod_finsupp_symm_inr Finsupp.sumFinsuppEquivProdFinsupp_symm_inr

variable [AddMonoid M]

/-- The additive equivalence between `(α ⊕ β) →₀ M` and `(α →₀ M) × (β →₀ M)`.

This is the `Finsupp` version of `Equiv.sum_arrow_equiv_prod_arrow`. -/
@[simps! apply symm_apply]
def sumFinsuppAddEquivProdFinsupp {α β : Type*} : (Sum α β →₀ M) ≃+ (α →₀ M) × (β →₀ M) :=
  { sumFinsuppEquivProdFinsupp with
    map_add' := by
      intros
      ext <;>
        simp only [Equiv.toFun_as_coe, Prod.fst_add, Prod.snd_add, add_apply,
          snd_sumFinsuppEquivProdFinsupp, fst_sumFinsuppEquivProdFinsupp] }
#align finsupp.sum_finsupp_add_equiv_prod_finsupp Finsupp.sumFinsuppAddEquivProdFinsupp

theorem fst_sumFinsuppAddEquivProdFinsupp {α β : Type*} (f : Sum α β →₀ M) (x : α) :
    (sumFinsuppAddEquivProdFinsupp f).1 x = f (Sum.inl x) :=
  rfl
#align finsupp.fst_sum_finsupp_add_equiv_prod_finsupp Finsupp.fst_sumFinsuppAddEquivProdFinsupp

theorem snd_sumFinsuppAddEquivProdFinsupp {α β : Type*} (f : Sum α β →₀ M) (y : β) :
    (sumFinsuppAddEquivProdFinsupp f).2 y = f (Sum.inr y) :=
  rfl
#align finsupp.snd_sum_finsupp_add_equiv_prod_finsupp Finsupp.snd_sumFinsuppAddEquivProdFinsupp

theorem sumFinsuppAddEquivProdFinsupp_symm_inl {α β : Type*} (fg : (α →₀ M) × (β →₀ M)) (x : α) :
    (sumFinsuppAddEquivProdFinsupp.symm fg) (Sum.inl x) = fg.1 x :=
  rfl
#align finsupp.sum_finsupp_add_equiv_prod_finsupp_symm_inl Finsupp.sumFinsuppAddEquivProdFinsupp_symm_inl

theorem sumFinsuppAddEquivProdFinsupp_symm_inr {α β : Type*} (fg : (α →₀ M) × (β →₀ M)) (y : β) :
    (sumFinsuppAddEquivProdFinsupp.symm fg) (Sum.inr y) = fg.2 y :=
  rfl
#align finsupp.sum_finsupp_add_equiv_prod_finsupp_symm_inr Finsupp.sumFinsuppAddEquivProdFinsupp_symm_inr

end Sum

/-! ### Declarations about scalar multiplication -/


section

variable [Zero M] [MonoidWithZero R] [MulActionWithZero R M]

@[simp]
theorem single_smul (a b : α) (f : α → M) (r : R) : single a r b • f a = single a (r • f b) b := by
  by_cases h : a = b <;> simp [h]
#align finsupp.single_smul Finsupp.single_smul

end

section

variable [Monoid G] [MulAction G α] [AddCommMonoid M]

/-- Scalar multiplication acting on the domain.

This is not an instance as it would conflict with the action on the range.
See the `instance_diamonds` test for examples of such conflicts. -/
def comapSMul : SMul G (α →₀ M) where smul g := mapDomain ((· • ·) g)
#align finsupp.comap_has_smul Finsupp.comapSMul

attribute [local instance] comapSMul

theorem comapSMul_def (g : G) (f : α →₀ M) : g • f = mapDomain ((· • ·) g) f :=
  rfl
#align finsupp.comap_smul_def Finsupp.comapSMul_def

@[simp]
theorem comapSMul_single (g : G) (a : α) (b : M) : g • single a b = single (g • a) b :=
  mapDomain_single
#align finsupp.comap_smul_single Finsupp.comapSMul_single

/-- `Finsupp.comapSMul` is multiplicative -/
def comapMulAction : MulAction G (α →₀ M)
    where
  one_smul f := by rw [comapSMul_def, one_smul_eq_id, mapDomain_id]
  mul_smul g g' f := by
    rw [comapSMul_def, comapSMul_def, comapSMul_def, ← comp_smul_left, mapDomain_comp]
#align finsupp.comap_mul_action Finsupp.comapMulAction

attribute [local instance] comapMulAction

/-- `Finsupp.comapSMul` is distributive -/
def comapDistribMulAction : DistribMulAction G (α →₀ M)
    where
  smul_zero g := by
    ext a
    simp only [comapSMul_def]
    simp
  smul_add g f f' := by
    ext
    simp only [comapSMul_def]
    simp [mapDomain_add]
#align finsupp.comap_distrib_mul_action Finsupp.comapDistribMulAction

end

section

variable [Group G] [MulAction G α] [AddCommMonoid M]

attribute [local instance] comapSMul comapMulAction comapDistribMulAction

/-- When `G` is a group, `Finsupp.comapSMul` acts by precomposition with the action of `g⁻¹`.
-/
@[simp]
theorem comapSMul_apply (g : G) (f : α →₀ M) (a : α) : (g • f) a = f (g⁻¹ • a) := by
  conv_lhs => rw [← smul_inv_smul g a]
  exact mapDomain_apply (MulAction.injective g) _ (g⁻¹ • a)
#align finsupp.comap_smul_apply Finsupp.comapSMul_apply

end

section

instance smulZeroClass [Zero M] [SMulZeroClass R M] : SMulZeroClass R (α →₀ M) where
  smul a v := v.mapRange ((· • ·) a) (smul_zero _)
  smul_zero a := by
    ext
    apply smul_zero
#align finsupp.smul_zero_class Finsupp.smulZeroClass

/-!
Throughout this section, some `Monoid` and `Semiring` arguments are specified with `{}` instead of
`[]`. See note [implicit instance arguments].
-/

@[simp]
theorem coe_smul [Zero M] [SMulZeroClass R M] (b : R) (v : α →₀ M) : ⇑(b • v) = b • ⇑v :=
  rfl
#align finsupp.coe_smul Finsupp.coe_smul

theorem smul_apply [Zero M] [SMulZeroClass R M] (b : R) (v : α →₀ M) (a : α) :
    (b • v) a = b • v a :=
  rfl
#align finsupp.smul_apply Finsupp.smul_apply

theorem _root_.IsSMulRegular.finsupp [Zero M] [SMulZeroClass R M] {k : R}
    (hk : IsSMulRegular M k) : IsSMulRegular (α →₀ M) k :=
  fun _ _ h => ext fun i => hk (FunLike.congr_fun h i)
#align is_smul_regular.finsupp IsSMulRegular.finsupp

instance faithfulSMul [Nonempty α] [Zero M] [SMulZeroClass R M] [FaithfulSMul R M] :
    FaithfulSMul R (α →₀ M) where
  eq_of_smul_eq_smul h :=
    let ⟨a⟩ := ‹Nonempty α›
    eq_of_smul_eq_smul fun m : M => by simpa using FunLike.congr_fun (h (single a m)) a
#align finsupp.faithful_smul Finsupp.faithfulSMul

variable (α M)

instance distribSMul [AddZeroClass M] [DistribSMul R M] : DistribSMul R (α →₀ M) where
  smul := (· • ·)
  smul_add _ _ _ := ext fun _ => smul_add _ _ _
  smul_zero _ := ext fun _ => smul_zero _
#align finsupp.distrib_smul Finsupp.distribSMul

instance distribMulAction [Monoid R] [AddMonoid M] [DistribMulAction R M] :
    DistribMulAction R (α →₀ M) :=
  { Finsupp.distribSMul _ _ with
    one_smul := fun x => ext fun y => one_smul R (x y)
    mul_smul := fun r s x => ext fun y => mul_smul r s (x y) }
#align finsupp.distrib_mul_action Finsupp.distribMulAction

instance isScalarTower [Zero M] [SMulZeroClass R M] [SMulZeroClass S M] [SMul R S]
  [IsScalarTower R S M] : IsScalarTower R S (α →₀ M) where
  smul_assoc _ _ _ := ext fun _ => smul_assoc _ _ _

instance smulCommClass [Zero M] [SMulZeroClass R M] [SMulZeroClass S M] [SMulCommClass R S M] :
  SMulCommClass R S (α →₀ M) where
  smul_comm _ _ _ := ext fun _ => smul_comm _ _ _
#align finsupp.smul_comm_class Finsupp.smulCommClass

instance isCentralScalar [Zero M] [SMulZeroClass R M] [SMulZeroClass Rᵐᵒᵖ M] [IsCentralScalar R M] :
  IsCentralScalar R (α →₀ M) where
  op_smul_eq_smul _ _ := ext fun _ => op_smul_eq_smul _ _
#align finsupp.is_central_scalar Finsupp.isCentralScalar

instance module [Semiring R] [AddCommMonoid M] [Module R M] : Module R (α →₀ M) :=
  { toDistribMulAction := Finsupp.distribMulAction α M
    zero_smul := fun _ => ext fun _ => zero_smul _ _
    add_smul := fun _ _ _ => ext fun _ => add_smul _ _ _ }
#align finsupp.module Finsupp.module

variable {α M}

theorem support_smul [AddMonoid M] [SMulZeroClass R M] {b : R} {g : α →₀ M} :
    (b • g).support ⊆ g.support := fun a => by
  simp only [smul_apply, mem_support_iff, Ne.def]
  exact mt fun h => h.symm ▸ smul_zero _
#align finsupp.support_smul Finsupp.support_smul

@[simp]
theorem support_smul_eq [Semiring R] [AddCommMonoid M] [Module R M] [NoZeroSMulDivisors R M] {b : R}
    (hb : b ≠ 0) {g : α →₀ M} : (b • g).support = g.support :=
  Finset.ext fun a => by simp [Finsupp.smul_apply, hb]
#align finsupp.support_smul_eq Finsupp.support_smul_eq

section

variable {p : α → Prop}

@[simp]
theorem filter_smul {_ : Monoid R} [AddMonoid M] [DistribMulAction R M] {b : R} {v : α →₀ M} :
    (b • v).filter p = b • v.filter p :=
  FunLike.coe_injective <| Set.indicator_const_smul { x | p x } b v
#align finsupp.filter_smul Finsupp.filter_smul

end

theorem mapDomain_smul {_ : Monoid R} [AddCommMonoid M] [DistribMulAction R M] {f : α → β} (b : R)
    (v : α →₀ M) : mapDomain f (b • v) = b • mapDomain f v :=
  mapDomain_mapRange _ _ _ _ (smul_add b)
#align finsupp.map_domain_smul Finsupp.mapDomain_smul

@[simp]
theorem smul_single [Zero M] [SMulZeroClass R M] (c : R) (a : α) (b : M) :
    c • Finsupp.single a b = Finsupp.single a (c • b) :=
  mapRange_single
#align finsupp.smul_single Finsupp.smul_single

-- porting note: removed `simp` because `simpNF` can prove it.
theorem smul_single' {_ : Semiring R} (c : R) (a : α) (b : R) :
    c • Finsupp.single a b = Finsupp.single a (c * b) :=
  smul_single _ _ _
#align finsupp.smul_single' Finsupp.smul_single'

theorem mapRange_smul {_ : Monoid R} [AddMonoid M] [DistribMulAction R M] [AddMonoid N]
    [DistribMulAction R N] {f : M → N} {hf : f 0 = 0} (c : R) (v : α →₀ M)
    (hsmul : ∀ x, f (c • x) = c • f x) : mapRange f hf (c • v) = c • mapRange f hf v := by
  erw [← mapRange_comp]
  have : f ∘ (· • ·) c = (· • ·) c ∘ f := funext hsmul
  simp_rw [this]
  apply mapRange_comp
  simp only [Function.comp_apply, smul_zero, hf]
#align finsupp.map_range_smul Finsupp.mapRange_smul

theorem smul_single_one [Semiring R] (a : α) (b : R) : b • single a (1 : R) = single a b := by
  rw [smul_single, smul_eq_mul, mul_one]
#align finsupp.smul_single_one Finsupp.smul_single_one

theorem comapDomain_smul [AddMonoid M] [Monoid R] [DistribMulAction R M] {f : α → β} (r : R)
    (v : β →₀ M) (hfv : Set.InjOn f (f ⁻¹' ↑v.support))
    (hfrv : Set.InjOn f (f ⁻¹' ↑(r • v).support) :=
      hfv.mono <| Set.preimage_mono <| Finset.coe_subset.mpr support_smul) :
    comapDomain f (r • v) hfrv = r • comapDomain f v hfv := by
  ext
  rfl
#align finsupp.comap_domain_smul Finsupp.comapDomain_smul

/-- A version of `Finsupp.comapDomain_smul` that's easier to use. -/
theorem comapDomain_smul_of_injective [AddMonoid M] [Monoid R] [DistribMulAction R M] {f : α → β}
    (hf : Function.Injective f) (r : R) (v : β →₀ M) :
    comapDomain f (r • v) (hf.injOn _) = r • comapDomain f v (hf.injOn _) :=
  comapDomain_smul _ _ _ _
#align finsupp.comap_domain_smul_of_injective Finsupp.comapDomain_smul_of_injective

end

theorem sum_smul_index [Semiring R] [AddCommMonoid M] {g : α →₀ R} {b : R} {h : α → R → M}
    (h0 : ∀ i, h i 0 = 0) : (b • g).sum h = g.sum fun i a => h i (b * a) :=
  Finsupp.sum_mapRange_index h0
#align finsupp.sum_smul_index Finsupp.sum_smul_index

theorem sum_smul_index' [AddMonoid M] [DistribSMul R M] [AddCommMonoid N] {g : α →₀ M} {b : R}
    {h : α → M → N} (h0 : ∀ i, h i 0 = 0) : (b • g).sum h = g.sum fun i c => h i (b • c) :=
  Finsupp.sum_mapRange_index h0
#align finsupp.sum_smul_index' Finsupp.sum_smul_index'

/-- A version of `Finsupp.sum_smul_index'` for bundled additive maps. -/
theorem sum_smul_index_addMonoidHom [AddMonoid M] [AddCommMonoid N] [DistribSMul R M] {g : α →₀ M}
    {b : R} {h : α → M →+ N} : ((b • g).sum fun a => h a) = g.sum fun i c => h i (b • c) :=
  sum_mapRange_index fun i => (h i).map_zero
#align finsupp.sum_smul_index_add_monoid_hom Finsupp.sum_smul_index_addMonoidHom

instance noZeroSMulDivisors [Semiring R] [AddCommMonoid M] [Module R M] {ι : Type*}
    [NoZeroSMulDivisors R M] : NoZeroSMulDivisors R (ι →₀ M) :=
  ⟨fun h =>
    or_iff_not_imp_left.mpr fun hc =>
      Finsupp.ext fun i => (smul_eq_zero.mp (FunLike.ext_iff.mp h i)).resolve_left hc⟩
#align finsupp.no_zero_smul_divisors Finsupp.noZeroSMulDivisors

section DistribMulActionHom

variable [Semiring R]

variable [AddCommMonoid M] [AddCommMonoid N] [DistribMulAction R M] [DistribMulAction R N]

/-- `Finsupp.single` as a `DistribMulActionHom`.

See also `Finsupp.lsingle` for the version as a linear map. -/
def DistribMulActionHom.single (a : α) : M →+[R] α →₀ M :=
  { singleAddHom a with
    map_smul' := fun k m => by
      simp only
      show singleAddHom a (k • m) = k • singleAddHom a m
      change Finsupp.single a (k • m) = k • (Finsupp.single a m)
      -- porting note: because `singleAddHom_apply` is missing
      simp only [smul_single] }
#align finsupp.distrib_mul_action_hom.single Finsupp.DistribMulActionHom.single

theorem distribMulActionHom_ext {f g : (α →₀ M) →+[R] N}
    (h : ∀ (a : α) (m : M), f (single a m) = g (single a m)) : f = g :=
  DistribMulActionHom.toAddMonoidHom_injective <| addHom_ext h
#align finsupp.distrib_mul_action_hom_ext Finsupp.distribMulActionHom_ext

/-- See note [partially-applied ext lemmas]. -/
@[ext]
theorem distribMulActionHom_ext' {f g : (α →₀ M) →+[R] N}
    (h : ∀ a : α, f.comp (DistribMulActionHom.single a) = g.comp (DistribMulActionHom.single a)) :
    f = g :=
  distribMulActionHom_ext fun a => DistribMulActionHom.congr_fun (h a)
#align finsupp.distrib_mul_action_hom_ext' Finsupp.distribMulActionHom_ext'

end DistribMulActionHom

section

variable [Zero R]

/-- The `Finsupp` version of `Pi.unique`. -/
instance uniqueOfRight [Subsingleton R] : Unique (α →₀ R) :=
  FunLike.coe_injective.unique
#align finsupp.unique_of_right Finsupp.uniqueOfRight

/-- The `Finsupp` version of `Pi.uniqueOfIsEmpty`. -/
instance uniqueOfLeft [IsEmpty α] : Unique (α →₀ R) :=
  FunLike.coe_injective.unique
#align finsupp.unique_of_left Finsupp.uniqueOfLeft

end

/-- Given an `AddCommMonoid M` and `s : Set α`, `restrictSupportEquiv s M` is the `Equiv`
between the subtype of finitely supported functions with support contained in `s` and
the type of finitely supported functions from `s`. -/
<<<<<<< HEAD
def restrictSupportEquiv (s : Set α) (M : Type*) [AddCommMonoid M] :
    { f : α →₀ M // ↑f.support ⊆ s } ≃ (s →₀ M)
    where
=======
def restrictSupportEquiv (s : Set α) (M : Type _) [AddCommMonoid M] :
    { f : α →₀ M // ↑f.support ⊆ s } ≃ (s →₀ M) where
>>>>>>> c4190b46
  toFun f := subtypeDomain (fun x => x ∈ s) f.1
  invFun f :=
    ⟨f.embDomain <| Embedding.subtype _, by
      rw [support_embDomain, Finset.coe_map, Set.image_subset_iff]
      exact fun x _ => x.2⟩
  left_inv := by
    rintro ⟨f, hf⟩
    ext a
    by_cases h : a ∈ s
    · lift a to s using h
      exact embDomain_apply _ _ _
    rw [embDomain_notin_range, eq_comm, ←Finsupp.not_mem_support_iff]
    · exact fun hs => h <| hf hs
    · simp [h]
  right_inv f := ext <| embDomain_apply _ f
#align finsupp.restrict_support_equiv Finsupp.restrictSupportEquiv

/-- Given `AddCommMonoid M` and `e : α ≃ β`, `domCongr e` is the corresponding `Equiv` between
`α →₀ M` and `β →₀ M`.

This is `Finsupp.equivCongrLeft` as an `AddEquiv`. -/
@[simps apply]
protected def domCongr [AddCommMonoid M] (e : α ≃ β) : (α →₀ M) ≃+ (β →₀ M)
    where
  toFun := equivMapDomain e
  invFun := equivMapDomain e.symm
  left_inv v := by
    simp only [← equivMapDomain_trans, Equiv.self_trans_symm]
    exact equivMapDomain_refl _
  right_inv := by
    intro v
    simp only [← equivMapDomain_trans, Equiv.symm_trans_self]
    exact equivMapDomain_refl _
  map_add' a b := by simp only [equivMapDomain_eq_mapDomain]; exact mapDomain_add
#align finsupp.dom_congr Finsupp.domCongr

@[simp]
theorem domCongr_refl [AddCommMonoid M] :
    Finsupp.domCongr (Equiv.refl α) = AddEquiv.refl (α →₀ M) :=
  AddEquiv.ext fun _ => equivMapDomain_refl _
#align finsupp.dom_congr_refl Finsupp.domCongr_refl

@[simp]
theorem domCongr_symm [AddCommMonoid M] (e : α ≃ β) :
    (Finsupp.domCongr e).symm = (Finsupp.domCongr e.symm : (β →₀ M) ≃+ (α →₀ M)) :=
  AddEquiv.ext fun _ => rfl
#align finsupp.dom_congr_symm Finsupp.domCongr_symm

@[simp]
theorem domCongr_trans [AddCommMonoid M] (e : α ≃ β) (f : β ≃ γ) :
    (Finsupp.domCongr e).trans (Finsupp.domCongr f) =
      (Finsupp.domCongr (e.trans f) : (α →₀ M) ≃+ _) :=
  AddEquiv.ext fun _ => (equivMapDomain_trans _ _ _).symm
#align finsupp.dom_congr_trans Finsupp.domCongr_trans

end Finsupp

namespace Finsupp

/-! ### Declarations about sigma types -/


section Sigma

variable {αs : ι → Type*} [Zero M] (l : (Σi, αs i) →₀ M)

/-- Given `l`, a finitely supported function from the sigma type `Σ (i : ι), αs i` to `M` and
an index element `i : ι`, `split l i` is the `i`th component of `l`,
a finitely supported function from `as i` to `M`.

This is the `Finsupp` version of `Sigma.curry`.
-/
def split (i : ι) : αs i →₀ M :=
  l.comapDomain (Sigma.mk i) fun _ _ _ _ hx => heq_iff_eq.1 (Sigma.mk.inj_iff.mp hx).2
  -- porting note: it seems like Lean 4 never generated the `Sigma.mk.inj` lemma?
#align finsupp.split Finsupp.split

theorem split_apply (i : ι) (x : αs i) : split l i x = l ⟨i, x⟩ := by
  dsimp only [split]
  rw [comapDomain_apply]
#align finsupp.split_apply Finsupp.split_apply

/-- Given `l`, a finitely supported function from the sigma type `Σ (i : ι), αs i` to `β`,
`split_support l` is the finset of indices in `ι` that appear in the support of `l`. -/
def splitSupport (l : (Σi, αs i) →₀ M) : Finset ι :=
  haveI := Classical.decEq ι
  l.support.image Sigma.fst
#align finsupp.split_support Finsupp.splitSupport

theorem mem_splitSupport_iff_nonzero (i : ι) : i ∈ splitSupport l ↔ split l i ≠ 0 := by
  rw [splitSupport, @mem_image _ _ (Classical.decEq _), Ne.def, ← support_eq_empty, ← Ne.def, ←
    Finset.nonempty_iff_ne_empty, split, comapDomain, Finset.Nonempty]
  -- porting note: had to add the `Classical.decEq` instance manually
  simp only [exists_prop, Finset.mem_preimage, exists_and_right, exists_eq_right, mem_support_iff,
    Sigma.exists, Ne.def]
#align finsupp.mem_split_support_iff_nonzero Finsupp.mem_splitSupport_iff_nonzero

/-- Given `l`, a finitely supported function from the sigma type `Σ i, αs i` to `β` and
an `ι`-indexed family `g` of functions from `(αs i →₀ β)` to `γ`, `split_comp` defines a
finitely supported function from the index type `ι` to `γ` given by composing `g i` with
`split l i`. -/
def splitComp [Zero N] (g : ∀ i, (αs i →₀ M) → N) (hg : ∀ i x, x = 0 ↔ g i x = 0) : ι →₀ N
    where
  support := splitSupport l
  toFun i := g i (split l i)
  mem_support_toFun := by
    intro i
    rw [mem_splitSupport_iff_nonzero, not_iff_not, hg]
#align finsupp.split_comp Finsupp.splitComp

theorem sigma_support : l.support = l.splitSupport.sigma fun i => (l.split i).support := by
  simp only [Finset.ext_iff, splitSupport, split, comapDomain, @mem_image _ _ (Classical.decEq _),
    mem_preimage, Sigma.forall, mem_sigma]
  -- porting note: had to add the `Classical.decEq` instance manually
  tauto
#align finsupp.sigma_support Finsupp.sigma_support

theorem sigma_sum [AddCommMonoid N] (f : (Σi : ι, αs i) → M → N) :
    l.sum f = ∑ i in splitSupport l, (split l i).sum fun (a : αs i) b => f ⟨i, a⟩ b := by
  simp only [sum, sigma_support, sum_sigma, split_apply]
#align finsupp.sigma_sum Finsupp.sigma_sum

variable {η : Type*} [Fintype η] {ιs : η → Type*} [Zero α]

/-- On a `Fintype η`, `Finsupp.split` is an equivalence between `(Σ (j : η), ιs j) →₀ α`
and `Π j, (ιs j →₀ α)`.

This is the `Finsupp` version of `Equiv.Pi_curry`. -/
noncomputable def sigmaFinsuppEquivPiFinsupp : ((Σj, ιs j) →₀ α) ≃ ∀ j, ιs j →₀ α
    where
  toFun := split
  invFun f :=
    onFinset (Finset.univ.sigma fun j => (f j).support) (fun ji => f ji.1 ji.2) fun g hg =>
      Finset.mem_sigma.mpr ⟨Finset.mem_univ _, mem_support_iff.mpr hg⟩
  left_inv f := by
    ext
    simp [split]
  right_inv f := by
    ext
    simp [split]
#align finsupp.sigma_finsupp_equiv_pi_finsupp Finsupp.sigmaFinsuppEquivPiFinsupp

@[simp]
theorem sigmaFinsuppEquivPiFinsupp_apply (f : (Σj, ιs j) →₀ α) (j i) :
    sigmaFinsuppEquivPiFinsupp f j i = f ⟨j, i⟩ :=
  rfl
#align finsupp.sigma_finsupp_equiv_pi_finsupp_apply Finsupp.sigmaFinsuppEquivPiFinsupp_apply

/-- On a `Fintype η`, `Finsupp.split` is an additive equivalence between
`(Σ (j : η), ιs j) →₀ α` and `Π j, (ιs j →₀ α)`.

This is the `AddEquiv` version of `Finsupp.sigmaFinsuppEquivPiFinsupp`.
-/
noncomputable def sigmaFinsuppAddEquivPiFinsupp {α : Type*} {ιs : η → Type*} [AddMonoid α] :
    ((Σj, ιs j) →₀ α) ≃+ ∀ j, ιs j →₀ α :=
  { sigmaFinsuppEquivPiFinsupp with
    map_add' := fun f g => by
      ext
      simp }
#align finsupp.sigma_finsupp_add_equiv_pi_finsupp Finsupp.sigmaFinsuppAddEquivPiFinsupp

@[simp]
theorem sigmaFinsuppAddEquivPiFinsupp_apply {α : Type*} {ιs : η → Type*} [AddMonoid α]
    (f : (Σj, ιs j) →₀ α) (j i) : sigmaFinsuppAddEquivPiFinsupp f j i = f ⟨j, i⟩ :=
  rfl
#align finsupp.sigma_finsupp_add_equiv_pi_finsupp_apply Finsupp.sigmaFinsuppAddEquivPiFinsupp_apply

end Sigma

/-! ### Meta declarations -/

/- porting note: meta code removed
/-- Stringify a `Finsupp` as a sequence of `Finsupp.single` terms.

Note this is `meta` as it has to choose some order for the terms. -/
unsafe instance (ι α : Type*) [Zero α] [Repr ι] [Repr α] : Repr (ι →₀ α)
    where repr f :=
    if f.support.card = 0 then "0"
    else
      " + ".intercalate <|
        f.support.val.unquot.map fun i => "finsupp.single " ++ repr i ++ " " ++ repr (f i)
-/

end Finsupp<|MERGE_RESOLUTION|>--- conflicted
+++ resolved
@@ -1691,14 +1691,8 @@
 /-- Given an `AddCommMonoid M` and `s : Set α`, `restrictSupportEquiv s M` is the `Equiv`
 between the subtype of finitely supported functions with support contained in `s` and
 the type of finitely supported functions from `s`. -/
-<<<<<<< HEAD
 def restrictSupportEquiv (s : Set α) (M : Type*) [AddCommMonoid M] :
-    { f : α →₀ M // ↑f.support ⊆ s } ≃ (s →₀ M)
-    where
-=======
-def restrictSupportEquiv (s : Set α) (M : Type _) [AddCommMonoid M] :
     { f : α →₀ M // ↑f.support ⊆ s } ≃ (s →₀ M) where
->>>>>>> c4190b46
   toFun f := subtypeDomain (fun x => x ∈ s) f.1
   invFun f :=
     ⟨f.embDomain <| Embedding.subtype _, by
