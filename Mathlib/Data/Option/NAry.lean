--- conflicted
+++ resolved
@@ -27,12 +27,8 @@
 `Option.map₂` and casing already fulfills this task.
 -/
 
-<<<<<<< HEAD
-universe u
-=======
 set_option autoImplicit true
 
->>>>>>> 7df583cc
 
 open Function
 
