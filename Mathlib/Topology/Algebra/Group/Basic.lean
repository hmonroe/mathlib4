--- conflicted
+++ resolved
@@ -1467,24 +1467,11 @@
   rfl
 
 @[to_additive]
-<<<<<<< HEAD
-lemma subset_mul_set_closure_one (s : Set G) : s ⊆ s *(closure {1} : Set G) := by
-=======
 lemma subset_mul_closure_one (s : Set G) : s ⊆ s * (closure {1} : Set G) := by
->>>>>>> d1889482
   have : s ⊆ s * ({1} : Set G) := by simpa using Subset.rfl
   exact this.trans (smul_subset_smul_left subset_closure)
 
 @[to_additive]
-<<<<<<< HEAD
-lemma IsCompact.mul_set_closure_one_eq_closure {K : Set G} (hK : IsCompact K) :
-    K * (closure {1} : Set G) = closure K := by
-  apply Subset.antisymm ?_ ?_
-  · calc
-    K • (closure {1} : Set G) ⊆ closure K • (closure {1} : Set G) :=
-      smul_subset_smul_right subset_closure
-    _ ⊆ closure (K • ({1} : Set G)) := smul_set_closure_subset _ _
-=======
 lemma IsCompact.mul_closure_one_eq_closure {K : Set G} (hK : IsCompact K) :
     K * (closure {1} : Set G) = closure K := by
   apply Subset.antisymm ?_ ?_
@@ -1492,28 +1479,10 @@
     K * (closure {1} : Set G) ⊆ closure K * (closure {1} : Set G) :=
       smul_subset_smul_right subset_closure
     _ ⊆ closure (K * ({1} : Set G)) := smul_set_closure_subset _ _
->>>>>>> d1889482
     _ = closure K := by simp
   · have : IsClosed (K * (closure {1} : Set G)) :=
       IsClosed.smul_left_of_isCompact isClosed_closure hK
     rw [IsClosed.closure_subset_iff this]
-<<<<<<< HEAD
-    exact subset_mul_set_closure_one K
-
-@[to_additive]
-lemma IsClosed.mul_set_closure_one_eq {F : Set G} (hF : IsClosed F) :
-    F * (closure {1} : Set G) = F := by
-  refine Subset.antisymm ?_ (subset_mul_set_closure_one F)
-  calc
-  F • (closure {1} : Set G) = closure F • closure ({1} : Set G) := by rw [hF.closure_eq]
-  _ ⊆ closure (F • ({1} : Set G)) := smul_set_closure_subset _ _
-  _ = F := by simp [hF.closure_eq]
-
-@[to_additive]
-lemma compl_mul_set_closure_one_eq {t : Set G} (ht : t * (closure {1} : Set G) = t) :
-    tᶜ * (closure {1} : Set G) = tᶜ := by
-  refine Subset.antisymm ?_ (subset_mul_set_closure_one tᶜ)
-=======
     exact subset_mul_closure_one K
 
 @[to_additive]
@@ -1529,31 +1498,16 @@
 lemma compl_mul_closure_one_eq {t : Set G} (ht : t * (closure {1} : Set G) = t) :
     tᶜ * (closure {1} : Set G) = tᶜ := by
   refine Subset.antisymm ?_ (subset_mul_closure_one tᶜ)
->>>>>>> d1889482
   rintro - ⟨x, g, hx, hg, rfl⟩
   by_contra H
   have : x ∈ t * (closure {1} : Set G) := by
     rw [← Subgroup.coe_topologicalClosure_bot G] at hg ⊢
-<<<<<<< HEAD
-    simp only [mem_compl_iff, not_not] at H
-=======
     simp only [smul_eq_mul, mem_compl_iff, not_not] at H
->>>>>>> d1889482
     exact ⟨x * g, g⁻¹, H, Subgroup.inv_mem _ hg, by simp⟩
   rw [ht] at this
   exact hx this
 
 @[to_additive]
-<<<<<<< HEAD
-lemma compl_mul_set_closure_one_eq_iff {t : Set G} :
-    tᶜ * (closure {1} : Set G) = tᶜ ↔ t * (closure {1} : Set G) = t :=
-  ⟨fun h ↦ by simpa using compl_mul_set_closure_one_eq h, fun h ↦ compl_mul_set_closure_one_eq h⟩
-
-@[to_additive]
-lemma IsOpen.mul_set_closure_one_eq {U : Set G} (hU : IsOpen U) :
-    U * (closure {1} : Set G) = U :=
-  compl_mul_set_closure_one_eq_iff.1 (hU.isClosed_compl.mul_set_closure_one_eq)
-=======
 lemma compl_mul_closure_one_eq_iff {t : Set G} :
     tᶜ * (closure {1} : Set G) = tᶜ ↔ t * (closure {1} : Set G) = t :=
   ⟨fun h ↦ by simpa using compl_mul_closure_one_eq h, fun h ↦ compl_mul_closure_one_eq h⟩
@@ -1562,7 +1516,6 @@
 lemma IsOpen.mul_closure_one_eq {U : Set G} (hU : IsOpen U) :
     U * (closure {1} : Set G) = U :=
   compl_mul_closure_one_eq_iff.1 (hU.isClosed_compl.mul_closure_one_eq)
->>>>>>> d1889482
 
 end TopologicalGroup
 
@@ -1732,7 +1685,7 @@
   · intro x hx
     have := tendsto_mul (show U ∈ 𝓝 (x * 1) by simpa using hU.mem_nhds (hKU hx))
     rw [nhds_prod_eq, mem_map, mem_prod_iff] at this
-    rcases this with ⟨t, ht, s, hs, h⟩
+    rcases this with ⟨t, ht, s, hs, h⟩Z
     rw [← image_subset_iff, image_mul_prod] at h
     exact ⟨t, mem_nhdsWithin_of_mem_nhds ht, s, hs, h⟩
 #align compact_open_separated_mul_right compact_open_separated_mul_right
@@ -1844,17 +1797,11 @@
   refine ⟨L, hL, LK.trans (inter_subset_right _ _), ?_⟩
   exact (hK.smul (y * x⁻¹)).of_isClosed_subset L_closed (LK.trans (inter_subset_left _ _))
 
-<<<<<<< HEAD
-/-- A topological group which is weakly locally compact is automatically locally compact. -/
-@[to_additive]
-lemma WeaklyLocallyCompactSpace.locallyCompactSpace_of_group [WeaklyLocallyCompactSpace G] :
-=======
 -- The next instance creates a loop between weakly locally compact space and locally compact space
 -- for topological groups. Hopefully, it shouldn't create problems.
 /-- A topological group which is weakly locally compact is automatically locally compact. -/
 @[to_additive]
 instance (priority := 90) instLocallyCompactSpaceOfWeaklyOfGroup [WeaklyLocallyCompactSpace G] :
->>>>>>> d1889482
     LocallyCompactSpace G := by
   rcases exists_compact_mem_nhds (1 : G) with ⟨K, K_comp, hK⟩
   exact K_comp.locallyCompactSpace_of_mem_nhds_of_group hK
@@ -1926,29 +1873,6 @@
   exact ⟨π '' s, (QuotientGroup.isOpenMap_coe N).image_mem_nhds s_mem, mapsTo'.mp hs,
     s_comp.image C⟩
 
-<<<<<<< HEAD
-end
-
-section
-
-variable [TopologicalSpace G] [Group G] [TopologicalGroup G] [WeaklyLocallyCompactSpace G]
-
-@[to_additive]
-lemma isCompact_closure_one : IsCompact (closure {1} : Set G) := by
-  rcases exists_isCompact_isClosed_nhds_one G with ⟨K, K_comp, K_closed, K_mem⟩
-  apply K_comp.of_isClosed_subset isClosed_closure
-  rw [← IsClosed.closure_eq K_closed]
-  apply closure_mono
-  simpa using mem_of_mem_nhds K_mem
-
-@[to_additive]
-protected lemma IsCompact.closure_of_group
-    {K : Set G} (hK : IsCompact K) : IsCompact (closure K) := by
-  rw [← hK.mul_set_closure_one_eq_closure, ← image2_mul, ← image_uncurry_prod]
-  exact IsCompact.image (hK.prod isCompact_closure_one) continuous_smul
-
-=======
->>>>>>> d1889482
 end
 
 section
