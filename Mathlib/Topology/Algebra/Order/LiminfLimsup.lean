/-
Copyright (c) 2017 Johannes Hölzl. All rights reserved.
Released under Apache 2.0 license as described in the file LICENSE.
Authors: Johannes Hölzl, Mario Carneiro, Yury Kudryashov
-/
import Mathlib.Algebra.BigOperators.Intervals
import Mathlib.Algebra.BigOperators.Order
import Mathlib.Algebra.IndicatorFunction
import Mathlib.Order.LiminfLimsup
import Mathlib.Order.Filter.Archimedean
import Mathlib.Order.Filter.CountableInter
import Mathlib.Topology.Order.Basic

#align_import topology.algebra.order.liminf_limsup from "leanprover-community/mathlib"@"52932b3a083d4142e78a15dc928084a22fea9ba0"

/-!
# Lemmas about liminf and limsup in an order topology.
-/


open Filter TopologicalSpace

open Topology Classical

universe u v

variable {α : Type u} {β : Type v}

section LiminfLimsup

section OrderClosedTopology

variable [SemilatticeSup α] [TopologicalSpace α] [OrderTopology α]

theorem isBounded_le_nhds (a : α) : (𝓝 a).IsBounded (· ≤ ·) :=
  (isTop_or_exists_gt a).elim (fun h ↦ ⟨a, eventually_of_forall h⟩) fun ⟨b, hb⟩ ↦
    ⟨b, ge_mem_nhds hb⟩
#align is_bounded_le_nhds isBounded_le_nhds

theorem Filter.Tendsto.isBoundedUnder_le {f : Filter β} {u : β → α} {a : α}
    (h : Tendsto u f (𝓝 a)) : f.IsBoundedUnder (· ≤ ·) u :=
  (isBounded_le_nhds a).mono h
#align filter.tendsto.is_bounded_under_le Filter.Tendsto.isBoundedUnder_le

theorem Filter.Tendsto.bddAbove_range_of_cofinite {u : β → α} {a : α}
    (h : Tendsto u cofinite (𝓝 a)) : BddAbove (Set.range u) :=
  h.isBoundedUnder_le.bddAbove_range_of_cofinite
#align filter.tendsto.bdd_above_range_of_cofinite Filter.Tendsto.bddAbove_range_of_cofinite

theorem Filter.Tendsto.bddAbove_range {u : ℕ → α} {a : α} (h : Tendsto u atTop (𝓝 a)) :
    BddAbove (Set.range u) :=
  h.isBoundedUnder_le.bddAbove_range
#align filter.tendsto.bdd_above_range Filter.Tendsto.bddAbove_range

theorem isCobounded_ge_nhds (a : α) : (𝓝 a).IsCobounded (· ≥ ·) :=
  (isBounded_le_nhds a).isCobounded_flip
#align is_cobounded_ge_nhds isCobounded_ge_nhds

theorem Filter.Tendsto.isCoboundedUnder_ge {f : Filter β} {u : β → α} {a : α} [NeBot f]
    (h : Tendsto u f (𝓝 a)) : f.IsCoboundedUnder (· ≥ ·) u :=
  h.isBoundedUnder_le.isCobounded_flip
#align filter.tendsto.is_cobounded_under_ge Filter.Tendsto.isCoboundedUnder_ge

theorem isBounded_le_atBot (α : Type*) [hα : Nonempty α] [Preorder α] :
    (atBot : Filter α).IsBounded (· ≤ ·) :=
  isBounded_iff.2 ⟨Set.Iic hα.some, mem_atBot _, hα.some, fun _ hx ↦ hx⟩
#align is_bounded_le_at_bot isBounded_le_atBot

theorem Filter.Tendsto.isBoundedUnder_le_atBot {α : Type*} [Nonempty α] [Preorder α] {f : Filter β}
    {u : β → α} (h : Tendsto u f atBot) : f.IsBoundedUnder (· ≤ ·) u :=
  (isBounded_le_atBot α).mono h
#align filter.tendsto.is_bounded_under_le_at_bot Filter.Tendsto.isBoundedUnder_le_atBot

theorem bddAbove_range_of_tendsto_atTop_atBot {α : Type*} [Nonempty α] [SemilatticeSup α]
    {u : ℕ → α} (hx : Tendsto u atTop atBot) : BddAbove (Set.range u) :=
  (Filter.Tendsto.isBoundedUnder_le_atBot hx).bddAbove_range
#align bdd_above_range_of_tendsto_at_top_at_bot bddAbove_range_of_tendsto_atTop_atBot

end OrderClosedTopology

section OrderClosedTopology

variable [SemilatticeInf α] [TopologicalSpace α] [OrderTopology α]

theorem isBounded_ge_nhds (a : α) : (𝓝 a).IsBounded (· ≥ ·) :=
  isBounded_le_nhds (α := αᵒᵈ) a
#align is_bounded_ge_nhds isBounded_ge_nhds

theorem Filter.Tendsto.isBoundedUnder_ge {f : Filter β} {u : β → α} {a : α}
    (h : Tendsto u f (𝓝 a)) : f.IsBoundedUnder (· ≥ ·) u :=
  (isBounded_ge_nhds a).mono h
#align filter.tendsto.is_bounded_under_ge Filter.Tendsto.isBoundedUnder_ge

theorem Filter.Tendsto.bddBelow_range_of_cofinite {u : β → α} {a : α}
    (h : Tendsto u cofinite (𝓝 a)) : BddBelow (Set.range u) :=
  h.isBoundedUnder_ge.bddBelow_range_of_cofinite
#align filter.tendsto.bdd_below_range_of_cofinite Filter.Tendsto.bddBelow_range_of_cofinite

theorem Filter.Tendsto.bddBelow_range {u : ℕ → α} {a : α} (h : Tendsto u atTop (𝓝 a)) :
    BddBelow (Set.range u) :=
  h.isBoundedUnder_ge.bddBelow_range
#align filter.tendsto.bdd_below_range Filter.Tendsto.bddBelow_range

theorem isCobounded_le_nhds (a : α) : (𝓝 a).IsCobounded (· ≤ ·) :=
  (isBounded_ge_nhds a).isCobounded_flip
#align is_cobounded_le_nhds isCobounded_le_nhds

theorem Filter.Tendsto.isCoboundedUnder_le {f : Filter β} {u : β → α} {a : α} [NeBot f]
    (h : Tendsto u f (𝓝 a)) : f.IsCoboundedUnder (· ≤ ·) u :=
  h.isBoundedUnder_ge.isCobounded_flip
#align filter.tendsto.is_cobounded_under_le Filter.Tendsto.isCoboundedUnder_le

theorem isBounded_ge_atTop (α : Type*) [Nonempty α] [Preorder α] :
    (atTop : Filter α).IsBounded (· ≥ ·) :=
  isBounded_le_atBot αᵒᵈ
#align is_bounded_ge_at_top isBounded_ge_atTop

theorem Filter.Tendsto.isBoundedUnder_ge_atTop {α : Type*} [Nonempty α] [Preorder α] {f : Filter β}
    {u : β → α} (h : Tendsto u f atTop) : f.IsBoundedUnder (· ≥ ·) u :=
  (isBounded_ge_atTop α).mono h
#align filter.tendsto.is_bounded_under_ge_at_top Filter.Tendsto.isBoundedUnder_ge_atTop

theorem bddBelow_range_of_tendsto_atTop_atTop {α : Type*} [Nonempty α] [SemilatticeInf α]
    {u : ℕ → α} (hx : Tendsto u atTop atTop) : BddBelow (Set.range u) :=
  (Filter.Tendsto.isBoundedUnder_ge_atTop hx).bddBelow_range
#align bdd_below_range_of_tendsto_at_top_at_top bddBelow_range_of_tendsto_atTop_atTop

end OrderClosedTopology

section ConditionallyCompleteLinearOrder

variable [ConditionallyCompleteLinearOrder α]

theorem lt_mem_sets_of_limsSup_lt {f : Filter α} {b} (h : f.IsBounded (· ≤ ·)) (l : f.limsSup < b) :
    ∀ᶠ a in f, a < b :=
  let ⟨_, (h : ∀ᶠ a in f, a ≤ _), hcb⟩ := exists_lt_of_csInf_lt h l
  mem_of_superset h fun _ hac ↦ lt_of_le_of_lt hac hcb
set_option linter.uppercaseLean3 false in
#align lt_mem_sets_of_Limsup_lt lt_mem_sets_of_limsSup_lt

theorem gt_mem_sets_of_limsInf_gt :
    ∀ {f : Filter α} {b}, f.IsBounded (· ≥ ·) → b < f.limsInf → ∀ᶠ a in f, b < a :=
  @lt_mem_sets_of_limsSup_lt αᵒᵈ _
set_option linter.uppercaseLean3 false in
#align gt_mem_sets_of_Liminf_gt gt_mem_sets_of_limsInf_gt

variable [TopologicalSpace α] [OrderTopology α]

/-- If the liminf and the limsup of a filter coincide, then this filter converges to
their common value, at least if the filter is eventually bounded above and below. -/
theorem le_nhds_of_limsSup_eq_limsInf {f : Filter α} {a : α} (hl : f.IsBounded (· ≤ ·))
    (hg : f.IsBounded (· ≥ ·)) (hs : f.limsSup = a) (hi : f.limsInf = a) : f ≤ 𝓝 a :=
  tendsto_order.2 ⟨fun _ hb ↦ gt_mem_sets_of_limsInf_gt hg <| hi.symm ▸ hb,
    fun _ hb ↦ lt_mem_sets_of_limsSup_lt hl <| hs.symm ▸ hb⟩
set_option linter.uppercaseLean3 false in
#align le_nhds_of_Limsup_eq_Liminf le_nhds_of_limsSup_eq_limsInf

theorem limsSup_nhds (a : α) : limsSup (𝓝 a) = a :=
  csInf_eq_of_forall_ge_of_forall_gt_exists_lt (isBounded_le_nhds a)
    (fun a' (h : { n : α | n ≤ a' } ∈ 𝓝 a) ↦ show a ≤ a' from @mem_of_mem_nhds α _ a _ h)
    fun b (hba : a < b) ↦
    show ∃ c, { n : α | n ≤ c } ∈ 𝓝 a ∧ c < b from
      match dense_or_discrete a b with
      | Or.inl ⟨c, hac, hcb⟩ => ⟨c, ge_mem_nhds hac, hcb⟩
      | Or.inr ⟨_, h⟩ => ⟨a, (𝓝 a).sets_of_superset (gt_mem_nhds hba) h, hba⟩
set_option linter.uppercaseLean3 false in
#align Limsup_nhds limsSup_nhds

theorem limsInf_nhds : ∀ a : α, limsInf (𝓝 a) = a :=
  limsSup_nhds (α := αᵒᵈ)
set_option linter.uppercaseLean3 false in
#align Liminf_nhds limsInf_nhds

/-- If a filter is converging, its limsup coincides with its limit. -/
theorem limsInf_eq_of_le_nhds {f : Filter α} {a : α} [NeBot f] (h : f ≤ 𝓝 a) : f.limsInf = a :=
  have hb_ge : IsBounded (· ≥ ·) f := (isBounded_ge_nhds a).mono h
  have hb_le : IsBounded (· ≤ ·) f := (isBounded_le_nhds a).mono h
  le_antisymm
    (calc
      f.limsInf ≤ f.limsSup := limsInf_le_limsSup hb_le hb_ge
      _ ≤ (𝓝 a).limsSup := limsSup_le_limsSup_of_le h hb_ge.isCobounded_flip (isBounded_le_nhds a)
      _ = a := limsSup_nhds a)
    (calc
      a = (𝓝 a).limsInf := (limsInf_nhds a).symm
      _ ≤ f.limsInf := limsInf_le_limsInf_of_le h (isBounded_ge_nhds a) hb_le.isCobounded_flip)
set_option linter.uppercaseLean3 false in
#align Liminf_eq_of_le_nhds limsInf_eq_of_le_nhds

/-- If a filter is converging, its liminf coincides with its limit. -/
theorem limsSup_eq_of_le_nhds : ∀ {f : Filter α} {a : α} [NeBot f], f ≤ 𝓝 a → f.limsSup = a :=
  limsInf_eq_of_le_nhds (α := αᵒᵈ)
set_option linter.uppercaseLean3 false in
#align Limsup_eq_of_le_nhds limsSup_eq_of_le_nhds

/-- If a function has a limit, then its limsup coincides with its limit. -/
theorem Filter.Tendsto.limsup_eq {f : Filter β} {u : β → α} {a : α} [NeBot f]
    (h : Tendsto u f (𝓝 a)) : limsup u f = a :=
  limsSup_eq_of_le_nhds h
#align filter.tendsto.limsup_eq Filter.Tendsto.limsup_eq

/-- If a function has a limit, then its liminf coincides with its limit. -/
theorem Filter.Tendsto.liminf_eq {f : Filter β} {u : β → α} {a : α} [NeBot f]
    (h : Tendsto u f (𝓝 a)) : liminf u f = a :=
  limsInf_eq_of_le_nhds h
#align filter.tendsto.liminf_eq Filter.Tendsto.liminf_eq

/-- If the liminf and the limsup of a function coincide, then the limit of the function
exists and has the same value. -/
theorem tendsto_of_liminf_eq_limsup {f : Filter β} {u : β → α} {a : α} (hinf : liminf u f = a)
    (hsup : limsup u f = a) (h : f.IsBoundedUnder (· ≤ ·) u := by isBoundedDefault)
    (h' : f.IsBoundedUnder (· ≥ ·) u := by isBoundedDefault) : Tendsto u f (𝓝 a) :=
  le_nhds_of_limsSup_eq_limsInf h h' hsup hinf
#align tendsto_of_liminf_eq_limsup tendsto_of_liminf_eq_limsup

/-- If a number `a` is less than or equal to the `liminf` of a function `f` at some filter
and is greater than or equal to the `limsup` of `f`, then `f` tends to `a` along this filter. -/
theorem tendsto_of_le_liminf_of_limsup_le {f : Filter β} {u : β → α} {a : α} (hinf : a ≤ liminf u f)
    (hsup : limsup u f ≤ a) (h : f.IsBoundedUnder (· ≤ ·) u := by isBoundedDefault)
    (h' : f.IsBoundedUnder (· ≥ ·) u := by isBoundedDefault) : Tendsto u f (𝓝 a) :=
  if hf : f = ⊥ then hf.symm ▸ tendsto_bot
  else
    haveI : NeBot f := ⟨hf⟩
    tendsto_of_liminf_eq_limsup (le_antisymm (le_trans (liminf_le_limsup h h') hsup) hinf)
      (le_antisymm hsup (le_trans hinf (liminf_le_limsup h h'))) h h'
#align tendsto_of_le_liminf_of_limsup_le tendsto_of_le_liminf_of_limsup_le

/-- Assume that, for any `a < b`, a sequence can not be infinitely many times below `a` and
above `b`. If it is also ultimately bounded above and below, then it has to converge. This even
works if `a` and `b` are restricted to a dense subset.
-/
theorem tendsto_of_no_upcrossings [DenselyOrdered α] {f : Filter β} {u : β → α} {s : Set α}
    (hs : Dense s) (H : ∀ a ∈ s, ∀ b ∈ s, a < b → ¬((∃ᶠ n in f, u n < a) ∧ ∃ᶠ n in f, b < u n))
    (h : f.IsBoundedUnder (· ≤ ·) u := by isBoundedDefault)
    (h' : f.IsBoundedUnder (· ≥ ·) u := by isBoundedDefault) :
    ∃ c : α, Tendsto u f (𝓝 c) := by
  rcases f.eq_or_neBot with rfl | hbot
  · exact ⟨sInf ∅, tendsto_bot⟩
  refine' ⟨limsup u f, _⟩
  apply tendsto_of_le_liminf_of_limsup_le _ le_rfl h h'
  by_contra' hlt
  obtain ⟨a, ⟨⟨la, au⟩, as⟩⟩ : ∃ a, (f.liminf u < a ∧ a < f.limsup u) ∧ a ∈ s :=
    dense_iff_inter_open.1 hs (Set.Ioo (f.liminf u) (f.limsup u)) isOpen_Ioo
      (Set.nonempty_Ioo.2 hlt)
  obtain ⟨b, ⟨⟨ab, bu⟩, bs⟩⟩ : ∃ b, (a < b ∧ b < f.limsup u) ∧ b ∈ s :=
    dense_iff_inter_open.1 hs (Set.Ioo a (f.limsup u)) isOpen_Ioo (Set.nonempty_Ioo.2 au)
  have A : ∃ᶠ n in f, u n < a := frequently_lt_of_liminf_lt (IsBounded.isCobounded_ge h) la
  have B : ∃ᶠ n in f, b < u n := frequently_lt_of_lt_limsup (IsBounded.isCobounded_le h') bu
  exact H a as b bs ab ⟨A, B⟩
#align tendsto_of_no_upcrossings tendsto_of_no_upcrossings

variable [FirstCountableTopology α] {f : Filter β} [CountableInterFilter f] {u : β → α}

theorem eventually_le_limsup (hf : IsBoundedUnder (· ≤ ·) f u := by isBoundedDefault) :
    ∀ᶠ b in f, u b ≤ f.limsup u := by
  obtain ha | ha := isTop_or_exists_gt (f.limsup u)
  · exact eventually_of_forall fun _ => ha _
  by_cases H : IsGLB (Set.Ioi (f.limsup u)) (f.limsup u)
  · obtain ⟨u, -, -, hua, hu⟩ := H.exists_seq_antitone_tendsto ha
    have := fun n => eventually_lt_of_limsup_lt (hu n) hf
    exact
      (eventually_countable_forall.2 this).mono fun b hb =>
        ge_of_tendsto hua <| eventually_of_forall fun n => (hb _).le
  · obtain ⟨x, hx, xa⟩ : ∃ x, (∀ ⦃b⦄, f.limsup u < b → x ≤ b) ∧ f.limsup u < x := by
      simp only [IsGLB, IsGreatest, lowerBounds, upperBounds, Set.mem_Ioi, Set.mem_setOf_eq,
        not_and, not_forall, not_le, exists_prop] at H
      exact H fun x => le_of_lt
    filter_upwards [eventually_lt_of_limsup_lt xa hf] with y hy
    contrapose! hy
    exact hx hy
#align eventually_le_limsup eventually_le_limsup

theorem eventually_liminf_le (hf : IsBoundedUnder (· ≥ ·) f u := by isBoundedDefault) :
    ∀ᶠ b in f, f.liminf u ≤ u b :=
  eventually_le_limsup (α := αᵒᵈ) hf
#align eventually_liminf_le eventually_liminf_le

end ConditionallyCompleteLinearOrder

section CompleteLinearOrder

variable [CompleteLinearOrder α] [TopologicalSpace α] [FirstCountableTopology α] [OrderTopology α]
  {f : Filter β} [CountableInterFilter f] {u : β → α}

@[simp]
theorem limsup_eq_bot : f.limsup u = ⊥ ↔ u =ᶠ[f] ⊥ :=
  ⟨fun h =>
    (EventuallyLE.trans eventually_le_limsup <| eventually_of_forall fun _ => h.le).mono fun x hx =>
      le_antisymm hx bot_le,
    fun h => by
    rw [limsup_congr h]
    exact limsup_const_bot⟩
#align limsup_eq_bot limsup_eq_bot

@[simp]
theorem liminf_eq_top : f.liminf u = ⊤ ↔ u =ᶠ[f] ⊤ :=
  limsup_eq_bot (α := αᵒᵈ)
#align liminf_eq_top liminf_eq_top

end CompleteLinearOrder

end LiminfLimsup

section Monotone

<<<<<<< HEAD
variable {ι R S : Type*} {F : Filter ι} [NeBot F] [CompleteLinearOrder R] [TopologicalSpace R]
  [OrderTopology R] [CompleteLinearOrder S] [TopologicalSpace S] [OrderTopology S]
=======
variable {ι R S : Type _} {F : Filter ι} [NeBot F]
  [ConditionallyCompleteLinearOrder R] [TopologicalSpace R] [OrderTopology R]
  [ConditionallyCompleteLinearOrder S] [TopologicalSpace S] [OrderTopology S]
>>>>>>> ffeae88c

/-- An antitone function between (conditionally) complete linear ordered spaces sends a
`Filter.limsSup` to the `Filter.liminf` of the image if the function is continuous at the `limsSup`
(and the filter is bounded from above and below). -/
theorem Antitone.map_limsSup_of_continuousAt {F : Filter R} [NeBot F] {f : R → S}
    (f_decr : Antitone f) (f_cont : ContinuousAt f F.limsSup)
    (bdd_above : F.IsBounded (· ≤ ·) := by isBoundedDefault)
    (bdd_below : F.IsBounded (· ≥ ·) := by isBoundedDefault) :
    f F.limsSup = F.liminf f := by
  have cobdd : F.IsCobounded (· ≤ ·) := bdd_below.isCobounded_flip
  apply le_antisymm
  · rw [limsSup, f_decr.map_sInf_of_continuousAt' f_cont bdd_above cobdd]
    apply le_of_forall_lt
    intro c hc
    simp only [liminf, limsInf, eventually_map] at hc ⊢
    obtain ⟨d, hd, h'd⟩ :=
      exists_lt_of_lt_csSup (bdd_above.recOn fun x hx ↦ ⟨f x, Set.mem_image_of_mem f hx⟩) hc
    apply lt_csSup_of_lt ?_ ?_ h'd
    · exact (Antitone.isBoundedUnder_le_comp f_decr bdd_below).isCoboundedUnder_flip
    · rcases hd with ⟨e, ⟨he, fe_eq_d⟩⟩
      filter_upwards [he] with x hx using (fe_eq_d.symm ▸ f_decr hx)
  · by_cases h' : ∃ c, c < F.limsSup ∧ Set.Ioo c F.limsSup = ∅
    · rcases h' with ⟨c, c_lt, hc⟩
      have B : ∃ᶠ n in F, F.limsSup ≤ n := by
        apply (frequently_lt_of_lt_limsSup cobdd c_lt).mono
        intro x hx
        by_contra'
        have : (Set.Ioo c F.limsSup).Nonempty := ⟨x, ⟨hx, this⟩⟩
        simp only [hc, Set.not_nonempty_empty] at this
      apply liminf_le_of_frequently_le _ (bdd_above.isBoundedUnder f_decr)
      exact (B.mono fun x hx ↦ f_decr hx)
    push_neg at h'
    by_contra' H
    have not_bot : ¬ IsBot F.limsSup := fun maybe_bot ↦
      lt_irrefl (F.liminf f) <| lt_of_le_of_lt
        (liminf_le_of_frequently_le (frequently_of_forall (fun r ↦ f_decr (maybe_bot r)))
          (bdd_above.isBoundedUnder f_decr)) H
    obtain ⟨l, l_lt, h'l⟩ : ∃ l < F.limsSup, Set.Ioc l F.limsSup ⊆ { x : R | f x < F.liminf f }
    · apply exists_Ioc_subset_of_mem_nhds ((tendsto_order.1 f_cont.tendsto).2 _ H)
      simpa [IsBot] using not_bot
    obtain ⟨m, l_m, m_lt⟩ : (Set.Ioo l F.limsSup).Nonempty := by
      contrapose! h'
      refine' ⟨l, l_lt, by rwa [Set.not_nonempty_iff_eq_empty] at h'⟩
    have B : F.liminf f ≤ f m := by
      apply liminf_le_of_frequently_le _ _
      · apply (frequently_lt_of_lt_limsSup cobdd m_lt).mono
        exact fun x hx ↦ f_decr hx.le
      · exact IsBounded.isBoundedUnder f_decr bdd_above
    have I : f m < F.liminf f := h'l ⟨l_m, m_lt.le⟩
    exact lt_irrefl _ (B.trans_lt I)
set_option linter.uppercaseLean3 false in
#align antitone.map_Limsup_of_continuous_at Antitone.map_limsSup_of_continuousAt

/-- A continuous antitone function between (conditionally) complete linear ordered spaces sends a
`Filter.limsup` to the `Filter.liminf` of the images (if the filter is bounded from above and
below). -/
theorem Antitone.map_limsup_of_continuousAt {f : R → S} (f_decr : Antitone f) (a : ι → R)
    (f_cont : ContinuousAt f (F.limsup a))
    (bdd_above : F.IsBoundedUnder (· ≤ ·) a := by isBoundedDefault)
    (bdd_below : F.IsBoundedUnder (· ≥ ·) a := by isBoundedDefault) :
    f (F.limsup a) = F.liminf (f ∘ a) :=
  f_decr.map_limsSup_of_continuousAt f_cont bdd_above bdd_below
#align antitone.map_limsup_of_continuous_at Antitone.map_limsup_of_continuousAt

/-- An antitone function between (conditionally) complete linear ordered spaces sends a
`Filter.limsInf` to the `Filter.limsup` of the image if the function is continuous at the `limsInf`
(and the filter is bounded from above and below). -/
theorem Antitone.map_limsInf_of_continuousAt {F : Filter R} [NeBot F] {f : R → S}
    (f_decr : Antitone f) (f_cont : ContinuousAt f F.limsInf)
    (bdd_above : F.IsBounded (· ≤ ·) := by isBoundedDefault)
    (bdd_below : F.IsBounded (· ≥ ·) := by isBoundedDefault) : f F.limsInf = F.limsup f :=
  Antitone.map_limsSup_of_continuousAt (R := Rᵒᵈ) (S := Sᵒᵈ) f_decr.dual f_cont bdd_below bdd_above
set_option linter.uppercaseLean3 false in
#align antitone.map_Liminf_of_continuous_at Antitone.map_limsInf_of_continuousAt

/-- A continuous antitone function between (conditionally) complete linear ordered spaces sends a
`Filter.liminf` to the `Filter.limsup` of the images (if the filter is bounded from above and
below). -/
theorem Antitone.map_liminf_of_continuousAt {f : R → S} (f_decr : Antitone f) (a : ι → R)
    (f_cont : ContinuousAt f (F.liminf a))
    (bdd_above : F.IsBoundedUnder (· ≤ ·) a := by isBoundedDefault)
    (bdd_below : F.IsBoundedUnder (· ≥ ·) a := by isBoundedDefault) :
    f (F.liminf a) = F.limsup (f ∘ a) :=
  f_decr.map_limsInf_of_continuousAt f_cont bdd_above bdd_below
#align antitone.map_liminf_of_continuous_at Antitone.map_liminf_of_continuousAt

/-- A monotone function between (conditionally) complete linear ordered spaces sends a
`Filter.limsSup` to the `Filter.limsup` of the image if the function is continuous at the `limsSup`
(and the filter is bounded from above and below). -/
theorem Monotone.map_limsSup_of_continuousAt {F : Filter R} [NeBot F] {f : R → S}
    (f_incr : Monotone f) (f_cont : ContinuousAt f F.limsSup)
    (bdd_above : F.IsBounded (· ≤ ·) := by isBoundedDefault)
    (bdd_below : F.IsBounded (· ≥ ·) := by isBoundedDefault) : f F.limsSup = F.limsup f :=
  Antitone.map_limsSup_of_continuousAt (S := Sᵒᵈ) f_incr f_cont bdd_above bdd_below
set_option linter.uppercaseLean3 false in
#align monotone.map_Limsup_of_continuous_at Monotone.map_limsSup_of_continuousAt

/-- A continuous monotone function between (conditionally) complete linear ordered spaces sends a
`Filter.limsup` to the `Filter.limsup` of the images (if the filter is bounded from above and
below). -/
theorem Monotone.map_limsup_of_continuousAt {f : R → S} (f_incr : Monotone f) (a : ι → R)
    (f_cont : ContinuousAt f (F.limsup a))
    (bdd_above : F.IsBoundedUnder (· ≤ ·) a := by isBoundedDefault)
    (bdd_below : F.IsBoundedUnder (· ≥ ·) a := by isBoundedDefault) :
    f (F.limsup a) = F.limsup (f ∘ a) :=
  f_incr.map_limsSup_of_continuousAt f_cont bdd_above bdd_below
#align monotone.map_limsup_of_continuous_at Monotone.map_limsup_of_continuousAt

/-- A monotone function between (conditionally) complete linear ordered spaces sends a
`Filter.limsInf` to the `Filter.liminf` of the image if the function is continuous at the `limsInf`
(and the filter is bounded from above and below). -/
theorem Monotone.map_limsInf_of_continuousAt {F : Filter R} [NeBot F] {f : R → S}
    (f_incr : Monotone f) (f_cont : ContinuousAt f F.limsInf)
    (bdd_above : F.IsBounded (· ≤ ·) := by isBoundedDefault)
    (bdd_below : F.IsBounded (· ≥ ·) := by isBoundedDefault) : f F.limsInf = F.liminf f :=
  Antitone.map_limsSup_of_continuousAt (R := Rᵒᵈ) f_incr.dual f_cont bdd_below bdd_above
set_option linter.uppercaseLean3 false in
#align monotone.map_Liminf_of_continuous_at Monotone.map_limsInf_of_continuousAt

/-- A continuous monotone function between (conditionally) complete linear ordered spaces sends a
`Filter.liminf` to the `Filter.liminf` of the images (if the filter is bounded from above and
below). -/
theorem Monotone.map_liminf_of_continuousAt {f : R → S} (f_incr : Monotone f) (a : ι → R)
    (f_cont : ContinuousAt f (F.liminf a))
    (bdd_above : F.IsBoundedUnder (· ≤ ·) a := by isBoundedDefault)
    (bdd_below : F.IsBoundedUnder (· ≥ ·) a := by isBoundedDefault) :
    f (F.liminf a) = F.liminf (f ∘ a) :=
  f_incr.map_limsInf_of_continuousAt f_cont bdd_above bdd_below
#align monotone.map_liminf_of_continuous_at Monotone.map_liminf_of_continuousAt

end Monotone

section InfiAndSupr

open Topology

open Filter Set

variable {ι : Type*} {R : Type*} [CompleteLinearOrder R] [TopologicalSpace R] [OrderTopology R]

theorem iInf_eq_of_forall_le_of_tendsto {x : R} {as : ι → R} (x_le : ∀ i, x ≤ as i) {F : Filter ι}
    [Filter.NeBot F] (as_lim : Filter.Tendsto as F (𝓝 x)) : ⨅ i, as i = x := by
  refine' iInf_eq_of_forall_ge_of_forall_gt_exists_lt (fun i ↦ x_le i) _
  apply fun w x_lt_w ↦ ‹Filter.NeBot F›.nonempty_of_mem (eventually_lt_of_tendsto_lt x_lt_w as_lim)
#align infi_eq_of_forall_le_of_tendsto iInf_eq_of_forall_le_of_tendsto

theorem iSup_eq_of_forall_le_of_tendsto {x : R} {as : ι → R} (le_x : ∀ i, as i ≤ x) {F : Filter ι}
    [Filter.NeBot F] (as_lim : Filter.Tendsto as F (𝓝 x)) : ⨆ i, as i = x :=
  iInf_eq_of_forall_le_of_tendsto (R := Rᵒᵈ) le_x as_lim
#align supr_eq_of_forall_le_of_tendsto iSup_eq_of_forall_le_of_tendsto

theorem iUnion_Ici_eq_Ioi_of_lt_of_tendsto {ι : Type*} (x : R) {as : ι → R} (x_lt : ∀ i, x < as i)
    {F : Filter ι} [Filter.NeBot F] (as_lim : Filter.Tendsto as F (𝓝 x)) :
    ⋃ i : ι, Ici (as i) = Ioi x := by
  have obs : x ∉ range as := by
    intro maybe_x_is
    rcases mem_range.mp maybe_x_is with ⟨i, hi⟩
    simpa only [hi, lt_self_iff_false] using x_lt i
  -- Porting note: `rw at *` was too destructive. Let's only rewrite `obs` and the goal.
  have := iInf_eq_of_forall_le_of_tendsto (fun i ↦ (x_lt i).le) as_lim
  rw [← this] at obs
  rw [← this]
  exact iUnion_Ici_eq_Ioi_iInf obs
#align Union_Ici_eq_Ioi_of_lt_of_tendsto iUnion_Ici_eq_Ioi_of_lt_of_tendsto

theorem iUnion_Iic_eq_Iio_of_lt_of_tendsto {ι : Type*} (x : R) {as : ι → R} (lt_x : ∀ i, as i < x)
    {F : Filter ι} [Filter.NeBot F] (as_lim : Filter.Tendsto as F (𝓝 x)) :
    ⋃ i : ι, Iic (as i) = Iio x :=
  iUnion_Ici_eq_Ioi_of_lt_of_tendsto (R := Rᵒᵈ) x lt_x as_lim
#align Union_Iic_eq_Iio_of_lt_of_tendsto iUnion_Iic_eq_Iio_of_lt_of_tendsto

end InfiAndSupr

section Indicator

open BigOperators

theorem limsup_eq_tendsto_sum_indicator_nat_atTop (s : ℕ → Set α) :
    limsup s atTop = { ω | Tendsto
      (fun n ↦ ∑ k in Finset.range n, (s (k + 1)).indicator (1 : α → ℕ) ω) atTop atTop } := by
  ext ω
  simp only [limsup_eq_iInf_iSup_of_nat, ge_iff_le, Set.iSup_eq_iUnion, Set.iInf_eq_iInter,
    Set.mem_iInter, Set.mem_iUnion, exists_prop]
  constructor
  · intro hω
    refine' tendsto_atTop_atTop_of_monotone' (fun n m hnm ↦ Finset.sum_mono_set_of_nonneg
      (fun i ↦ Set.indicator_nonneg (fun _ _ ↦ zero_le_one) _) (Finset.range_mono hnm)) _
    rintro ⟨i, h⟩
    simp only [mem_upperBounds, Set.mem_range, forall_exists_index, forall_apply_eq_imp_iff'] at h
    induction' i with k hk
    · obtain ⟨j, hj₁, hj₂⟩ := hω 1
      refine' not_lt.2 (h <| j + 1)
        (lt_of_le_of_lt (Finset.sum_const_zero.symm : 0 = ∑ k in Finset.range (j + 1), 0).le _)
      refine' Finset.sum_lt_sum (fun m _ ↦ Set.indicator_nonneg (fun _ _ ↦ zero_le_one) _)
        ⟨j - 1, Finset.mem_range.2 (lt_of_le_of_lt (Nat.sub_le _ _) j.lt_succ_self), _⟩
      rw [Nat.sub_add_cancel hj₁, Set.indicator_of_mem hj₂]
      exact zero_lt_one
    · rw [imp_false] at hk
      push_neg at hk
      obtain ⟨i, hi⟩ := hk
      obtain ⟨j, hj₁, hj₂⟩ := hω (i + 1)
      replace hi : (∑ k in Finset.range i, (s (k + 1)).indicator 1 ω) = k + 1 :=
        le_antisymm (h i) hi
      refine' not_lt.2 (h <| j + 1) _
      rw [← Finset.sum_range_add_sum_Ico _ (i.le_succ.trans (hj₁.trans j.le_succ)), hi]
      refine' lt_add_of_pos_right _ _
      rw [(Finset.sum_const_zero.symm : 0 = ∑ k in Finset.Ico i (j + 1), 0)]
      refine' Finset.sum_lt_sum (fun m _ ↦ Set.indicator_nonneg (fun _ _ ↦ zero_le_one) _)
        ⟨j - 1, Finset.mem_Ico.2 ⟨(Nat.le_sub_iff_add_le (le_trans ((le_add_iff_nonneg_left _).2
          zero_le') hj₁)).2 hj₁, lt_of_le_of_lt (Nat.sub_le _ _) j.lt_succ_self⟩, _⟩
      rw [Nat.sub_add_cancel (le_trans ((le_add_iff_nonneg_left _).2 zero_le') hj₁),
        Set.indicator_of_mem hj₂]
      exact zero_lt_one
  · rintro hω i
    rw [Set.mem_setOf_eq, tendsto_atTop_atTop] at hω
    by_contra hcon
    push_neg at hcon
    obtain ⟨j, h⟩ := hω (i + 1)
    have : (∑ k in Finset.range j, (s (k + 1)).indicator 1 ω) ≤ i := by
      have hle : ∀ j ≤ i, (∑ k in Finset.range j, (s (k + 1)).indicator 1 ω) ≤ i := by
        refine' fun j hij ↦
          (Finset.sum_le_card_nsmul _ _ _ _ : _ ≤ (Finset.range j).card • 1).trans _
        · exact fun m _ ↦ Set.indicator_apply_le' (fun _ ↦ le_rfl) fun _ ↦ zero_le_one
        · simpa only [Finset.card_range, smul_eq_mul, mul_one]
      by_cases hij : j < i
      · exact hle _ hij.le
      · rw [← Finset.sum_range_add_sum_Ico _ (not_lt.1 hij)]
        suffices (∑ k in Finset.Ico i j, (s (k + 1)).indicator 1 ω) = 0 by
          rw [this, add_zero]
          exact hle _ le_rfl
        refine' Finset.sum_eq_zero fun m hm ↦ _
        exact Set.indicator_of_not_mem (hcon _ <| (Finset.mem_Ico.1 hm).1.trans m.le_succ) _
    exact not_le.2 (lt_of_lt_of_le i.lt_succ_self <| h _ le_rfl) this
#align limsup_eq_tendsto_sum_indicator_nat_at_top limsup_eq_tendsto_sum_indicator_nat_atTop

theorem limsup_eq_tendsto_sum_indicator_atTop (R : Type*) [StrictOrderedSemiring R] [Archimedean R]
    (s : ℕ → Set α) : limsup s atTop = { ω | Tendsto
      (fun n ↦ ∑ k in Finset.range n, (s (k + 1)).indicator (1 : α → R) ω) atTop atTop } := by
  rw [limsup_eq_tendsto_sum_indicator_nat_atTop s]
  ext ω
  simp only [Set.mem_setOf_eq]
  rw [(_ : (fun n ↦ ∑ k in Finset.range n, (s (k + 1)).indicator (1 : α → R) ω) = fun n ↦
    ↑(∑ k in Finset.range n, (s (k + 1)).indicator (1 : α → ℕ) ω))]
  · exact tendsto_nat_cast_atTop_iff.symm
  · ext n
    simp only [Set.indicator, Pi.one_apply, Finset.sum_boole, Nat.cast_id]
#align limsup_eq_tendsto_sum_indicator_at_top limsup_eq_tendsto_sum_indicator_atTop

end Indicator<|MERGE_RESOLUTION|>--- conflicted
+++ resolved
@@ -302,14 +302,9 @@
 
 section Monotone
 
-<<<<<<< HEAD
-variable {ι R S : Type*} {F : Filter ι} [NeBot F] [CompleteLinearOrder R] [TopologicalSpace R]
-  [OrderTopology R] [CompleteLinearOrder S] [TopologicalSpace S] [OrderTopology S]
-=======
-variable {ι R S : Type _} {F : Filter ι} [NeBot F]
+variable {ι R S : Type*} {F : Filter ι} [NeBot F]
   [ConditionallyCompleteLinearOrder R] [TopologicalSpace R] [OrderTopology R]
   [ConditionallyCompleteLinearOrder S] [TopologicalSpace S] [OrderTopology S]
->>>>>>> ffeae88c
 
 /-- An antitone function between (conditionally) complete linear ordered spaces sends a
 `Filter.limsSup` to the `Filter.liminf` of the image if the function is continuous at the `limsSup`
