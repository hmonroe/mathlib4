--- conflicted
+++ resolved
@@ -132,11 +132,7 @@
 @[simp]
 theorem sigmaIsoSigma_inv_apply {ι : Type v} (α : ι → TopCatMax.{v, u}) (i : ι) (x : α i) :
     (sigmaIsoSigma α).inv ⟨i, x⟩ = (Sigma.ι α i : _) x := by
-<<<<<<< HEAD
-  rw [← sigmaIsoSigma_hom_ι_apply, ← comp_app, ← comp_app, Category.assoc, Iso.hom_inv_id,
-=======
   rw [← sigmaIsoSigma_hom_ι_apply, ← comp_app, ←comp_app, Iso.hom_inv_id,
->>>>>>> 909a2b4a
     Category.comp_id]
 #align Top.sigma_iso_sigma_inv_apply TopCat.sigmaIsoSigma_inv_apply
 
