/-
Copyright (c) 2017 Johannes Hölzl. All rights reserved.
Released under Apache 2.0 license as described in the file LICENSE.
Authors: Johannes Hölzl, Mario Carneiro
-/
import Mathlib.Topology.Compactness.SigmaCompact
import Mathlib.Topology.Connected.LocallyConnected
import Mathlib.Topology.Connected.TotallyDisconnected
import Mathlib.Topology.Inseparable

#align_import topology.separation from "leanprover-community/mathlib"@"d91e7f7a7f1c7e9f0e18fdb6bde4f652004c735d"

/-!
# Separation properties of topological spaces.

This file defines the predicate `SeparatedNhds`, and common separation axioms
(under the Kolmogorov classification).

## Main definitions

* `SeparatedNhds`: Two `Set`s are separated by neighbourhoods if they are contained in disjoint
  open sets.
* `T0Space`: A T₀/Kolmogorov space is a space where, for every two points `x ≠ y`,
  there is an open set that contains one, but not the other.
* `T1Space`: A T₁/Fréchet space is a space where every singleton set is closed.
  This is equivalent to, for every pair `x ≠ y`, there existing an open set containing `x`
  but not `y` (`t1Space_iff_exists_open` shows that these conditions are equivalent.)
* `T2Space`: A T₂/Hausdorff space is a space where, for every two points `x ≠ y`,
  there is two disjoint open sets, one containing `x`, and the other `y`.
* `T25Space`: A T₂.₅/Urysohn space is a space where, for every two points `x ≠ y`,
  there is two open sets, one containing `x`, and the other `y`, whose closures are disjoint.
* `RegularSpace`: A regular space is one where, given any closed `C` and `x ∉ C`,
  there are disjoint open sets containing `x` and `C` respectively. Such a space is not necessarily
  Hausdorff.
* `T3Space`: A T₃ space is a T0 regular space. In `mathlib`, T₃ implies T₂.₅.
* `NormalSpace`: A normal space, is one where given two disjoint closed sets,
  we can find two open sets that separate them.
* `T4Space`: A T₄ space is a normal T₁ space. T₄ implies T₃.
* `T5Space`: A T₅ space, also known as a *completely normal Hausdorff space*, is a space in which,
  given two sets `s` and `t` such that the closure of `s` is disjoint from `t`, and conversely,
  then `s` and `t` have disjoint neighborhoods.

## Main results

### T₀ spaces

* `IsClosed.exists_closed_singleton` Given a closed set `S` in a compact T₀ space,
  there is some `x ∈ S` such that `{x}` is closed.
* `exists_open_singleton_of_open_finset` Given an open `Finset` `S` in a T₀ space,
  there is some `x ∈ S` such that `{x}` is open.

### T₁ spaces

* `isClosedMap_const`: The constant map is a closed map.
* `discrete_of_t1_of_finite`: A finite T₁ space must have the discrete topology.

### T₂ spaces

* `t2_iff_nhds`: A space is T₂ iff the neighbourhoods of distinct points generate the bottom filter.
* `t2_iff_isClosed_diagonal`: A space is T₂ iff the `diagonal` of `X` (that is, the set of all
  points of the form `(a, a) : X × X`) is closed under the product topology.
* `finset_disjoint_finset_opens_of_t2`: Any two disjoint finsets are `SeparatedNhds`.
* Most topological constructions preserve Hausdorffness;
  these results are part of the typeclass inference system (e.g. `Embedding.t2Space`)
* `Set.EqOn.closure`: If two functions are equal on some set `s`, they are equal on its closure.
* `IsCompact.isClosed`: All compact sets are closed.
* `WeaklyLocallyCompactSpace.locallyCompactSpace`: If a topological space is both
  weakly locally compact (i.e., each point has a compact neighbourhood)
  and is T₂, then it is locally compact.
* `totallySeparatedSpace_of_t1_of_basis_clopen`: If `X` has a clopen basis, then
  it is a `TotallySeparatedSpace`.
* `loc_compact_t2_tot_disc_iff_tot_sep`: A locally compact T₂ space is totally disconnected iff
  it is totally separated.

If the space is also compact:

* `normalOfCompactT2`: A compact T₂ space is a `NormalSpace`.
* `connectedComponent_eq_iInter_clopen`: The connected component of a point
  is the intersection of all its clopen neighbourhoods.
* `compact_t2_tot_disc_iff_tot_sep`: Being a `TotallyDisconnectedSpace`
  is equivalent to being a `TotallySeparatedSpace`.
* `ConnectedComponents.t2`: `ConnectedComponents X` is T₂ for `X` T₂ and compact.

### T₃ spaces

* `disjoint_nested_nhds`: Given two points `x ≠ y`, we can find neighbourhoods `x ∈ V₁ ⊆ U₁` and
  `y ∈ V₂ ⊆ U₂`, with the `Vₖ` closed and the `Uₖ` open, such that the `Uₖ` are disjoint.

## References

https://en.wikipedia.org/wiki/Separation_axiom
-/


open Function Set Filter Topology TopologicalSpace
open scoped Classical

universe u v

variable {X : Type*} {Y : Type*} [TopologicalSpace X]

section Separation

/--
`SeparatedNhds` is a predicate on pairs of sub`Set`s of a topological space.  It holds if the two
sub`Set`s are contained in disjoint open sets.
-/
def SeparatedNhds : Set X → Set X → Prop := fun s t : Set X =>
  ∃ U V : Set X, IsOpen U ∧ IsOpen V ∧ s ⊆ U ∧ t ⊆ V ∧ Disjoint U V
#align separated_nhds SeparatedNhds

theorem separatedNhds_iff_disjoint {s t : Set X} : SeparatedNhds s t ↔ Disjoint (𝓝ˢ s) (𝓝ˢ t) := by
  simp only [(hasBasis_nhdsSet s).disjoint_iff (hasBasis_nhdsSet t), SeparatedNhds, exists_prop, ←
    exists_and_left, and_assoc, and_comm, and_left_comm]
#align separated_nhds_iff_disjoint separatedNhds_iff_disjoint

alias ⟨SeparatedNhds.disjoint_nhdsSet, _⟩ := separatedNhds_iff_disjoint

namespace SeparatedNhds

variable {s s₁ s₂ t t₁ t₂ u : Set X}

@[symm]
theorem symm : SeparatedNhds s t → SeparatedNhds t s := fun ⟨U, V, oU, oV, aU, bV, UV⟩ =>
  ⟨V, U, oV, oU, bV, aU, Disjoint.symm UV⟩
#align separated_nhds.symm SeparatedNhds.symm

theorem comm (s t : Set X) : SeparatedNhds s t ↔ SeparatedNhds t s :=
  ⟨symm, symm⟩
#align separated_nhds.comm SeparatedNhds.comm

theorem preimage [TopologicalSpace Y] {f : X → Y} {s t : Set Y} (h : SeparatedNhds s t)
    (hf : Continuous f) : SeparatedNhds (f ⁻¹' s) (f ⁻¹' t) :=
  let ⟨U, V, oU, oV, sU, tV, UV⟩ := h
  ⟨f ⁻¹' U, f ⁻¹' V, oU.preimage hf, oV.preimage hf, preimage_mono sU, preimage_mono tV,
    UV.preimage f⟩
#align separated_nhds.preimage SeparatedNhds.preimage

protected theorem disjoint (h : SeparatedNhds s t) : Disjoint s t :=
  let ⟨_, _, _, _, hsU, htV, hd⟩ := h; hd.mono hsU htV
#align separated_nhds.disjoint SeparatedNhds.disjoint

theorem disjoint_closure_left (h : SeparatedNhds s t) : Disjoint (closure s) t :=
  let ⟨_U, _V, _, hV, hsU, htV, hd⟩ := h
  (hd.closure_left hV).mono (closure_mono hsU) htV
#align separated_nhds.disjoint_closure_left SeparatedNhds.disjoint_closure_left

theorem disjoint_closure_right (h : SeparatedNhds s t) : Disjoint s (closure t) :=
  h.symm.disjoint_closure_left.symm
#align separated_nhds.disjoint_closure_right SeparatedNhds.disjoint_closure_right

theorem empty_right (s : Set X) : SeparatedNhds s ∅ :=
  ⟨_, _, isOpen_univ, isOpen_empty, fun a _ => mem_univ a, Subset.rfl, disjoint_empty _⟩
#align separated_nhds.empty_right SeparatedNhds.empty_right

theorem empty_left (s : Set X) : SeparatedNhds ∅ s :=
  (empty_right _).symm
#align separated_nhds.empty_left SeparatedNhds.empty_left

theorem mono (h : SeparatedNhds s₂ t₂) (hs : s₁ ⊆ s₂) (ht : t₁ ⊆ t₂) : SeparatedNhds s₁ t₁ :=
  let ⟨U, V, hU, hV, hsU, htV, hd⟩ := h
  ⟨U, V, hU, hV, hs.trans hsU, ht.trans htV, hd⟩
#align separated_nhds.mono SeparatedNhds.mono

theorem union_left : SeparatedNhds s u → SeparatedNhds t u → SeparatedNhds (s ∪ t) u := by
  simpa only [separatedNhds_iff_disjoint, nhdsSet_union, disjoint_sup_left] using And.intro
#align separated_nhds.union_left SeparatedNhds.union_left

theorem union_right (ht : SeparatedNhds s t) (hu : SeparatedNhds s u) : SeparatedNhds s (t ∪ u) :=
  (ht.symm.union_left hu.symm).symm
#align separated_nhds.union_right SeparatedNhds.union_right

end SeparatedNhds

/-- A T₀ space, also known as a Kolmogorov space, is a topological space such that for every pair
`x ≠ y`, there is an open set containing one but not the other. We formulate the definition in terms
of the `Inseparable` relation.  -/
class T0Space (X : Type u) [TopologicalSpace X] : Prop where
  /-- Two inseparable points in a T₀ space are equal. -/
  t0 : ∀ ⦃x y : X⦄, Inseparable x y → x = y
#align t0_space T0Space

theorem t0Space_iff_inseparable (X : Type u) [TopologicalSpace X] :
    T0Space X ↔ ∀ x y : X, Inseparable x y → x = y :=
  ⟨fun ⟨h⟩ => h, fun h => ⟨h⟩⟩
#align t0_space_iff_inseparable t0Space_iff_inseparable

theorem t0Space_iff_not_inseparable (X : Type u) [TopologicalSpace X] :
    T0Space X ↔ ∀ x y : X, x ≠ y → ¬Inseparable x y := by
  simp only [t0Space_iff_inseparable, Ne.def, not_imp_not]
#align t0_space_iff_not_inseparable t0Space_iff_not_inseparable

theorem Inseparable.eq [T0Space X] {x y : X} (h : Inseparable x y) : x = y :=
  T0Space.t0 h
#align inseparable.eq Inseparable.eq

/-- A topology `Inducing` map from a T₀ space is injective. -/
protected theorem Inducing.injective [TopologicalSpace Y] [T0Space X] {f : X → Y}
    (hf : Inducing f) : Injective f := fun _ _ h =>
  (hf.inseparable_iff.1 <| .of_eq h).eq
#align inducing.injective Inducing.injective

/-- A topology `Inducing` map from a T₀ space is a topological embedding. -/
protected theorem Inducing.embedding [TopologicalSpace Y] [T0Space X] {f : X → Y}
    (hf : Inducing f) : Embedding f :=
  ⟨hf, hf.injective⟩
#align inducing.embedding Inducing.embedding

lemma embedding_iff_inducing [TopologicalSpace Y] [T0Space X] {f : X → Y} :
    Embedding f ↔ Inducing f :=
  ⟨Embedding.toInducing, Inducing.embedding⟩
#align embedding_iff_inducing embedding_iff_inducing

theorem t0Space_iff_nhds_injective (X : Type u) [TopologicalSpace X] :
    T0Space X ↔ Injective (𝓝 : X → Filter X) :=
  t0Space_iff_inseparable X
#align t0_space_iff_nhds_injective t0Space_iff_nhds_injective

theorem nhds_injective [T0Space X] : Injective (𝓝 : X → Filter X) :=
  (t0Space_iff_nhds_injective X).1 ‹_›
#align nhds_injective nhds_injective

theorem inseparable_iff_eq [T0Space X] {x y : X} : Inseparable x y ↔ x = y :=
  nhds_injective.eq_iff
#align inseparable_iff_eq inseparable_iff_eq

@[simp]
theorem nhds_eq_nhds_iff [T0Space X] {a b : X} : 𝓝 a = 𝓝 b ↔ a = b :=
  nhds_injective.eq_iff
#align nhds_eq_nhds_iff nhds_eq_nhds_iff

@[simp]
theorem inseparable_eq_eq [T0Space X] : Inseparable = @Eq X :=
  funext₂ fun _ _ => propext inseparable_iff_eq
#align inseparable_eq_eq inseparable_eq_eq

theorem TopologicalSpace.IsTopologicalBasis.inseparable_iff {b : Set (Set X)}
    (hb : IsTopologicalBasis b) {x y : X} : Inseparable x y ↔ ∀ s ∈ b, (x ∈ s ↔ y ∈ s) :=
  ⟨fun h s hs ↦ inseparable_iff_forall_open.1 h _ (hb.isOpen hs),
    fun h ↦ hb.nhds_hasBasis.eq_of_same_basis $ by
      convert hb.nhds_hasBasis using 2
      exact and_congr_right (h _)⟩

theorem TopologicalSpace.IsTopologicalBasis.eq_iff [T0Space X] {b : Set (Set X)}
    (hb : IsTopologicalBasis b) {x y : X} : x = y ↔ ∀ s ∈ b, (x ∈ s ↔ y ∈ s) :=
  inseparable_iff_eq.symm.trans hb.inseparable_iff

theorem t0Space_iff_exists_isOpen_xor'_mem (X : Type u) [TopologicalSpace X] :
    T0Space X ↔ ∀ x y, x ≠ y → ∃ U : Set X, IsOpen U ∧ Xor' (x ∈ U) (y ∈ U) := by
  simp only [t0Space_iff_not_inseparable, xor_iff_not_iff, not_forall, exists_prop,
    inseparable_iff_forall_open]
#align t0_space_iff_exists_is_open_xor_mem t0Space_iff_exists_isOpen_xor'_mem

theorem exists_isOpen_xor'_mem [T0Space X] {x y : X} (h : x ≠ y) :
    ∃ U : Set X, IsOpen U ∧ Xor' (x ∈ U) (y ∈ U) :=
  (t0Space_iff_exists_isOpen_xor'_mem X).1 ‹_› x y h
#align exists_is_open_xor_mem exists_isOpen_xor'_mem

/-- Specialization forms a partial order on a t0 topological space. -/
def specializationOrder (X) [TopologicalSpace X] [T0Space X] : PartialOrder X :=
  { specializationPreorder X, PartialOrder.lift (OrderDual.toDual ∘ 𝓝) nhds_injective with }
#align specialization_order specializationOrder

instance : T0Space (SeparationQuotient X) :=
  ⟨fun x y => Quotient.inductionOn₂' x y fun _ _ h =>
    SeparationQuotient.mk_eq_mk.2 <| SeparationQuotient.inducing_mk.inseparable_iff.1 h⟩

theorem minimal_nonempty_closed_subsingleton [T0Space X] {s : Set X} (hs : IsClosed s)
    (hmin : ∀ t, t ⊆ s → t.Nonempty → IsClosed t → t = s) : s.Subsingleton := by
  clear Y -- Porting note: added
  refine' fun x hx y hy => of_not_not fun hxy => _
  rcases exists_isOpen_xor'_mem hxy with ⟨U, hUo, hU⟩
  wlog h : x ∈ U ∧ y ∉ U
  · refine this hs hmin y hy x hx (Ne.symm hxy) U hUo hU.symm (hU.resolve_left h)
  cases' h with hxU hyU
  have : s \ U = s := hmin (s \ U) (diff_subset _ _) ⟨y, hy, hyU⟩ (hs.sdiff hUo)
  exact (this.symm.subset hx).2 hxU
#align minimal_nonempty_closed_subsingleton minimal_nonempty_closed_subsingleton

theorem minimal_nonempty_closed_eq_singleton [T0Space X] {s : Set X} (hs : IsClosed s)
    (hne : s.Nonempty) (hmin : ∀ t, t ⊆ s → t.Nonempty → IsClosed t → t = s) : ∃ x, s = {x} :=
  exists_eq_singleton_iff_nonempty_subsingleton.2
    ⟨hne, minimal_nonempty_closed_subsingleton hs hmin⟩
#align minimal_nonempty_closed_eq_singleton minimal_nonempty_closed_eq_singleton

/-- Given a closed set `S` in a compact T₀ space, there is some `x ∈ S` such that `{x}` is
closed. -/
theorem IsClosed.exists_closed_singleton [T0Space X] [CompactSpace X] {S : Set X}
    (hS : IsClosed S) (hne : S.Nonempty) : ∃ x : X, x ∈ S ∧ IsClosed ({x} : Set X) := by
  obtain ⟨V, Vsub, Vne, Vcls, hV⟩ := hS.exists_minimal_nonempty_closed_subset hne
  rcases minimal_nonempty_closed_eq_singleton Vcls Vne hV with ⟨x, rfl⟩
  exact ⟨x, Vsub (mem_singleton x), Vcls⟩
#align is_closed.exists_closed_singleton IsClosed.exists_closed_singleton

theorem minimal_nonempty_open_subsingleton [T0Space X] {s : Set X} (hs : IsOpen s)
    (hmin : ∀ t, t ⊆ s → t.Nonempty → IsOpen t → t = s) : s.Subsingleton := by
  clear Y -- Porting note: added
  refine' fun x hx y hy => of_not_not fun hxy => _
  rcases exists_isOpen_xor'_mem hxy with ⟨U, hUo, hU⟩
  wlog h : x ∈ U ∧ y ∉ U
  · exact this hs hmin y hy x hx (Ne.symm hxy) U hUo hU.symm (hU.resolve_left h)
  cases' h with hxU hyU
  have : s ∩ U = s := hmin (s ∩ U) (inter_subset_left _ _) ⟨x, hx, hxU⟩ (hs.inter hUo)
  exact hyU (this.symm.subset hy).2
#align minimal_nonempty_open_subsingleton minimal_nonempty_open_subsingleton

theorem minimal_nonempty_open_eq_singleton [T0Space X] {s : Set X} (hs : IsOpen s)
    (hne : s.Nonempty) (hmin : ∀ t, t ⊆ s → t.Nonempty → IsOpen t → t = s) : ∃ x, s = {x} :=
  exists_eq_singleton_iff_nonempty_subsingleton.2 ⟨hne, minimal_nonempty_open_subsingleton hs hmin⟩
#align minimal_nonempty_open_eq_singleton minimal_nonempty_open_eq_singleton

/-- Given an open finite set `S` in a T₀ space, there is some `x ∈ S` such that `{x}` is open. -/
theorem exists_open_singleton_of_open_finite [T0Space X] {s : Set X} (hfin : s.Finite)
    (hne : s.Nonempty) (ho : IsOpen s) : ∃ x ∈ s, IsOpen ({x} : Set X) := by
  lift s to Finset X using hfin
  induction' s using Finset.strongInductionOn with s ihs
  rcases em (∃ t, t ⊂ s ∧ t.Nonempty ∧ IsOpen (t : Set X)) with (⟨t, hts, htne, hto⟩ | ht)
  · rcases ihs t hts htne hto with ⟨x, hxt, hxo⟩
    exact ⟨x, hts.1 hxt, hxo⟩
  · -- Porting note: was `rcases minimal_nonempty_open_eq_singleton ho hne _ with ⟨x, hx⟩`
    --               https://github.com/leanprover/std4/issues/116
    rsuffices ⟨x, hx⟩ : ∃ x, s.toSet = {x}
    · exact ⟨x, hx.symm ▸ rfl, hx ▸ ho⟩
    refine minimal_nonempty_open_eq_singleton ho hne ?_
    refine' fun t hts htne hto => of_not_not fun hts' => ht _
    lift t to Finset X using s.finite_toSet.subset hts
    exact ⟨t, ssubset_iff_subset_ne.2 ⟨hts, mt Finset.coe_inj.2 hts'⟩, htne, hto⟩
#align exists_open_singleton_of_open_finite exists_open_singleton_of_open_finite

theorem exists_open_singleton_of_finite [T0Space X] [Finite X] [Nonempty X] :
    ∃ x : X, IsOpen ({x} : Set X) :=
  let ⟨x, _, h⟩ := exists_open_singleton_of_open_finite (Set.toFinite _) univ_nonempty isOpen_univ
  ⟨x, h⟩
#align exists_open_singleton_of_fintype exists_open_singleton_of_finite

theorem t0Space_of_injective_of_continuous [TopologicalSpace Y] {f : X → Y}
    (hf : Function.Injective f) (hf' : Continuous f) [T0Space Y] : T0Space X :=
  ⟨fun _ _ h => hf <| (h.map hf').eq⟩
#align t0_space_of_injective_of_continuous t0Space_of_injective_of_continuous

protected theorem Embedding.t0Space [TopologicalSpace Y] [T0Space Y] {f : X → Y}
    (hf : Embedding f) : T0Space X :=
  t0Space_of_injective_of_continuous hf.inj hf.continuous
#align embedding.t0_space Embedding.t0Space

instance Subtype.t0Space [T0Space X] {p : X → Prop} : T0Space (Subtype p) :=
  embedding_subtype_val.t0Space
#align subtype.t0_space Subtype.t0Space

theorem t0Space_iff_or_not_mem_closure (X : Type u) [TopologicalSpace X] :
    T0Space X ↔ ∀ a b : X, a ≠ b → a ∉ closure ({b} : Set X) ∨ b ∉ closure ({a} : Set X) := by
  simp only [t0Space_iff_not_inseparable, inseparable_iff_mem_closure, not_and_or]
#align t0_space_iff_or_not_mem_closure t0Space_iff_or_not_mem_closure

instance Prod.instT0Space [TopologicalSpace Y] [T0Space X] [T0Space Y] : T0Space (X × Y) :=
  ⟨fun _ _ h => Prod.ext (h.map continuous_fst).eq (h.map continuous_snd).eq⟩

instance Pi.instT0Space {ι : Type*} {X : ι → Type*} [∀ i, TopologicalSpace (X i)]
    [∀ i, T0Space (X i)] :
    T0Space (∀ i, X i) :=
  ⟨fun _ _ h => funext fun i => (h.map (continuous_apply i)).eq⟩
#align pi.t0_space Pi.instT0Space

theorem T0Space.of_cover (h : ∀ x y, Inseparable x y → ∃ s : Set X, x ∈ s ∧ y ∈ s ∧ T0Space s) :
    T0Space X := by
  refine' ⟨fun x y hxy => _⟩
  rcases h x y hxy with ⟨s, hxs, hys, hs⟩
  lift x to s using hxs; lift y to s using hys
  rw [← subtype_inseparable_iff] at hxy
  exact congr_arg Subtype.val hxy.eq
#align t0_space.of_cover T0Space.of_cover

theorem T0Space.of_open_cover (h : ∀ x, ∃ s : Set X, x ∈ s ∧ IsOpen s ∧ T0Space s) : T0Space X :=
  T0Space.of_cover fun x _ hxy =>
    let ⟨s, hxs, hso, hs⟩ := h x
    ⟨s, hxs, (hxy.mem_open_iff hso).1 hxs, hs⟩
#align t0_space.of_open_cover T0Space.of_open_cover

/-- A T₁ space, also known as a Fréchet space, is a topological space
  where every singleton set is closed. Equivalently, for every pair
  `x ≠ y`, there is an open set containing `x` and not `y`. -/
class T1Space (X : Type u) [TopologicalSpace X] : Prop where
  /-- A singleton in a T₁ space is a closed set. -/
  t1 : ∀ x, IsClosed ({x} : Set X)
#align t1_space T1Space

theorem isClosed_singleton [T1Space X] {x : X} : IsClosed ({x} : Set X) :=
  T1Space.t1 x
#align is_closed_singleton isClosed_singleton

theorem isOpen_compl_singleton [T1Space X] {x : X} : IsOpen ({x}ᶜ : Set X) :=
  isClosed_singleton.isOpen_compl
#align is_open_compl_singleton isOpen_compl_singleton

theorem isOpen_ne [T1Space X] {x : X} : IsOpen { y | y ≠ x } :=
  isOpen_compl_singleton
#align is_open_ne isOpen_ne

@[to_additive]
theorem Continuous.isOpen_mulSupport [T1Space X] [One X] [TopologicalSpace Y] {f : Y → X}
    (hf : Continuous f) : IsOpen (mulSupport f) :=
  isOpen_ne.preimage hf
#align continuous.is_open_mul_support Continuous.isOpen_mulSupport
#align continuous.is_open_support Continuous.isOpen_support

theorem Ne.nhdsWithin_compl_singleton [T1Space X] {x y : X} (h : x ≠ y) : 𝓝[{y}ᶜ] x = 𝓝 x :=
  isOpen_ne.nhdsWithin_eq h
#align ne.nhds_within_compl_singleton Ne.nhdsWithin_compl_singleton

theorem Ne.nhdsWithin_diff_singleton [T1Space X] {x y : X} (h : x ≠ y) (s : Set X) :
    𝓝[s \ {y}] x = 𝓝[s] x := by
  rw [diff_eq, inter_comm, nhdsWithin_inter_of_mem]
  exact mem_nhdsWithin_of_mem_nhds (isOpen_ne.mem_nhds h)
#align ne.nhds_within_diff_singleton Ne.nhdsWithin_diff_singleton

lemma nhdsWithin_compl_singleton_le [T1Space X] (x y : X) : 𝓝[{x}ᶜ] x ≤ 𝓝[{y}ᶜ] x := by
  rcases eq_or_ne x y with rfl|hy
  · exact Eq.le rfl
  · rw [Ne.nhdsWithin_compl_singleton hy]
    exact nhdsWithin_le_nhds

theorem isOpen_setOf_eventually_nhdsWithin [T1Space X] {p : X → Prop} :
    IsOpen { x | ∀ᶠ y in 𝓝[≠] x, p y } := by
  refine' isOpen_iff_mem_nhds.mpr fun a ha => _
  filter_upwards [eventually_nhds_nhdsWithin.mpr ha] with b hb
  rcases eq_or_ne a b with rfl | h
  · exact hb
  · rw [h.symm.nhdsWithin_compl_singleton] at hb
    exact hb.filter_mono nhdsWithin_le_nhds
#align is_open_set_of_eventually_nhds_within isOpen_setOf_eventually_nhdsWithin

protected theorem Set.Finite.isClosed [T1Space X] {s : Set X} (hs : Set.Finite s) : IsClosed s := by
  rw [← biUnion_of_singleton s]
  exact hs.isClosed_biUnion fun i _ => isClosed_singleton
#align set.finite.is_closed Set.Finite.isClosed

theorem TopologicalSpace.IsTopologicalBasis.exists_mem_of_ne [T1Space X] {b : Set (Set X)}
    (hb : IsTopologicalBasis b) {x y : X} (h : x ≠ y) : ∃ a ∈ b, x ∈ a ∧ y ∉ a := by
  rcases hb.isOpen_iff.1 isOpen_ne x h with ⟨a, ab, xa, ha⟩
  exact ⟨a, ab, xa, fun h => ha h rfl⟩
#align topological_space.is_topological_basis.exists_mem_of_ne TopologicalSpace.IsTopologicalBasis.exists_mem_of_ne

theorem Filter.coclosedCompact_le_cofinite [T1Space X] :
    Filter.coclosedCompact X ≤ Filter.cofinite := fun s hs =>
  compl_compl s ▸ hs.isCompact.compl_mem_coclosedCompact_of_isClosed hs.isClosed
#align filter.coclosed_compact_le_cofinite Filter.coclosedCompact_le_cofinite

variable (X)

/-- In a `T1Space`, relatively compact sets form a bornology. Its cobounded filter is
`Filter.coclosedCompact`. See also `Bornology.inCompact` the bornology of sets contained
in a compact set. -/
def Bornology.relativelyCompact [T1Space X] : Bornology X where
  cobounded' := Filter.coclosedCompact X
  le_cofinite' := Filter.coclosedCompact_le_cofinite
#align bornology.relatively_compact Bornology.relativelyCompact

variable {X}

theorem Bornology.relativelyCompact.isBounded_iff [T1Space X] {s : Set X} :
    @Bornology.IsBounded _ (Bornology.relativelyCompact X) s ↔ IsCompact (closure s) := by
  change sᶜ ∈ Filter.coclosedCompact X ↔ _
  rw [Filter.mem_coclosedCompact]
  constructor
  · rintro ⟨t, ht₁, ht₂, hst⟩
    rw [compl_subset_compl] at hst
    exact ht₂.of_isClosed_subset isClosed_closure (closure_minimal hst ht₁)
  · intro h
    exact ⟨closure s, isClosed_closure, h, compl_subset_compl.mpr subset_closure⟩
#align bornology.relatively_compact.is_bounded_iff Bornology.relativelyCompact.isBounded_iff

protected theorem Finset.isClosed [T1Space X] (s : Finset X) : IsClosed (s : Set X) :=
  s.finite_toSet.isClosed
#align finset.is_closed Finset.isClosed

theorem t1Space_TFAE (X : Type u) [TopologicalSpace X] :
    List.TFAE [T1Space X,
      ∀ x, IsClosed ({ x } : Set X),
      ∀ x, IsOpen ({ x }ᶜ : Set X),
      Continuous (@CofiniteTopology.of X),
      ∀ ⦃x y : X⦄, x ≠ y → {y}ᶜ ∈ 𝓝 x,
      ∀ ⦃x y : X⦄, x ≠ y → ∃ s ∈ 𝓝 x, y ∉ s,
      ∀ ⦃x y : X⦄, x ≠ y → ∃ U : Set X, IsOpen U ∧ x ∈ U ∧ y ∉ U,
      ∀ ⦃x y : X⦄, x ≠ y → Disjoint (𝓝 x) (pure y),
      ∀ ⦃x y : X⦄, x ≠ y → Disjoint (pure x) (𝓝 y),
      ∀ ⦃x y : X⦄, x ⤳ y → x = y] := by
  tfae_have 1 ↔ 2
  · exact ⟨fun h => h.1, fun h => ⟨h⟩⟩
  tfae_have 2 ↔ 3
  · simp only [isOpen_compl_iff]
  tfae_have 5 ↔ 3
  · refine' forall_swap.trans _
    simp only [isOpen_iff_mem_nhds, mem_compl_iff, mem_singleton_iff]
  tfae_have 5 ↔ 6
  · simp only [← subset_compl_singleton_iff, exists_mem_subset_iff]
  tfae_have 5 ↔ 7
  · simp only [(nhds_basis_opens _).mem_iff, subset_compl_singleton_iff, exists_prop, and_assoc,
      and_left_comm]
  tfae_have 5 ↔ 8
  · simp only [← principal_singleton, disjoint_principal_right]
  tfae_have 8 ↔ 9
  · exact forall_swap.trans (by simp only [disjoint_comm, ne_comm])
  tfae_have 1 → 4
  · simp only [continuous_def, CofiniteTopology.isOpen_iff']
    rintro H s (rfl | hs)
    exacts [isOpen_empty, compl_compl s ▸ (@Set.Finite.isClosed _ _ H _ hs).isOpen_compl]
  tfae_have 4 → 2
  · exact fun h x => (CofiniteTopology.isClosed_iff.2 <| Or.inr (finite_singleton _)).preimage h
  tfae_have 2 ↔ 10
  · simp only [← closure_subset_iff_isClosed, specializes_iff_mem_closure, subset_def,
      mem_singleton_iff, eq_comm]
  tfae_finish
#align t1_space_tfae t1Space_TFAE

theorem t1Space_iff_continuous_cofinite_of : T1Space X ↔ Continuous (@CofiniteTopology.of X) :=
  (t1Space_TFAE X).out 0 3
#align t1_space_iff_continuous_cofinite_of t1Space_iff_continuous_cofinite_of

theorem CofiniteTopology.continuous_of [T1Space X] : Continuous (@CofiniteTopology.of X) :=
  t1Space_iff_continuous_cofinite_of.mp ‹_›
#align cofinite_topology.continuous_of CofiniteTopology.continuous_of

theorem t1Space_iff_exists_open :
    T1Space X ↔ ∀ x y, x ≠ y → ∃ U : Set X, IsOpen U ∧ x ∈ U ∧ y ∉ U :=
  (t1Space_TFAE X).out 0 6
#align t1_space_iff_exists_open t1Space_iff_exists_open

theorem t1Space_iff_disjoint_pure_nhds : T1Space X ↔ ∀ ⦃x y : X⦄, x ≠ y → Disjoint (pure x) (𝓝 y) :=
  (t1Space_TFAE X).out 0 8
#align t1_space_iff_disjoint_pure_nhds t1Space_iff_disjoint_pure_nhds

theorem t1Space_iff_disjoint_nhds_pure : T1Space X ↔ ∀ ⦃x y : X⦄, x ≠ y → Disjoint (𝓝 x) (pure y) :=
  (t1Space_TFAE X).out 0 7
#align t1_space_iff_disjoint_nhds_pure t1Space_iff_disjoint_nhds_pure

theorem t1Space_iff_specializes_imp_eq : T1Space X ↔ ∀ ⦃x y : X⦄, x ⤳ y → x = y :=
  (t1Space_TFAE X).out 0 9
#align t1_space_iff_specializes_imp_eq t1Space_iff_specializes_imp_eq

theorem disjoint_pure_nhds [T1Space X] {x y : X} (h : x ≠ y) : Disjoint (pure x) (𝓝 y) :=
  t1Space_iff_disjoint_pure_nhds.mp ‹_› h
#align disjoint_pure_nhds disjoint_pure_nhds

theorem disjoint_nhds_pure [T1Space X] {x y : X} (h : x ≠ y) : Disjoint (𝓝 x) (pure y) :=
  t1Space_iff_disjoint_nhds_pure.mp ‹_› h
#align disjoint_nhds_pure disjoint_nhds_pure

theorem Specializes.eq [T1Space X] {x y : X} (h : x ⤳ y) : x = y :=
  t1Space_iff_specializes_imp_eq.1 ‹_› h
#align specializes.eq Specializes.eq

theorem specializes_iff_eq [T1Space X] {x y : X} : x ⤳ y ↔ x = y :=
  ⟨Specializes.eq, fun h => h ▸ specializes_rfl⟩
#align specializes_iff_eq specializes_iff_eq

@[simp] theorem specializes_eq_eq [T1Space X] : (· ⤳ ·) = @Eq X :=
  funext₂ fun _ _ => propext specializes_iff_eq
#align specializes_eq_eq specializes_eq_eq

@[simp]
theorem pure_le_nhds_iff [T1Space X] {a b : X} : pure a ≤ 𝓝 b ↔ a = b :=
  specializes_iff_pure.symm.trans specializes_iff_eq
#align pure_le_nhds_iff pure_le_nhds_iff

@[simp]
theorem nhds_le_nhds_iff [T1Space X] {a b : X} : 𝓝 a ≤ 𝓝 b ↔ a = b :=
  specializes_iff_eq
#align nhds_le_nhds_iff nhds_le_nhds_iff

instance : T1Space (CofiniteTopology X) :=
  t1Space_iff_continuous_cofinite_of.mpr continuous_id

theorem t1Space_antitone : Antitone (@T1Space X) := fun a _ h _ =>
  @T1Space.mk _ a fun x => (T1Space.t1 x).mono h
#align t1_space_antitone t1Space_antitone

theorem continuousWithinAt_update_of_ne [T1Space X] [DecidableEq X] [TopologicalSpace Y] {f : X → Y}
    {s : Set X} {x x' : X} {y : Y} (hne : x' ≠ x) :
    ContinuousWithinAt (Function.update f x y) s x' ↔ ContinuousWithinAt f s x' :=
  EventuallyEq.congr_continuousWithinAt
    (mem_nhdsWithin_of_mem_nhds <| mem_of_superset (isOpen_ne.mem_nhds hne) fun _y' hy' =>
      Function.update_noteq hy' _ _)
    (Function.update_noteq hne _ _)
#align continuous_within_at_update_of_ne continuousWithinAt_update_of_ne

theorem continuousAt_update_of_ne [T1Space X] [DecidableEq X] [TopologicalSpace Y]
    {f : X → Y} {x x' : X} {y : Y} (hne : x' ≠ x) :
    ContinuousAt (Function.update f x y) x' ↔ ContinuousAt f x' :=
  by simp only [← continuousWithinAt_univ, continuousWithinAt_update_of_ne hne]
#align continuous_at_update_of_ne continuousAt_update_of_ne

theorem continuousOn_update_iff [T1Space X] [DecidableEq X] [TopologicalSpace Y] {f : X → Y}
    {s : Set X} {x : X} {y : Y} :
    ContinuousOn (Function.update f x y) s ↔
      ContinuousOn f (s \ {x}) ∧ (x ∈ s → Tendsto f (𝓝[s \ {x}] x) (𝓝 y)) := by
  rw [ContinuousOn, ← and_forall_ne x, and_comm]
  refine' and_congr ⟨fun H z hz => _, fun H z hzx hzs => _⟩ (forall_congr' fun _ => _)
  · specialize H z hz.2 hz.1
    rw [continuousWithinAt_update_of_ne hz.2] at H
    exact H.mono (diff_subset _ _)
  · rw [continuousWithinAt_update_of_ne hzx]
    refine' (H z ⟨hzs, hzx⟩).mono_of_mem (inter_mem_nhdsWithin _ _)
    exact isOpen_ne.mem_nhds hzx
  · exact continuousWithinAt_update_same
#align continuous_on_update_iff continuousOn_update_iff

theorem t1Space_of_injective_of_continuous [TopologicalSpace Y] {f : X → Y}
    (hf : Function.Injective f) (hf' : Continuous f) [T1Space Y] : T1Space X :=
  t1Space_iff_specializes_imp_eq.2 fun _ _ h => hf (h.map hf').eq
#align t1_space_of_injective_of_continuous t1Space_of_injective_of_continuous

protected theorem Embedding.t1Space [TopologicalSpace Y] [T1Space Y] {f : X → Y}
    (hf : Embedding f) : T1Space X :=
  t1Space_of_injective_of_continuous hf.inj hf.continuous
#align embedding.t1_space Embedding.t1Space

instance Subtype.t1Space {X : Type u} [TopologicalSpace X] [T1Space X] {p : X → Prop} :
    T1Space (Subtype p) :=
  embedding_subtype_val.t1Space
#align subtype.t1_space Subtype.t1Space

instance [TopologicalSpace Y] [T1Space X] [T1Space Y] : T1Space (X × Y) :=
  ⟨fun ⟨a, b⟩ => @singleton_prod_singleton _ _ a b ▸ isClosed_singleton.prod isClosed_singleton⟩

instance {ι : Type*} {X : ι → Type*} [∀ i, TopologicalSpace (X i)] [∀ i, T1Space (X i)] :
    T1Space (∀ i, X i) :=
  ⟨fun f => univ_pi_singleton f ▸ isClosed_set_pi fun _ _ => isClosed_singleton⟩

-- see Note [lower instance priority]
instance (priority := 100) T1Space.t0Space [T1Space X] : T0Space X :=
  ⟨fun _ _ h => h.specializes.eq⟩
#align t1_space.t0_space T1Space.t0Space

@[simp]
theorem compl_singleton_mem_nhds_iff [T1Space X] {x y : X} : {x}ᶜ ∈ 𝓝 y ↔ y ≠ x :=
  isOpen_compl_singleton.mem_nhds_iff
#align compl_singleton_mem_nhds_iff compl_singleton_mem_nhds_iff

theorem compl_singleton_mem_nhds [T1Space X] {x y : X} (h : y ≠ x) : {x}ᶜ ∈ 𝓝 y :=
  compl_singleton_mem_nhds_iff.mpr h
#align compl_singleton_mem_nhds compl_singleton_mem_nhds

@[simp]
theorem closure_singleton [T1Space X] {x : X} : closure ({x} : Set X) = {x} :=
  isClosed_singleton.closure_eq
#align closure_singleton closure_singleton

-- porting note: todo: the proof was `hs.induction_on (by simp) fun x => by simp`
theorem Set.Subsingleton.closure [T1Space X] {s : Set X} (hs : s.Subsingleton) :
    (closure s).Subsingleton := by
  rcases hs.eq_empty_or_singleton with (rfl | ⟨x, rfl⟩) <;> simp
#align set.subsingleton.closure Set.Subsingleton.closure

@[simp]
theorem subsingleton_closure [T1Space X] {s : Set X} : (closure s).Subsingleton ↔ s.Subsingleton :=
  ⟨fun h => h.anti subset_closure, fun h => h.closure⟩
#align subsingleton_closure subsingleton_closure

theorem isClosedMap_const {X Y} [TopologicalSpace X] [TopologicalSpace Y] [T1Space Y] {y : Y} :
    IsClosedMap (Function.const X y) :=
  IsClosedMap.of_nonempty fun s _ h2s => by simp_rw [const, h2s.image_const, isClosed_singleton]
#align is_closed_map_const isClosedMap_const

theorem nhdsWithin_insert_of_ne [T1Space X] {x y : X} {s : Set X} (hxy : x ≠ y) :
    𝓝[insert y s] x = 𝓝[s] x := by
  refine' le_antisymm (Filter.le_def.2 fun t ht => _) (nhdsWithin_mono x <| subset_insert y s)
  obtain ⟨o, ho, hxo, host⟩ := mem_nhdsWithin.mp ht
  refine' mem_nhdsWithin.mpr ⟨o \ {y}, ho.sdiff isClosed_singleton, ⟨hxo, hxy⟩, _⟩
  rw [inter_insert_of_not_mem <| not_mem_diff_of_mem (mem_singleton y)]
  exact (inter_subset_inter (diff_subset _ _) Subset.rfl).trans host
#align nhds_within_insert_of_ne nhdsWithin_insert_of_ne

/-- If `t` is a subset of `s`, except for one point,
then `insert x s` is a neighborhood of `x` within `t`. -/
theorem insert_mem_nhdsWithin_of_subset_insert [T1Space X] {x y : X} {s t : Set X}
    (hu : t ⊆ insert y s) : insert x s ∈ 𝓝[t] x := by
  rcases eq_or_ne x y with (rfl | h)
  · exact mem_of_superset self_mem_nhdsWithin hu
  refine' nhdsWithin_mono x hu _
  rw [nhdsWithin_insert_of_ne h]
  exact mem_of_superset self_mem_nhdsWithin (subset_insert x s)
#align insert_mem_nhds_within_of_subset_insert insert_mem_nhdsWithin_of_subset_insert

@[simp]
theorem ker_nhds [T1Space X] (x : X) : (𝓝 x).ker = {x} := by
  simp [ker_nhds_eq_specializes]

theorem biInter_basis_nhds [T1Space X] {ι : Sort*} {p : ι → Prop} {s : ι → Set X} {x : X}
    (h : (𝓝 x).HasBasis p s) : ⋂ (i) (_ : p i), s i = {x} := by
  rw [← h.ker, ker_nhds]
#align bInter_basis_nhds biInter_basis_nhds

@[simp]
theorem compl_singleton_mem_nhdsSet_iff [T1Space X] {x : X} {s : Set X} : {x}ᶜ ∈ 𝓝ˢ s ↔ x ∉ s := by
  rw [isOpen_compl_singleton.mem_nhdsSet, subset_compl_singleton_iff]
#align compl_singleton_mem_nhds_set_iff compl_singleton_mem_nhdsSet_iff

@[simp]
theorem nhdsSet_le_iff [T1Space X] {s t : Set X} : 𝓝ˢ s ≤ 𝓝ˢ t ↔ s ⊆ t := by
  refine' ⟨_, fun h => monotone_nhdsSet h⟩
  simp_rw [Filter.le_def]; intro h x hx
  specialize h {x}ᶜ
  simp_rw [compl_singleton_mem_nhdsSet_iff] at h
  by_contra hxt
  exact h hxt hx
#align nhds_set_le_iff nhdsSet_le_iff

@[simp]
theorem nhdsSet_inj_iff [T1Space X] {s t : Set X} : 𝓝ˢ s = 𝓝ˢ t ↔ s = t := by
  simp_rw [le_antisymm_iff]
  exact and_congr nhdsSet_le_iff nhdsSet_le_iff
#align nhds_set_inj_iff nhdsSet_inj_iff

theorem injective_nhdsSet [T1Space X] : Function.Injective (𝓝ˢ : Set X → Filter X) := fun _ _ hst =>
  nhdsSet_inj_iff.mp hst
#align injective_nhds_set injective_nhdsSet

theorem strictMono_nhdsSet [T1Space X] : StrictMono (𝓝ˢ : Set X → Filter X) :=
  monotone_nhdsSet.strictMono_of_injective injective_nhdsSet
#align strict_mono_nhds_set strictMono_nhdsSet

@[simp]
theorem nhds_le_nhdsSet_iff [T1Space X] {s : Set X} {x : X} : 𝓝 x ≤ 𝓝ˢ s ↔ x ∈ s := by
  rw [← nhdsSet_singleton, nhdsSet_le_iff, singleton_subset_iff]
#align nhds_le_nhds_set_iff nhds_le_nhdsSet_iff

/-- Removing a non-isolated point from a dense set, one still obtains a dense set. -/
theorem Dense.diff_singleton [T1Space X] {s : Set X} (hs : Dense s) (x : X) [NeBot (𝓝[≠] x)] :
    Dense (s \ {x}) :=
  hs.inter_of_open_right (dense_compl_singleton x) isOpen_compl_singleton
#align dense.diff_singleton Dense.diff_singleton

/-- Removing a finset from a dense set in a space without isolated points, one still
obtains a dense set. -/
theorem Dense.diff_finset [T1Space X] [∀ x : X, NeBot (𝓝[≠] x)] {s : Set X} (hs : Dense s)
    (t : Finset X) : Dense (s \ t) := by
  induction t using Finset.induction_on with
  | empty => simpa using hs
  | insert _ ih =>
    rw [Finset.coe_insert, ← union_singleton, ← diff_diff]
    exact ih.diff_singleton _
#align dense.diff_finset Dense.diff_finset

/-- Removing a finite set from a dense set in a space without isolated points, one still
obtains a dense set. -/
theorem Dense.diff_finite [T1Space X] [∀ x : X, NeBot (𝓝[≠] x)] {s : Set X} (hs : Dense s)
    {t : Set X} (ht : t.Finite) : Dense (s \ t) := by
  convert hs.diff_finset ht.toFinset
  exact (Finite.coe_toFinset _).symm
#align dense.diff_finite Dense.diff_finite

/-- If a function to a `T1Space` tends to some limit `y` at some point `x`, then necessarily
`y = f x`. -/
theorem eq_of_tendsto_nhds [TopologicalSpace Y] [T1Space Y] {f : X → Y} {x : X} {y : Y}
    (h : Tendsto f (𝓝 x) (𝓝 y)) : f x = y :=
  by_contra fun hfa : f x ≠ y =>
    have fact₁ : {f x}ᶜ ∈ 𝓝 y := compl_singleton_mem_nhds hfa.symm
    have fact₂ : Tendsto f (pure x) (𝓝 y) := h.comp (tendsto_id'.2 <| pure_le_nhds x)
    fact₂ fact₁ (Eq.refl <| f x)
#align eq_of_tendsto_nhds eq_of_tendsto_nhds

theorem Filter.Tendsto.eventually_ne [TopologicalSpace Y] [T1Space Y] {g : X → Y}
    {l : Filter X} {b₁ b₂ : Y} (hg : Tendsto g l (𝓝 b₁)) (hb : b₁ ≠ b₂) : ∀ᶠ z in l, g z ≠ b₂ :=
  hg.eventually (isOpen_compl_singleton.eventually_mem hb)
#align filter.tendsto.eventually_ne Filter.Tendsto.eventually_ne

theorem ContinuousAt.eventually_ne [TopologicalSpace Y] [T1Space Y] {g : X → Y} {x : X} {y : Y}
    (hg1 : ContinuousAt g x) (hg2 : g x ≠ y) : ∀ᶠ z in 𝓝 x, g z ≠ y :=
  hg1.tendsto.eventually_ne hg2
#align continuous_at.eventually_ne ContinuousAt.eventually_ne

theorem eventually_ne_nhds [T1Space X] {a b : X} (h : a ≠ b) : ∀ᶠ x in 𝓝 a, x ≠ b :=
  IsOpen.eventually_mem isOpen_ne h

theorem eventually_ne_nhdsWithin [T1Space X] {a b : X} {s : Set X} (h : a ≠ b) :
    ∀ᶠ x in 𝓝[s] a, x ≠ b :=
  Filter.Eventually.filter_mono nhdsWithin_le_nhds <| eventually_ne_nhds h

/-- To prove a function to a `T1Space` is continuous at some point `x`, it suffices to prove that
`f` admits *some* limit at `x`. -/
theorem continuousAt_of_tendsto_nhds [TopologicalSpace Y] [T1Space Y] {f : X → Y} {x : X} {y : Y}
    (h : Tendsto f (𝓝 x) (𝓝 y)) : ContinuousAt f x := by
  rwa [ContinuousAt, eq_of_tendsto_nhds h]
#align continuous_at_of_tendsto_nhds continuousAt_of_tendsto_nhds

@[simp]
theorem tendsto_const_nhds_iff [T1Space X] {l : Filter Y} [NeBot l] {c d : X} :
    Tendsto (fun _ => c) l (𝓝 d) ↔ c = d := by simp_rw [Tendsto, Filter.map_const, pure_le_nhds_iff]
#align tendsto_const_nhds_iff tendsto_const_nhds_iff

/-- A point with a finite neighborhood has to be isolated. -/
theorem isOpen_singleton_of_finite_mem_nhds [T1Space X] (x : X)
    {s : Set X} (hs : s ∈ 𝓝 x) (hsf : s.Finite) : IsOpen ({x} : Set X) := by
  have A : {x} ⊆ s := by simp only [singleton_subset_iff, mem_of_mem_nhds hs]
  have B : IsClosed (s \ {x}) := (hsf.subset (diff_subset _ _)).isClosed
  have C : (s \ {x})ᶜ ∈ 𝓝 x := B.isOpen_compl.mem_nhds fun h => h.2 rfl
  have D : {x} ∈ 𝓝 x := by simpa only [← diff_eq, diff_diff_cancel_left A] using inter_mem hs C
  rwa [← mem_interior_iff_mem_nhds, ← singleton_subset_iff, subset_interior_iff_isOpen] at D
#align is_open_singleton_of_finite_mem_nhds isOpen_singleton_of_finite_mem_nhds

/-- If the punctured neighborhoods of a point form a nontrivial filter, then any neighborhood is
infinite. -/
theorem infinite_of_mem_nhds {X} [TopologicalSpace X] [T1Space X] (x : X) [hx : NeBot (𝓝[≠] x)]
    {s : Set X} (hs : s ∈ 𝓝 x) : Set.Infinite s := by
  refine' fun hsf => hx.1 _
  rw [← isOpen_singleton_iff_punctured_nhds]
  exact isOpen_singleton_of_finite_mem_nhds x hs hsf
#align infinite_of_mem_nhds infinite_of_mem_nhds

theorem discrete_of_t1_of_finite [T1Space X] [Finite X] :
    DiscreteTopology X := by
  apply singletons_open_iff_discrete.mp
  intro x
  rw [← isClosed_compl_iff]
  exact (Set.toFinite _).isClosed
#align discrete_of_t1_of_finite discrete_of_t1_of_finite

theorem PreconnectedSpace.trivial_of_discrete [PreconnectedSpace X] [DiscreteTopology X] :
    Subsingleton X := by
  rw [← not_nontrivial_iff_subsingleton]
  rintro ⟨x, y, hxy⟩
  rw [Ne.def, ← mem_singleton_iff, (isClopen_discrete _).eq_univ <| singleton_nonempty y] at hxy
  exact hxy (mem_univ x)
#align preconnected_space.trivial_of_discrete PreconnectedSpace.trivial_of_discrete

theorem IsPreconnected.infinite_of_nontrivial [T1Space X] {s : Set X} (h : IsPreconnected s)
    (hs : s.Nontrivial) : s.Infinite := by
  refine' mt (fun hf => (subsingleton_coe s).mp _) (not_subsingleton_iff.mpr hs)
  haveI := @discrete_of_t1_of_finite s _ _ hf.to_subtype
  exact @PreconnectedSpace.trivial_of_discrete _ _ (Subtype.preconnectedSpace h) _
#align is_preconnected.infinite_of_nontrivial IsPreconnected.infinite_of_nontrivial

theorem ConnectedSpace.infinite [ConnectedSpace X] [Nontrivial X] [T1Space X] : Infinite X :=
  infinite_univ_iff.mp <| isPreconnected_univ.infinite_of_nontrivial nontrivial_univ
#align connected_space.infinite ConnectedSpace.infinite

/-- A non-trivial connected T1 space has no isolated points. -/
instance ConnectedSpace.neBot_nhdsWithin_compl_of_nontrivial_of_t1space
    [ConnectedSpace X] [Nontrivial X] [T1Space X] (x : X) :
    NeBot (𝓝[≠] x) := by
  by_contra contra
  rw [not_neBot, ← isOpen_singleton_iff_punctured_nhds] at contra
  replace contra := nonempty_inter isOpen_compl_singleton
    contra (compl_union_self _) (Set.nonempty_compl_of_nontrivial _) (singleton_nonempty _)
  simp [compl_inter_self {x}] at contra

theorem singleton_mem_nhdsWithin_of_mem_discrete {s : Set X} [DiscreteTopology s] {x : X}
    (hx : x ∈ s) : {x} ∈ 𝓝[s] x := by
  have : ({⟨x, hx⟩} : Set s) ∈ 𝓝 (⟨x, hx⟩ : s) := by simp [nhds_discrete]
  simpa only [nhdsWithin_eq_map_subtype_coe hx, image_singleton] using
    @image_mem_map _ _ _ ((↑) : s → X) _ this
#align singleton_mem_nhds_within_of_mem_discrete singleton_mem_nhdsWithin_of_mem_discrete

/-- The neighbourhoods filter of `x` within `s`, under the discrete topology, is equal to
the pure `x` filter (which is the principal filter at the singleton `{x}`.) -/
theorem nhdsWithin_of_mem_discrete {s : Set X} [DiscreteTopology s] {x : X} (hx : x ∈ s) :
    𝓝[s] x = pure x :=
  le_antisymm (le_pure_iff.2 <| singleton_mem_nhdsWithin_of_mem_discrete hx) (pure_le_nhdsWithin hx)
#align nhds_within_of_mem_discrete nhdsWithin_of_mem_discrete

theorem Filter.HasBasis.exists_inter_eq_singleton_of_mem_discrete {ι : Type*} {p : ι → Prop}
    {t : ι → Set X} {s : Set X} [DiscreteTopology s] {x : X} (hb : (𝓝 x).HasBasis p t)
    (hx : x ∈ s) : ∃ i, p i ∧ t i ∩ s = {x} := by
  rcases (nhdsWithin_hasBasis hb s).mem_iff.1 (singleton_mem_nhdsWithin_of_mem_discrete hx) with
    ⟨i, hi, hix⟩
  exact ⟨i, hi, hix.antisymm <| singleton_subset_iff.2 ⟨mem_of_mem_nhds <| hb.mem_of_mem hi, hx⟩⟩
#align filter.has_basis.exists_inter_eq_singleton_of_mem_discrete Filter.HasBasis.exists_inter_eq_singleton_of_mem_discrete

/-- A point `x` in a discrete subset `s` of a topological space admits a neighbourhood
that only meets `s` at `x`.  -/
theorem nhds_inter_eq_singleton_of_mem_discrete {s : Set X} [DiscreteTopology s] {x : X}
    (hx : x ∈ s) : ∃ U ∈ 𝓝 x, U ∩ s = {x} := by
  simpa using (𝓝 x).basis_sets.exists_inter_eq_singleton_of_mem_discrete hx
#align nhds_inter_eq_singleton_of_mem_discrete nhds_inter_eq_singleton_of_mem_discrete

/-- For point `x` in a discrete subset `s` of a topological space, there is a set `U`
such that
1. `U` is a punctured neighborhood of `x` (ie. `U ∪ {x}` is a neighbourhood of `x`),
2. `U` is disjoint from `s`.
-/
theorem disjoint_nhdsWithin_of_mem_discrete {s : Set X} [DiscreteTopology s] {x : X} (hx : x ∈ s) :
    ∃ U ∈ 𝓝[≠] x, Disjoint U s :=
  let ⟨V, h, h'⟩ := nhds_inter_eq_singleton_of_mem_discrete hx
  ⟨{x}ᶜ ∩ V, inter_mem_nhdsWithin _ h,
    disjoint_iff_inter_eq_empty.mpr (by rw [inter_assoc, h', compl_inter_self])⟩
#align disjoint_nhds_within_of_mem_discrete disjoint_nhdsWithin_of_mem_discrete

/-- Let `X` be a topological space and let `s, t ⊆ X` be two subsets.  If there is an inclusion
`t ⊆ s`, then the topological space structure on `t` induced by `X` is the same as the one
obtained by the induced topological space structure on `s`. Use `embedding_inclusion` instead. -/
@[deprecated embedding_inclusion]
theorem TopologicalSpace.subset_trans {s t : Set X} (ts : t ⊆ s) :
    (instTopologicalSpaceSubtype : TopologicalSpace t) =
      (instTopologicalSpaceSubtype : TopologicalSpace s).induced (Set.inclusion ts) :=
  (embedding_inclusion ts).induced
#align topological_space.subset_trans TopologicalSpace.subset_trans

/-- A T₂ space, also known as a Hausdorff space, is one in which for every
  `x ≠ y` there exists disjoint open sets around `x` and `y`. This is
  the most widely used of the separation axioms. -/
@[mk_iff t2Space_iff]
class T2Space (X : Type u) [TopologicalSpace X] : Prop where
  /-- Every two points in a Hausdorff space admit disjoint open neighbourhoods. -/
  t2 : ∀ x y, x ≠ y → ∃ u v : Set X, IsOpen u ∧ IsOpen v ∧ x ∈ u ∧ y ∈ v ∧ Disjoint u v
#align t2_space T2Space

/-- Two different points can be separated by open sets. -/
theorem t2_separation [T2Space X] {x y : X} (h : x ≠ y) :
    ∃ u v : Set X, IsOpen u ∧ IsOpen v ∧ x ∈ u ∧ y ∈ v ∧ Disjoint u v :=
  T2Space.t2 x y h
#align t2_separation t2_separation

-- todo: use this as a definition?
theorem t2Space_iff_disjoint_nhds : T2Space X ↔ ∀ x y : X, x ≠ y → Disjoint (𝓝 x) (𝓝 y) := by
  refine (t2Space_iff X).trans (forall₃_congr fun x y _ => ?_)
  simp only [(nhds_basis_opens x).disjoint_iff (nhds_basis_opens y), exists_prop, ← exists_and_left,
    and_assoc, and_comm, and_left_comm]
#align t2_space_iff_disjoint_nhds t2Space_iff_disjoint_nhds

@[simp]
theorem disjoint_nhds_nhds [T2Space X] {x y : X} : Disjoint (𝓝 x) (𝓝 y) ↔ x ≠ y :=
  ⟨fun hd he => by simp [he, nhds_neBot.ne] at hd, t2Space_iff_disjoint_nhds.mp ‹_› x y⟩
#align disjoint_nhds_nhds disjoint_nhds_nhds

theorem pairwise_disjoint_nhds [T2Space X] : Pairwise (Disjoint on (𝓝 : X → Filter X)) := fun _ _ =>
  disjoint_nhds_nhds.2
#align pairwise_disjoint_nhds pairwise_disjoint_nhds

protected theorem Set.pairwiseDisjoint_nhds [T2Space X] (s : Set X) : s.PairwiseDisjoint 𝓝 :=
  pairwise_disjoint_nhds.set_pairwise s
#align set.pairwise_disjoint_nhds Set.pairwiseDisjoint_nhds

/-- Points of a finite set can be separated by open sets from each other. -/
theorem Set.Finite.t2_separation [T2Space X] {s : Set X} (hs : s.Finite) :
    ∃ U : X → Set X, (∀ x, x ∈ U x ∧ IsOpen (U x)) ∧ s.PairwiseDisjoint U :=
  s.pairwiseDisjoint_nhds.exists_mem_filter_basis hs nhds_basis_opens
#align set.finite.t2_separation Set.Finite.t2_separation

theorem isOpen_setOf_disjoint_nhds_nhds : IsOpen { p : X × X | Disjoint (𝓝 p.1) (𝓝 p.2) } := by
  simp only [isOpen_iff_mem_nhds, Prod.forall, mem_setOf_eq]
  intro x y h
  obtain ⟨U, hU, V, hV, hd⟩ := ((nhds_basis_opens x).disjoint_iff (nhds_basis_opens y)).mp h
  exact
    mem_nhds_prod_iff.mpr
      ⟨U, hU.2.mem_nhds hU.1, V, hV.2.mem_nhds hV.1, fun ⟨x', y'⟩ ⟨hx', hy'⟩ =>
        disjoint_of_disjoint_of_mem hd (hU.2.mem_nhds hx') (hV.2.mem_nhds hy')⟩
#align is_open_set_of_disjoint_nhds_nhds isOpen_setOf_disjoint_nhds_nhds

-- see Note [lower instance priority]
instance (priority := 100) T2Space.t1Space [T2Space X] : T1Space X :=
  t1Space_iff_disjoint_pure_nhds.mpr fun _ _ hne =>
    (disjoint_nhds_nhds.2 hne).mono_left <| pure_le_nhds _
#align t2_space.t1_space T2Space.t1Space

/-- A space is T₂ iff the neighbourhoods of distinct points generate the bottom filter. -/
theorem t2_iff_nhds : T2Space X ↔ ∀ {x y : X}, NeBot (𝓝 x ⊓ 𝓝 y) → x = y := by
  simp only [t2Space_iff_disjoint_nhds, disjoint_iff, neBot_iff, Ne.def, not_imp_comm]
#align t2_iff_nhds t2_iff_nhds

theorem eq_of_nhds_neBot [T2Space X] {x y : X} (h : NeBot (𝓝 x ⊓ 𝓝 y)) : x = y :=
  t2_iff_nhds.mp ‹_› h
#align eq_of_nhds_ne_bot eq_of_nhds_neBot

theorem t2Space_iff_nhds : T2Space X ↔ ∀ {x y : X}, x ≠ y → ∃ U ∈ 𝓝 x, ∃ V ∈ 𝓝 y, Disjoint U V := by
  simp only [t2Space_iff_disjoint_nhds, Filter.disjoint_iff]
#align t2_space_iff_nhds t2Space_iff_nhds

theorem t2_separation_nhds [T2Space X] {x y : X} (h : x ≠ y) :
    ∃ u v, u ∈ 𝓝 x ∧ v ∈ 𝓝 y ∧ Disjoint u v :=
  let ⟨u, v, open_u, open_v, x_in, y_in, huv⟩ := t2_separation h
  ⟨u, v, open_u.mem_nhds x_in, open_v.mem_nhds y_in, huv⟩
#align t2_separation_nhds t2_separation_nhds

theorem t2_separation_compact_nhds [LocallyCompactSpace X] [T2Space X] {x y : X} (h : x ≠ y) :
    ∃ u v, u ∈ 𝓝 x ∧ v ∈ 𝓝 y ∧ IsCompact u ∧ IsCompact v ∧ Disjoint u v := by
  simpa only [exists_prop, ← exists_and_left, and_comm, and_assoc, and_left_comm] using
    ((compact_basis_nhds x).disjoint_iff (compact_basis_nhds y)).1 (disjoint_nhds_nhds.2 h)
#align t2_separation_compact_nhds t2_separation_compact_nhds

theorem t2_iff_ultrafilter :
    T2Space X ↔ ∀ {x y : X} (f : Ultrafilter X), ↑f ≤ 𝓝 x → ↑f ≤ 𝓝 y → x = y :=
  t2_iff_nhds.trans <| by simp only [← exists_ultrafilter_iff, and_imp, le_inf_iff, exists_imp]
#align t2_iff_ultrafilter t2_iff_ultrafilter

theorem t2_iff_isClosed_diagonal : T2Space X ↔ IsClosed (diagonal X) := by
  simp only [t2Space_iff_disjoint_nhds, ← isOpen_compl_iff, isOpen_iff_mem_nhds, Prod.forall,
    nhds_prod_eq, compl_diagonal_mem_prod, mem_compl_iff, mem_diagonal_iff]
#align t2_iff_is_closed_diagonal t2_iff_isClosed_diagonal

theorem isClosed_diagonal [T2Space X] : IsClosed (diagonal X) :=
  t2_iff_isClosed_diagonal.mp ‹_›
#align is_closed_diagonal isClosed_diagonal

-- porting note: 2 lemmas moved below

theorem tendsto_nhds_unique [T2Space X] {f : Y → X} {l : Filter Y} {a b : X} [NeBot l]
    (ha : Tendsto f l (𝓝 a)) (hb : Tendsto f l (𝓝 b)) : a = b :=
  eq_of_nhds_neBot <| neBot_of_le <| le_inf ha hb
#align tendsto_nhds_unique tendsto_nhds_unique

theorem tendsto_nhds_unique' [T2Space X] {f : Y → X} {l : Filter Y} {a b : X} (_ : NeBot l)
    (ha : Tendsto f l (𝓝 a)) (hb : Tendsto f l (𝓝 b)) : a = b :=
  eq_of_nhds_neBot <| neBot_of_le <| le_inf ha hb
#align tendsto_nhds_unique' tendsto_nhds_unique'

theorem tendsto_nhds_unique_of_eventuallyEq [T2Space X] {f g : Y → X} {l : Filter Y} {a b : X}
    [NeBot l] (ha : Tendsto f l (𝓝 a)) (hb : Tendsto g l (𝓝 b)) (hfg : f =ᶠ[l] g) : a = b :=
  tendsto_nhds_unique (ha.congr' hfg) hb
#align tendsto_nhds_unique_of_eventually_eq tendsto_nhds_unique_of_eventuallyEq

theorem tendsto_nhds_unique_of_frequently_eq [T2Space X] {f g : Y → X} {l : Filter Y} {a b : X}
    (ha : Tendsto f l (𝓝 a)) (hb : Tendsto g l (𝓝 b)) (hfg : ∃ᶠ x in l, f x = g x) : a = b :=
  have : ∃ᶠ z : X × X in 𝓝 (a, b), z.1 = z.2 := (ha.prod_mk_nhds hb).frequently hfg
  not_not.1 fun hne => this (isClosed_diagonal.isOpen_compl.mem_nhds hne)
#align tendsto_nhds_unique_of_frequently_eq tendsto_nhds_unique_of_frequently_eq

/-- If a function `f` is

- injective on a compact set `s`;
- continuous at every point of this set;
- injective on a neighborhood of each point of this set,

then it is injective on a neighborhood of this set. -/
theorem Set.InjOn.exists_mem_nhdsSet {X Y : Type*} [TopologicalSpace X] [TopologicalSpace Y]
    [T2Space Y] {f : X → Y} {s : Set X} (inj : InjOn f s) (sc : IsCompact s)
    (fc : ∀ x ∈ s, ContinuousAt f x) (loc : ∀ x ∈ s, ∃ u ∈ 𝓝 x, InjOn f u) :
    ∃ t ∈ 𝓝ˢ s, InjOn f t := by
  have : ∀ x ∈ s ×ˢ s, ∀ᶠ y in 𝓝 x, f y.1 = f y.2 → y.1 = y.2 := fun (x, y) ⟨hx, hy⟩ ↦ by
    rcases eq_or_ne x y with rfl | hne
    · rcases loc x hx with ⟨u, hu, hf⟩
      exact Filter.mem_of_superset (prod_mem_nhds hu hu) <| forall_prod_set.2 hf
    · suffices ∀ᶠ z in 𝓝 (x, y), f z.1 ≠ f z.2 from this.mono fun _ hne h ↦ absurd h hne
      refine (fc x hx).prod_map' (fc y hy) <| isClosed_diagonal.isOpen_compl.mem_nhds ?_
      exact inj.ne hx hy hne
  rw [← eventually_nhdsSet_iff_forall, sc.nhdsSet_prod_eq sc] at this
  exact eventually_prod_self_iff.1 this

/-- If a function `f` is

- injective on a compact set `s`;
- continuous at every point of this set;
- injective on a neighborhood of each point of this set,

then it is injective on an open neighborhood of this set. -/
theorem Set.InjOn.exists_isOpen_superset {X Y : Type*} [TopologicalSpace X] [TopologicalSpace Y]
    [T2Space Y] {f : X → Y} {s : Set X} (inj : InjOn f s) (sc : IsCompact s)
    (fc : ∀ x ∈ s, ContinuousAt f x) (loc : ∀ x ∈ s, ∃ u ∈ 𝓝 x, InjOn f u) :
    ∃ t, IsOpen t ∧ s ⊆ t ∧ InjOn f t :=
  let ⟨_t, hst, ht⟩ := inj.exists_mem_nhdsSet sc fc loc
  let ⟨u, huo, hsu, hut⟩ := mem_nhdsSet_iff_exists.1 hst
  ⟨u, huo, hsu, ht.mono hut⟩

/-- A T₂.₅ space, also known as a Urysohn space, is a topological space
  where for every pair `x ≠ y`, there are two open sets, with the intersection of closures
  empty, one containing `x` and the other `y` . -/
class T25Space (X : Type u) [TopologicalSpace X] : Prop where
  /-- Given two distinct points in a T₂.₅ space, their filters of closed neighborhoods are
  disjoint. -/
  t2_5 : ∀ ⦃x y : X⦄, x ≠ y → Disjoint ((𝓝 x).lift' closure) ((𝓝 y).lift' closure)
#align t2_5_space T25Space

@[simp]
theorem disjoint_lift'_closure_nhds [T25Space X] {x y : X} :
    Disjoint ((𝓝 x).lift' closure) ((𝓝 y).lift' closure) ↔ x ≠ y :=
  ⟨fun h hxy => by simp [hxy, nhds_neBot.ne] at h, fun h => T25Space.t2_5 h⟩
#align disjoint_lift'_closure_nhds disjoint_lift'_closure_nhds

-- see Note [lower instance priority]
instance (priority := 100) T25Space.t2Space [T25Space X] : T2Space X :=
  t2Space_iff_disjoint_nhds.2 fun _ _ hne =>
    (disjoint_lift'_closure_nhds.2 hne).mono (le_lift'_closure _) (le_lift'_closure _)
#align t2_5_space.t2_space T25Space.t2Space

theorem exists_nhds_disjoint_closure [T25Space X] {x y : X} (h : x ≠ y) :
    ∃ s ∈ 𝓝 x, ∃ t ∈ 𝓝 y, Disjoint (closure s) (closure t) :=
  ((𝓝 x).basis_sets.lift'_closure.disjoint_iff (𝓝 y).basis_sets.lift'_closure).1 <|
    disjoint_lift'_closure_nhds.2 h
#align exists_nhds_disjoint_closure exists_nhds_disjoint_closure

theorem exists_open_nhds_disjoint_closure [T25Space X] {x y : X} (h : x ≠ y) :
    ∃ u : Set X,
      x ∈ u ∧ IsOpen u ∧ ∃ v : Set X, y ∈ v ∧ IsOpen v ∧ Disjoint (closure u) (closure v) := by
  simpa only [exists_prop, and_assoc] using
    ((nhds_basis_opens x).lift'_closure.disjoint_iff (nhds_basis_opens y).lift'_closure).1
      (disjoint_lift'_closure_nhds.2 h)
#align exists_open_nhds_disjoint_closure exists_open_nhds_disjoint_closure

section limUnder

variable [T2Space X] {f : Filter X}

/-!
### Properties of `lim` and `limUnder`

In this section we use explicit `Nonempty X` instances for `lim` and `limUnder`. This way the lemmas
are useful without a `Nonempty X` instance.
-/


theorem lim_eq {x : X} [NeBot f] (h : f ≤ 𝓝 x) : @lim _ _ ⟨x⟩ f = x :=
  tendsto_nhds_unique (le_nhds_lim ⟨x, h⟩) h
set_option linter.uppercaseLean3 false in
#align Lim_eq lim_eq

theorem lim_eq_iff [NeBot f] (h : ∃ x : X, f ≤ 𝓝 x) {x} : @lim _ _ ⟨x⟩ f = x ↔ f ≤ 𝓝 x :=
  ⟨fun c => c ▸ le_nhds_lim h, lim_eq⟩
set_option linter.uppercaseLean3 false in
#align Lim_eq_iff lim_eq_iff

theorem Ultrafilter.lim_eq_iff_le_nhds [CompactSpace X] {x : X} {F : Ultrafilter X} :
    F.lim = x ↔ ↑F ≤ 𝓝 x :=
  ⟨fun h => h ▸ F.le_nhds_lim, lim_eq⟩
set_option linter.uppercaseLean3 false in
#align ultrafilter.Lim_eq_iff_le_nhds Ultrafilter.lim_eq_iff_le_nhds

theorem isOpen_iff_ultrafilter' [CompactSpace X] (U : Set X) :
    IsOpen U ↔ ∀ F : Ultrafilter X, F.lim ∈ U → U ∈ F.1 := by
  rw [isOpen_iff_ultrafilter]
  refine' ⟨fun h F hF => h F.lim hF F F.le_nhds_lim, _⟩
  intro cond x hx f h
  rw [← Ultrafilter.lim_eq_iff_le_nhds.2 h] at hx
  exact cond _ hx
#align is_open_iff_ultrafilter' isOpen_iff_ultrafilter'

theorem Filter.Tendsto.limUnder_eq {x : X} {f : Filter Y} [NeBot f] {g : Y → X}
    (h : Tendsto g f (𝓝 x)) : @limUnder _ _ _ ⟨x⟩ f g = x :=
  lim_eq h
#align filter.tendsto.lim_eq Filter.Tendsto.limUnder_eq

theorem Filter.limUnder_eq_iff {f : Filter Y} [NeBot f] {g : Y → X} (h : ∃ x, Tendsto g f (𝓝 x))
    {x} : @limUnder _ _ _ ⟨x⟩ f g = x ↔ Tendsto g f (𝓝 x) :=
  ⟨fun c => c ▸ tendsto_nhds_limUnder h, Filter.Tendsto.limUnder_eq⟩
#align filter.lim_eq_iff Filter.limUnder_eq_iff

theorem Continuous.limUnder_eq [TopologicalSpace Y] {f : Y → X} (h : Continuous f) (y : Y) :
    @limUnder _ _ _ ⟨f y⟩ (𝓝 y) f = f y :=
  (h.tendsto y).limUnder_eq
#align continuous.lim_eq Continuous.limUnder_eq

@[simp]
theorem lim_nhds (x : X) : @lim _ _ ⟨x⟩ (𝓝 x) = x :=
  lim_eq le_rfl
set_option linter.uppercaseLean3 false in
#align Lim_nhds lim_nhds

@[simp]
theorem limUnder_nhds_id (x : X) : @limUnder _ _ _ ⟨x⟩ (𝓝 x) id = x :=
  lim_nhds x
#align lim_nhds_id limUnder_nhds_id

@[simp]
theorem lim_nhdsWithin {x : X} {s : Set X} (h : x ∈ closure s) : @lim _ _ ⟨x⟩ (𝓝[s] x) = x :=
  haveI : NeBot (𝓝[s] x) := mem_closure_iff_clusterPt.1 h
  lim_eq inf_le_left
set_option linter.uppercaseLean3 false in
#align Lim_nhds_within lim_nhdsWithin

@[simp]
theorem limUnder_nhdsWithin_id {x : X} {s : Set X} (h : x ∈ closure s) :
    @limUnder _ _ _ ⟨x⟩ (𝓝[s] x) id = x :=
  lim_nhdsWithin h
#align lim_nhds_within_id limUnder_nhdsWithin_id

end limUnder

/-!
### `T2Space` constructions

We use two lemmas to prove that various standard constructions generate Hausdorff spaces from
Hausdorff spaces:

* `separated_by_continuous` says that two points `x y : X` can be separated by open neighborhoods
  provided that there exists a continuous map `f : X → Y` with a Hausdorff codomain such that
  `f x ≠ f y`. We use this lemma to prove that topological spaces defined using `induced` are
  Hausdorff spaces.

* `separated_by_openEmbedding` says that for an open embedding `f : X → Y` of a Hausdorff space
  `X`, the images of two distinct points `x y : X`, `x ≠ y` can be separated by open neighborhoods.
  We use this lemma to prove that topological spaces defined using `coinduced` are Hausdorff spaces.
-/


-- see Note [lower instance priority]
instance (priority := 100) DiscreteTopology.toT2Space
    [DiscreteTopology X] : T2Space X :=
  ⟨fun x y h => ⟨{x}, {y}, isOpen_discrete _, isOpen_discrete _, rfl, rfl, disjoint_singleton.2 h⟩⟩
#align discrete_topology.to_t2_space DiscreteTopology.toT2Space

theorem separated_by_continuous [TopologicalSpace Y] [T2Space Y]
    {f : X → Y} (hf : Continuous f) {x y : X} (h : f x ≠ f y) :
    ∃ u v : Set X, IsOpen u ∧ IsOpen v ∧ x ∈ u ∧ y ∈ v ∧ Disjoint u v :=
  let ⟨u, v, uo, vo, xu, yv, uv⟩ := t2_separation h
  ⟨f ⁻¹' u, f ⁻¹' v, uo.preimage hf, vo.preimage hf, xu, yv, uv.preimage _⟩
#align separated_by_continuous separated_by_continuous

theorem separated_by_openEmbedding [TopologicalSpace Y] [T2Space X]
    {f : X → Y} (hf : OpenEmbedding f) {x y : X} (h : x ≠ y) :
    ∃ u v : Set Y, IsOpen u ∧ IsOpen v ∧ f x ∈ u ∧ f y ∈ v ∧ Disjoint u v :=
  let ⟨u, v, uo, vo, xu, yv, uv⟩ := t2_separation h
  ⟨f '' u, f '' v, hf.isOpenMap _ uo, hf.isOpenMap _ vo, mem_image_of_mem _ xu,
    mem_image_of_mem _ yv, disjoint_image_of_injective hf.inj uv⟩
#align separated_by_open_embedding separated_by_openEmbedding

instance {p : X → Prop} [T2Space X] : T2Space (Subtype p) :=
  ⟨fun _ _ h => separated_by_continuous continuous_subtype_val (mt Subtype.eq h)⟩

instance Prod.t2Space [T2Space X] [TopologicalSpace Y] [T2Space Y] : T2Space (X × Y) :=
  ⟨fun _ _ h => Or.elim (not_and_or.mp (mt Prod.ext_iff.mpr h))
    (fun h₁ => separated_by_continuous continuous_fst h₁) fun h₂ =>
    separated_by_continuous continuous_snd h₂⟩

/-- If the codomain of an injective continuous function is a Hausdorff space, then so is its
domain. -/
theorem T2Space.of_injective_continuous [TopologicalSpace Y] [T2Space Y] {f : X → Y}
    (hinj : Injective f) (hc : Continuous f) : T2Space X :=
  ⟨fun _ _ h => separated_by_continuous hc (hinj.ne h)⟩

/-- If the codomain of a topological embedding is a Hausdorff space, then so is its domain.
See also `T2Space.of_continuous_injective`. -/
theorem Embedding.t2Space [TopologicalSpace Y] [T2Space Y] {f : X → Y} (hf : Embedding f) :
    T2Space X :=
  .of_injective_continuous hf.inj hf.continuous
#align embedding.t2_space Embedding.t2Space

instance [T2Space X] [TopologicalSpace Y] [T2Space Y] :
    T2Space (X ⊕ Y) := by
  constructor
  rintro (x | x) (y | y) h
  · exact separated_by_openEmbedding openEmbedding_inl <| ne_of_apply_ne _ h
  · exact separated_by_continuous continuous_isLeft <| by simp
  · exact separated_by_continuous continuous_isLeft <| by simp
  · exact separated_by_openEmbedding openEmbedding_inr <| ne_of_apply_ne _ h

instance Pi.t2Space {Y : X → Type v} [∀ a, TopologicalSpace (Y a)]
    [∀ a, T2Space (Y a)] : T2Space (∀ a, Y a) :=
  ⟨fun _ _ h =>
    let ⟨i, hi⟩ := not_forall.mp (mt funext h)
    separated_by_continuous (continuous_apply i) hi⟩
#align Pi.t2_space Pi.t2Space

instance Sigma.t2Space {ι} {X : ι → Type*} [∀ i, TopologicalSpace (X i)] [∀ a, T2Space (X a)] :
    T2Space (Σi, X i) := by
  constructor
  rintro ⟨i, x⟩ ⟨j, y⟩ neq
  rcases eq_or_ne i j with (rfl | h)
  · replace neq : x ≠ y := ne_of_apply_ne _ neq
    exact separated_by_openEmbedding openEmbedding_sigmaMk neq
  · let _ := (⊥ : TopologicalSpace ι); have : DiscreteTopology ι := ⟨rfl⟩
    exact separated_by_continuous (continuous_def.2 fun u _ => isOpen_sigma_fst_preimage u) h
#align sigma.t2_space Sigma.t2Space

variable {Z : Type*} [TopologicalSpace Y] [TopologicalSpace Z]

theorem isClosed_eq [T2Space X] {f g : Y → X} (hf : Continuous f) (hg : Continuous g) :
    IsClosed { y : Y | f y = g y } :=
  continuous_iff_isClosed.mp (hf.prod_mk hg) _ isClosed_diagonal
#align is_closed_eq isClosed_eq

theorem isOpen_ne_fun [T2Space X] {f g : Y → X} (hf : Continuous f) (hg : Continuous g) :
    IsOpen { y : Y | f y ≠ g y } :=
  isOpen_compl_iff.mpr <| isClosed_eq hf hg
#align is_open_ne_fun isOpen_ne_fun

/-- If two continuous maps are equal on `s`, then they are equal on the closure of `s`. See also
`Set.EqOn.of_subset_closure` for a more general version. -/
protected theorem Set.EqOn.closure [T2Space X] {s : Set Y} {f g : Y → X} (h : EqOn f g s)
    (hf : Continuous f) (hg : Continuous g) : EqOn f g (closure s) :=
  closure_minimal h (isClosed_eq hf hg)
#align set.eq_on.closure Set.EqOn.closure

/-- If two continuous functions are equal on a dense set, then they are equal. -/
theorem Continuous.ext_on [T2Space X] {s : Set Y} (hs : Dense s) {f g : Y → X} (hf : Continuous f)
    (hg : Continuous g) (h : EqOn f g s) : f = g :=
  funext fun x => h.closure hf hg (hs x)
#align continuous.ext_on Continuous.ext_on

theorem eqOn_closure₂' [T2Space Z] {s : Set X} {t : Set Y} {f g : X → Y → Z}
    (h : ∀ x ∈ s, ∀ y ∈ t, f x y = g x y) (hf₁ : ∀ x, Continuous (f x))
    (hf₂ : ∀ y, Continuous fun x => f x y) (hg₁ : ∀ x, Continuous (g x))
    (hg₂ : ∀ y, Continuous fun x => g x y) : ∀ x ∈ closure s, ∀ y ∈ closure t, f x y = g x y :=
  suffices closure s ⊆ ⋂ y ∈ closure t, { x | f x y = g x y } by simpa only [subset_def, mem_iInter]
  (closure_minimal fun x hx => mem_iInter₂.2 <| Set.EqOn.closure (h x hx) (hf₁ _) (hg₁ _)) <|
    isClosed_biInter fun y _ => isClosed_eq (hf₂ _) (hg₂ _)
#align eq_on_closure₂' eqOn_closure₂'

theorem eqOn_closure₂ [T2Space Z] {s : Set X} {t : Set Y} {f g : X → Y → Z}
    (h : ∀ x ∈ s, ∀ y ∈ t, f x y = g x y) (hf : Continuous (uncurry f))
    (hg : Continuous (uncurry g)) : ∀ x ∈ closure s, ∀ y ∈ closure t, f x y = g x y :=
  eqOn_closure₂' h (fun x => continuous_uncurry_left x hf) (fun x => continuous_uncurry_right x hf)
    (fun y => continuous_uncurry_left y hg) fun y => continuous_uncurry_right y hg
#align eq_on_closure₂ eqOn_closure₂

/-- If `f x = g x` for all `x ∈ s` and `f`, `g` are continuous on `t`, `s ⊆ t ⊆ closure s`, then
`f x = g x` for all `x ∈ t`. See also `Set.EqOn.closure`. -/
theorem Set.EqOn.of_subset_closure [T2Space Y] {s t : Set X} {f g : X → Y} (h : EqOn f g s)
    (hf : ContinuousOn f t) (hg : ContinuousOn g t) (hst : s ⊆ t) (hts : t ⊆ closure s) :
    EqOn f g t := by
  intro x hx
  have : (𝓝[s] x).NeBot := mem_closure_iff_clusterPt.mp (hts hx)
  exact
    tendsto_nhds_unique_of_eventuallyEq ((hf x hx).mono_left <| nhdsWithin_mono _ hst)
      ((hg x hx).mono_left <| nhdsWithin_mono _ hst) (h.eventuallyEq_of_mem self_mem_nhdsWithin)
#align set.eq_on.of_subset_closure Set.EqOn.of_subset_closure

theorem Function.LeftInverse.closed_range [T2Space X] {f : X → Y} {g : Y → X}
    (h : Function.LeftInverse f g) (hf : Continuous f) (hg : Continuous g) : IsClosed (range g) :=
  have : EqOn (g ∘ f) id (closure <| range g) :=
    h.rightInvOn_range.eqOn.closure (hg.comp hf) continuous_id
  isClosed_of_closure_subset fun x hx => ⟨f x, this hx⟩
#align function.left_inverse.closed_range Function.LeftInverse.closed_range

theorem Function.LeftInverse.closedEmbedding [T2Space X] {f : X → Y} {g : Y → X}
    (h : Function.LeftInverse f g) (hf : Continuous f) (hg : Continuous g) : ClosedEmbedding g :=
  ⟨h.embedding hf hg, h.closed_range hf hg⟩
#align function.left_inverse.closed_embedding Function.LeftInverse.closedEmbedding

theorem isCompact_isCompact_separated [T2Space X] {s t : Set X} (hs : IsCompact s)
    (ht : IsCompact t) (hst : Disjoint s t) : SeparatedNhds s t := by
  simp only [SeparatedNhds, prod_subset_compl_diagonal_iff_disjoint.symm] at hst ⊢
  exact generalized_tube_lemma hs ht isClosed_diagonal.isOpen_compl hst
#align is_compact_is_compact_separated isCompact_isCompact_separated

section SeparatedFinset

theorem finset_disjoint_finset_opens_of_t2 [T2Space X] (s t : Finset X) (h : Disjoint s t) :
    SeparatedNhds (s : Set X) t :=
  isCompact_isCompact_separated s.finite_toSet.isCompact t.finite_toSet.isCompact <| by
    exact_mod_cast h
#align finset_disjoint_finset_opens_of_t2 finset_disjoint_finset_opens_of_t2

theorem point_disjoint_finset_opens_of_t2 [T2Space X] {x : X} {s : Finset X} (h : x ∉ s) :
    SeparatedNhds ({x} : Set X) s := by
  exact_mod_cast finset_disjoint_finset_opens_of_t2 {x} s (Finset.disjoint_singleton_left.mpr h)
#align point_disjoint_finset_opens_of_t2 point_disjoint_finset_opens_of_t2

end SeparatedFinset

/-- In a `T2Space`, every compact set is closed. -/
theorem IsCompact.isClosed [T2Space X] {s : Set X} (hs : IsCompact s) : IsClosed s :=
  isOpen_compl_iff.1 <| isOpen_iff_forall_mem_open.mpr fun x hx =>
    let ⟨u, v, _, vo, su, xv, uv⟩ :=
      isCompact_isCompact_separated hs isCompact_singleton (disjoint_singleton_right.2 hx)
    ⟨v, (uv.mono_left <| show s ≤ u from su).subset_compl_left, vo, by simpa using xv⟩
#align is_compact.is_closed IsCompact.isClosed

@[simp]
theorem Filter.coclosedCompact_eq_cocompact [T2Space X] : coclosedCompact X = cocompact X := by
  simp only [coclosedCompact, cocompact, iInf_and',
    and_iff_right_of_imp (@IsCompact.isClosed X _ _ _)]
#align filter.coclosed_compact_eq_cocompact Filter.coclosedCompact_eq_cocompact

@[simp]
theorem Bornology.relativelyCompact_eq_inCompact [T2Space X] :
    Bornology.relativelyCompact X = Bornology.inCompact X :=
  Bornology.ext _ _ Filter.coclosedCompact_eq_cocompact
#align bornology.relatively_compact_eq_in_compact Bornology.relativelyCompact_eq_inCompact

theorem IsCompact.preimage_continuous [CompactSpace X] [T2Space Y] {f : X → Y} {s : Set Y}
    (hs : IsCompact s) (hf : Continuous f) : IsCompact (f ⁻¹' s) :=
  (hs.isClosed.preimage hf).isCompact

/-- If `V : ι → Set X` is a decreasing family of compact sets then any neighborhood of
`⋂ i, V i` contains some `V i`. This is a version of `exists_subset_nhds_of_isCompact'` where we
don't need to assume each `V i` closed because it follows from compactness since `X` is
assumed to be Hausdorff. -/
theorem exists_subset_nhds_of_isCompact [T2Space X] {ι : Type*} [Nonempty ι] {V : ι → Set X}
    (hV : Directed (· ⊇ ·) V) (hV_cpct : ∀ i, IsCompact (V i)) {U : Set X}
    (hU : ∀ x ∈ ⋂ i, V i, U ∈ 𝓝 x) : ∃ i, V i ⊆ U :=
  exists_subset_nhds_of_isCompact' hV hV_cpct (fun i => (hV_cpct i).isClosed) hU
#align exists_subset_nhds_of_is_compact exists_subset_nhds_of_isCompact

theorem CompactExhaustion.isClosed [T2Space X] (K : CompactExhaustion X) (n : ℕ) : IsClosed (K n) :=
  (K.isCompact n).isClosed
#align compact_exhaustion.is_closed CompactExhaustion.isClosed

theorem IsCompact.inter [T2Space X] {s t : Set X} (hs : IsCompact s) (ht : IsCompact t) :
    IsCompact (s ∩ t) :=
  hs.inter_right <| ht.isClosed
#align is_compact.inter IsCompact.inter

theorem isCompact_closure_of_subset_compact [T2Space X] {s t : Set X} (ht : IsCompact t)
    (h : s ⊆ t) : IsCompact (closure s) :=
  ht.of_isClosed_subset isClosed_closure (closure_minimal h ht.isClosed)
#align is_compact_closure_of_subset_compact isCompact_closure_of_subset_compact

@[simp]
theorem exists_compact_superset_iff [T2Space X] {s : Set X} :
    (∃ K, IsCompact K ∧ s ⊆ K) ↔ IsCompact (closure s) :=
  ⟨fun ⟨_K, hK, hsK⟩ => isCompact_closure_of_subset_compact hK hsK, fun h =>
    ⟨closure s, h, subset_closure⟩⟩
#align exists_compact_superset_iff exists_compact_superset_iff

theorem image_closure_of_isCompact [T2Space Y] {s : Set X} (hs : IsCompact (closure s)) {f : X → Y}
    (hf : ContinuousOn f (closure s)) : f '' closure s = closure (f '' s) :=
  Subset.antisymm hf.image_closure <|
    closure_minimal (image_subset f subset_closure) (hs.image_of_continuousOn hf).isClosed
#align image_closure_of_is_compact image_closure_of_isCompact

/-- If a compact set is covered by two open sets, then we can cover it by two compact subsets. -/
theorem IsCompact.binary_compact_cover [T2Space X] {K U V : Set X} (hK : IsCompact K)
    (hU : IsOpen U) (hV : IsOpen V) (h2K : K ⊆ U ∪ V) :
    ∃ K₁ K₂ : Set X, IsCompact K₁ ∧ IsCompact K₂ ∧ K₁ ⊆ U ∧ K₂ ⊆ V ∧ K = K₁ ∪ K₂ := by
  obtain ⟨O₁, O₂, h1O₁, h1O₂, h2O₁, h2O₂, hO⟩ :=
    isCompact_isCompact_separated (hK.diff hU) (hK.diff hV)
      (by rwa [disjoint_iff_inter_eq_empty, diff_inter_diff, diff_eq_empty])
  exact
    ⟨_, _, hK.diff h1O₁, hK.diff h1O₂, by rwa [diff_subset_comm], by rwa [diff_subset_comm], by
      rw [← diff_inter, hO.inter_eq, diff_empty]⟩
#align is_compact.binary_compact_cover IsCompact.binary_compact_cover

/-- A continuous map from a compact space to a Hausdorff space is a closed map. -/
protected theorem Continuous.isClosedMap [CompactSpace X] [T2Space Y] {f : X → Y}
    (h : Continuous f) : IsClosedMap f := fun _s hs => (hs.isCompact.image h).isClosed
#align continuous.is_closed_map Continuous.isClosedMap

/-- A continuous injective map from a compact space to a Hausdorff space is a closed embedding. -/
theorem Continuous.closedEmbedding [CompactSpace X] [T2Space Y] {f : X → Y} (h : Continuous f)
    (hf : Function.Injective f) : ClosedEmbedding f :=
  closedEmbedding_of_continuous_injective_closed h hf h.isClosedMap
#align continuous.closed_embedding Continuous.closedEmbedding

/-- A continuous surjective map from a compact space to a Hausdorff space is a quotient map. -/
theorem QuotientMap.of_surjective_continuous [CompactSpace X] [T2Space Y] {f : X → Y}
    (hsurj : Surjective f) (hcont : Continuous f) : QuotientMap f :=
  hcont.isClosedMap.to_quotientMap hcont hsurj
#align quotient_map.of_surjective_continuous QuotientMap.of_surjective_continuous

section

open Finset Function

/-- For every finite open cover `Uᵢ` of a compact set, there exists a compact cover `Kᵢ ⊆ Uᵢ`. -/
theorem IsCompact.finite_compact_cover [T2Space X] {s : Set X} (hs : IsCompact s) {ι} (t : Finset ι)
    (U : ι → Set X) (hU : ∀ i ∈ t, IsOpen (U i)) (hsC : s ⊆ ⋃ i ∈ t, U i) :
    ∃ K : ι → Set X, (∀ i, IsCompact (K i)) ∧ (∀ i, K i ⊆ U i) ∧ s = ⋃ i ∈ t, K i := by
  induction' t using Finset.induction with x t hx ih generalizing U s
  · refine' ⟨fun _ => ∅, fun _ => isCompact_empty, fun i => empty_subset _, _⟩
    simpa only [subset_empty_iff, Finset.not_mem_empty, iUnion_false, iUnion_empty] using hsC
  simp only [Finset.set_biUnion_insert] at hsC
  simp only [Finset.forall_mem_insert] at hU
  have hU' : ∀ i ∈ t, IsOpen (U i) := fun i hi => hU.2 i hi
  rcases hs.binary_compact_cover hU.1 (isOpen_biUnion hU') hsC with
    ⟨K₁, K₂, h1K₁, h1K₂, h2K₁, h2K₂, hK⟩
  rcases ih h1K₂ U hU' h2K₂ with ⟨K, h1K, h2K, h3K⟩
  refine' ⟨update K x K₁, _, _, _⟩
  · intro i
    rcases eq_or_ne i x with rfl | hi
    · simp only [update_same, h1K₁]
    · simp only [update_noteq hi, h1K]
  · intro i
    rcases eq_or_ne i x with rfl | hi
    · simp only [update_same, h2K₁]
    · simp only [update_noteq hi, h2K]
  · simp only [set_biUnion_insert_update _ hx, hK, h3K]
#align is_compact.finite_compact_cover IsCompact.finite_compact_cover

end

-- see Note [lower instance priority]
/-- A weakly locally compact Hausdorff space is locally compact. -/
instance WeaklyLocallyCompactSpace.locallyCompactSpace [WeaklyLocallyCompactSpace X] [T2Space X] :
    LocallyCompactSpace X :=
  ⟨fun x _n hn =>
    let ⟨_u, un, uo, xu⟩ := mem_nhds_iff.mp hn
    let ⟨k, kc, kx⟩ := exists_compact_mem_nhds x
    -- K is compact but not necessarily contained in N.
    -- K \ U is again compact and doesn't contain x, so
    -- we may find open sets V, W separating x from K \ U.
    -- Then K \ W is a compact neighborhood of x contained in U.
    let ⟨v, w, vo, wo, xv, kuw, vw⟩ :=
      isCompact_isCompact_separated isCompact_singleton (kc.diff uo)
        (disjoint_singleton_left.2 fun h => h.2 xu)
    have wn : wᶜ ∈ 𝓝 x :=
      mem_nhds_iff.mpr ⟨v, vw.subset_compl_right, vo, singleton_subset_iff.mp xv⟩
    ⟨k \ w, Filter.inter_mem kx wn, Subset.trans (diff_subset_comm.mp kuw) un, kc.diff wo⟩⟩
#align locally_compact_of_compact_nhds WeaklyLocallyCompactSpace.locallyCompactSpace

@[deprecated WeaklyLocallyCompactSpace.locallyCompactSpace]
theorem locally_compact_of_compact [T2Space X] [CompactSpace X] :
    LocallyCompactSpace X :=
  inferInstance
#align locally_compact_of_compact locally_compact_of_compact

/-- In a weakly locally compact T₂ space,
every compact set has an open neighborhood with compact closure. -/
theorem exists_open_superset_and_isCompact_closure [WeaklyLocallyCompactSpace X] [T2Space X]
    {K : Set X} (hK : IsCompact K) : ∃ V, IsOpen V ∧ K ⊆ V ∧ IsCompact (closure V) := by
  rcases exists_compact_superset hK with ⟨K', hK', hKK'⟩
  exact ⟨interior K', isOpen_interior, hKK',
    isCompact_closure_of_subset_compact hK' interior_subset⟩
#align exists_open_superset_and_is_compact_closure exists_open_superset_and_isCompact_closure

/-- In a weakly locally compact T₂ space,
every point has an open neighborhood with compact closure. -/
theorem exists_open_with_compact_closure [WeaklyLocallyCompactSpace X] [T2Space X] (x : X) :
    ∃ U : Set X, IsOpen U ∧ x ∈ U ∧ IsCompact (closure U) := by
  simpa only [singleton_subset_iff]
    using exists_open_superset_and_isCompact_closure isCompact_singleton
#align exists_open_with_compact_closure exists_open_with_compact_closure

/-- In a locally compact T₂ space, given a compact set `K` inside an open set `U`, we can find an
open set `V` between these sets with compact closure: `K ⊆ V` and the closure of `V` is inside `U`.
-/
theorem exists_open_between_and_isCompact_closure [LocallyCompactSpace X] [T2Space X] {K U : Set X}
    (hK : IsCompact K) (hU : IsOpen U) (hKU : K ⊆ U) :
    ∃ V, IsOpen V ∧ K ⊆ V ∧ closure V ⊆ U ∧ IsCompact (closure V) := by
  rcases exists_compact_between hK hU hKU with ⟨V, hV, hKV, hVU⟩
  exact
    ⟨interior V, isOpen_interior, hKV, (closure_minimal interior_subset hV.isClosed).trans hVU,
      isCompact_closure_of_subset_compact hV interior_subset⟩
#align exists_open_between_and_is_compact_closure exists_open_between_and_isCompact_closure

theorem isPreirreducible_iff_subsingleton [T2Space X] {S : Set X} :
    IsPreirreducible S ↔ S.Subsingleton := by
  refine' ⟨fun h x hx y hy => _, Set.Subsingleton.isPreirreducible⟩
  by_contra e
  obtain ⟨U, V, hU, hV, hxU, hyV, h'⟩ := t2_separation e
  exact ((h U V hU hV ⟨x, hx, hxU⟩ ⟨y, hy, hyV⟩).mono <| inter_subset_right _ _).not_disjoint h'
#align is_preirreducible_iff_subsingleton isPreirreducible_iff_subsingleton

-- todo: use `alias` + `attribute [protected]` once we get `attribute [protected]`
protected lemma IsPreirreducible.subsingleton [T2Space X] {S : Set X} (h : IsPreirreducible S) :
    S.Subsingleton :=
  isPreirreducible_iff_subsingleton.1 h
#align is_preirreducible.subsingleton IsPreirreducible.subsingleton

theorem isIrreducible_iff_singleton [T2Space X] {S : Set X} : IsIrreducible S ↔ ∃ x, S = {x} := by
  rw [IsIrreducible, isPreirreducible_iff_subsingleton,
    exists_eq_singleton_iff_nonempty_subsingleton]
#align is_irreducible_iff_singleton isIrreducible_iff_singleton

/-- There does not exist a nontrivial preirreducible T₂ space. -/
theorem not_preirreducible_nontrivial_t2 (X) [TopologicalSpace X] [PreirreducibleSpace X]
    [Nontrivial X] [T2Space X] : False :=
  (PreirreducibleSpace.isPreirreducible_univ (α := X)).subsingleton.not_nontrivial nontrivial_univ
#align not_preirreducible_nontrivial_t2 not_preirreducible_nontrivial_t2

end Separation

section RegularSpace

/-- A topological space is called a *regular space* if for any closed set `s` and `a ∉ s`, there
exist disjoint open sets `U ⊇ s` and `V ∋ a`. We formulate this condition in terms of `Disjoint`ness
of filters `𝓝ˢ s` and `𝓝 a`. -/
@[mk_iff regularSpace_iff]
class RegularSpace (X : Type u) [TopologicalSpace X] : Prop where
  /-- If `a` is a point that does not belong to a closed set `s`, then `a` and `s` admit disjoint
  neighborhoods.  -/
  regular : ∀ {s : Set X} {a}, IsClosed s → a ∉ s → Disjoint (𝓝ˢ s) (𝓝 a)
#align regular_space RegularSpace

theorem regularSpace_TFAE (X : Type u) [TopologicalSpace X] :
    List.TFAE [RegularSpace X,
      ∀ (s : Set X) x, x ∉ closure s → Disjoint (𝓝ˢ s) (𝓝 x),
      ∀ (x : X) (s : Set X), Disjoint (𝓝ˢ s) (𝓝 x) ↔ x ∉ closure s,
      ∀ (x : X) (s : Set X), s ∈ 𝓝 x → ∃ t ∈ 𝓝 x, IsClosed t ∧ t ⊆ s,
      ∀ x : X, (𝓝 x).lift' closure ≤ 𝓝 x,
      ∀ x : X , (𝓝 x).lift' closure = 𝓝 x] := by
  tfae_have 1 ↔ 5
  · rw [regularSpace_iff, (@compl_surjective (Set X) _).forall, forall_swap]
    simp only [isClosed_compl_iff, mem_compl_iff, Classical.not_not, @and_comm (_ ∈ _),
      (nhds_basis_opens _).lift'_closure.le_basis_iff (nhds_basis_opens _), and_imp,
      (nhds_basis_opens _).disjoint_iff_right, exists_prop, ← subset_interior_iff_mem_nhdsSet,
      interior_compl, compl_subset_compl]
  tfae_have 5 → 6
  · exact fun h a => (h a).antisymm (𝓝 _).le_lift'_closure
  tfae_have 6 → 4
  · intro H a s hs
    rw [← H] at hs
    rcases (𝓝 a).basis_sets.lift'_closure.mem_iff.mp hs with ⟨U, hU, hUs⟩
    exact ⟨closure U, mem_of_superset hU subset_closure, isClosed_closure, hUs⟩
  tfae_have 4 → 2
  · intro H s a ha
    have ha' : sᶜ ∈ 𝓝 a := by rwa [← mem_interior_iff_mem_nhds, interior_compl]
    rcases H _ _ ha' with ⟨U, hU, hUc, hUs⟩
    refine' disjoint_of_disjoint_of_mem disjoint_compl_left _ hU
    rwa [← subset_interior_iff_mem_nhdsSet, hUc.isOpen_compl.interior_eq, subset_compl_comm]
  tfae_have 2 → 3
  · refine' fun H a s => ⟨fun hd has => mem_closure_iff_nhds_neBot.mp has _, H s a⟩
    exact (hd.symm.mono_right <| @principal_le_nhdsSet _ _ s).eq_bot
  tfae_have 3 → 1
  · exact fun H => ⟨fun hs ha => (H _ _).mpr <| hs.closure_eq.symm ▸ ha⟩
  tfae_finish
#align regular_space_tfae regularSpace_TFAE

theorem RegularSpace.ofLift'_closure (h : ∀ x : X, (𝓝 x).lift' closure = 𝓝 x) : RegularSpace X :=
  Iff.mpr ((regularSpace_TFAE X).out 0 5) h
#align regular_space.of_lift'_closure RegularSpace.ofLift'_closure

theorem RegularSpace.ofBasis {ι : X → Sort*} {p : ∀ a, ι a → Prop} {s : ∀ a, ι a → Set X}
    (h₁ : ∀ a, (𝓝 a).HasBasis (p a) (s a)) (h₂ : ∀ a i, p a i → IsClosed (s a i)) :
    RegularSpace X :=
  RegularSpace.ofLift'_closure fun a => (h₁ a).lift'_closure_eq_self (h₂ a)
#align regular_space.of_basis RegularSpace.ofBasis

theorem RegularSpace.ofExistsMemNhdsIsClosedSubset
    (h : ∀ (x : X), ∀ s ∈ 𝓝 x, ∃ t ∈ 𝓝 x, IsClosed t ∧ t ⊆ s) : RegularSpace X :=
  Iff.mpr ((regularSpace_TFAE X).out 0 3) h
#align regular_space.of_exists_mem_nhds_is_closed_subset RegularSpace.ofExistsMemNhdsIsClosedSubset

/-- A locally compact T2 space is regular. -/
instance [LocallyCompactSpace X] [T2Space X] : RegularSpace X := by
  apply RegularSpace.ofExistsMemNhdsIsClosedSubset (fun x s hx ↦ ?_)
  rcases local_compact_nhds hx with ⟨k, kx, ks, hk⟩
  exact ⟨k, kx, hk.isClosed, ks⟩

variable [RegularSpace X] {x : X} {s : Set X}

theorem disjoint_nhdsSet_nhds : Disjoint (𝓝ˢ s) (𝓝 x) ↔ x ∉ closure s := by
  have h := (regularSpace_TFAE X).out 0 2
  exact h.mp ‹_› _ _
#align disjoint_nhds_set_nhds disjoint_nhdsSet_nhds

theorem disjoint_nhds_nhdsSet : Disjoint (𝓝 x) (𝓝ˢ s) ↔ x ∉ closure s :=
  disjoint_comm.trans disjoint_nhdsSet_nhds
#align disjoint_nhds_nhds_set disjoint_nhds_nhdsSet

theorem exists_mem_nhds_isClosed_subset {x : X} {s : Set X} (h : s ∈ 𝓝 x) :
    ∃ t ∈ 𝓝 x, IsClosed t ∧ t ⊆ s := by
  have h' := (regularSpace_TFAE X).out 0 3
  exact h'.mp ‹_› _ _ h
#align exists_mem_nhds_is_closed_subset exists_mem_nhds_isClosed_subset

theorem closed_nhds_basis (x : X) : (𝓝 x).HasBasis (fun s : Set X => s ∈ 𝓝 x ∧ IsClosed s) id :=
  hasBasis_self.2 fun _ => exists_mem_nhds_isClosed_subset
#align closed_nhds_basis closed_nhds_basis

theorem lift'_nhds_closure (x : X) : (𝓝 x).lift' closure = 𝓝 x :=
  (closed_nhds_basis x).lift'_closure_eq_self fun _ => And.right
#align lift'_nhds_closure lift'_nhds_closure

theorem Filter.HasBasis.nhds_closure {ι : Sort*} {x : X} {p : ι → Prop} {s : ι → Set X}
    (h : (𝓝 x).HasBasis p s) : (𝓝 x).HasBasis p fun i => closure (s i) :=
  lift'_nhds_closure x ▸ h.lift'_closure
#align filter.has_basis.nhds_closure Filter.HasBasis.nhds_closure

theorem hasBasis_nhds_closure (x : X) : (𝓝 x).HasBasis (fun s => s ∈ 𝓝 x) closure :=
  (𝓝 x).basis_sets.nhds_closure
#align has_basis_nhds_closure hasBasis_nhds_closure

theorem hasBasis_opens_closure (x : X) : (𝓝 x).HasBasis (fun s => x ∈ s ∧ IsOpen s) closure :=
  (nhds_basis_opens x).nhds_closure
#align has_basis_opens_closure hasBasis_opens_closure

theorem TopologicalSpace.IsTopologicalBasis.nhds_basis_closure {B : Set (Set X)}
    (hB : IsTopologicalBasis B) (x : X) :
    (𝓝 x).HasBasis (fun s : Set X => x ∈ s ∧ s ∈ B) closure := by
  simpa only [and_comm] using hB.nhds_hasBasis.nhds_closure
#align topological_space.is_topological_basis.nhds_basis_closure TopologicalSpace.IsTopologicalBasis.nhds_basis_closure

theorem TopologicalSpace.IsTopologicalBasis.exists_closure_subset {B : Set (Set X)}
    (hB : IsTopologicalBasis B) {x : X} {s : Set X} (h : s ∈ 𝓝 x) :
    ∃ t ∈ B, x ∈ t ∧ closure t ⊆ s := by
  simpa only [exists_prop, and_assoc] using hB.nhds_hasBasis.nhds_closure.mem_iff.mp h
#align topological_space.is_topological_basis.exists_closure_subset TopologicalSpace.IsTopologicalBasis.exists_closure_subset

theorem disjoint_nhds_nhds_iff_not_specializes {a b : X} : Disjoint (𝓝 a) (𝓝 b) ↔ ¬a ⤳ b := by
  rw [← nhdsSet_singleton, disjoint_nhdsSet_nhds, specializes_iff_mem_closure]
#align disjoint_nhds_nhds_iff_not_specializes disjoint_nhds_nhds_iff_not_specializes

theorem specializes_comm {a b : X} : a ⤳ b ↔ b ⤳ a := by
  simp only [← (disjoint_nhds_nhds_iff_not_specializes (X := X)).not_left, disjoint_comm]
#align specializes_comm specializes_comm

alias ⟨Specializes.symm, _⟩ := specializes_comm
#align specializes.symm Specializes.symm

theorem specializes_iff_inseparable {a b : X} : a ⤳ b ↔ Inseparable a b :=
  ⟨fun h => h.antisymm h.symm, le_of_eq⟩
#align specializes_iff_inseparable specializes_iff_inseparable

theorem isClosed_setOf_specializes : IsClosed { p : X × X | p.1 ⤳ p.2 } := by
  simp only [← isOpen_compl_iff, compl_setOf, ← disjoint_nhds_nhds_iff_not_specializes,
    isOpen_setOf_disjoint_nhds_nhds]
#align is_closed_set_of_specializes isClosed_setOf_specializes

theorem isClosed_setOf_inseparable : IsClosed { p : X × X | Inseparable p.1 p.2 } := by
  simp only [← specializes_iff_inseparable, isClosed_setOf_specializes]
#align is_closed_set_of_inseparable isClosed_setOf_inseparable

protected theorem Inducing.regularSpace [TopologicalSpace Y] {f : Y → X} (hf : Inducing f) :
    RegularSpace Y :=
  RegularSpace.ofBasis
    (fun b => by rw [hf.nhds_eq_comap b]; exact (closed_nhds_basis _).comap _)
    fun b s hs => by exact hs.2.preimage hf.continuous
#align inducing.regular_space Inducing.regularSpace

theorem regularSpace_induced (f : Y → X) : @RegularSpace Y (induced f ‹_›) :=
  letI := induced f ‹_›
  Inducing.regularSpace ⟨rfl⟩
#align regular_space_induced regularSpace_induced

theorem regularSpace_sInf {X} {T : Set (TopologicalSpace X)} (h : ∀ t ∈ T, @RegularSpace X t) :
    @RegularSpace X (sInf T) := by
  let _ := sInf T
  have : ∀ a, (𝓝 a).HasBasis
      (fun If : ΣI : Set T, I → Set X =>
        If.1.Finite ∧ ∀ i : If.1, If.2 i ∈ @nhds X i a ∧ @IsClosed X i (If.2 i))
      fun If => ⋂ i : If.1, If.snd i := by
    intro a
    rw [nhds_sInf, ← iInf_subtype'']
    exact hasBasis_iInf fun t : T => @closed_nhds_basis X t (h t t.2) a
  refine' RegularSpace.ofBasis this fun a If hIf => isClosed_iInter fun i => _
  exact (hIf.2 i).2.mono (sInf_le (i : T).2)
#align regular_space_Inf regularSpace_sInf

theorem regularSpace_iInf {ι X} {t : ι → TopologicalSpace X} (h : ∀ i, @RegularSpace X (t i)) :
    @RegularSpace X (iInf t) :=
  regularSpace_sInf <| forall_range_iff.mpr h
#align regular_space_infi regularSpace_iInf

theorem RegularSpace.inf {X} {t₁ t₂ : TopologicalSpace X} (h₁ : @RegularSpace X t₁)
    (h₂ : @RegularSpace X t₂) : @RegularSpace X (t₁ ⊓ t₂) := by
  rw [inf_eq_iInf]
  exact regularSpace_iInf (Bool.forall_bool.2 ⟨h₂, h₁⟩)
#align regular_space.inf RegularSpace.inf

instance {p : X → Prop} : RegularSpace (Subtype p) :=
  embedding_subtype_val.toInducing.regularSpace

instance [TopologicalSpace Y] [RegularSpace Y] : RegularSpace (X × Y) :=
  (regularSpace_induced (@Prod.fst X Y)).inf (regularSpace_induced (@Prod.snd X Y))

instance {ι : Type*} {X : ι → Type*} [∀ i, TopologicalSpace (X i)] [∀ i, RegularSpace (X i)] :
    RegularSpace (∀ i, X i) :=
  regularSpace_iInf fun _ => regularSpace_induced _

end RegularSpace

section ClosableCompactSubsetOpenSpace

/-- A class of topological spaces in which, given a compact set included inside an open set, then
the closure of the compact set is also included in the open set.
Satisfied notably for T2 spaces and regular spaces, and useful when discussing classes of
regular measures. Equivalent to regularity among locally compact spaces. -/
class ClosableCompactSubsetOpenSpace (X : Type*) [TopologicalSpace X] : Prop :=
  closure_subset_of_isOpen : ∀ (K U : Set X), IsCompact K → IsOpen U → K ⊆ U → closure K ⊆ U

theorem IsCompact.closure_subset_of_isOpen [ClosableCompactSubsetOpenSpace X]
    {s : Set X} (hs : IsCompact s) {u : Set X} (hu : IsOpen u) (h : s ⊆ u) :
    closure s ⊆ u :=
  ClosableCompactSubsetOpenSpace.closure_subset_of_isOpen s u hs hu h

instance (priority := 150) [T2Space X] : ClosableCompactSubsetOpenSpace X :=
  ⟨fun K _U K_comp _U_open KU ↦ by rwa [K_comp.isClosed.closure_eq]⟩

/-- In a (possibly non-Hausdorff) regular space, if a compact set `s` is contained in an
open set `u`, then its closure is also contained in `u`. -/
instance (priority := 150) [RegularSpace X] : ClosableCompactSubsetOpenSpace X := by
  refine ⟨fun s u hs hu h ↦ ?_⟩
  obtain ⟨F, sF, F_closed, Fu⟩ : ∃ F, s ⊆ F ∧ IsClosed F ∧ F ⊆ u := by
    apply hs.induction_on (p := fun t ↦ ∃ F, t ⊆ F ∧ IsClosed F ∧ F ⊆ u)
    · exact ⟨∅, by simp⟩
    · intro t' t ht't ⟨F, tF, F_closed, Fu⟩
      exact ⟨F, ht't.trans tF, F_closed, Fu⟩
    · intro t t' ⟨F, tF, F_closed, Fu⟩ ⟨F', t'F', F'_closed, F'u⟩
      exact ⟨F ∪ F', union_subset_union tF t'F', F_closed.union F'_closed, union_subset Fu F'u⟩
    · intro x hx
      rcases exists_mem_nhds_isClosed_subset (hu.mem_nhds (h hx)) with ⟨F, F_mem, F_closed, Fu⟩
      exact ⟨F, nhdsWithin_le_nhds F_mem, F, Subset.rfl, F_closed, Fu⟩
  exact (closure_minimal sF F_closed).trans Fu

/-- In a (possibly non-Hausdorff) locally compact space with the `ClosableCompactSubsetOpenSpace`
  property (for instance regular spaces), for every containment `K ⊆ U` of a compact set `K` in an
  open set `U`, there is a compact closed neighborhood `L` such that `K ⊆ L ⊆ U`: equivalently,
  there is a compact closed set `L` such that `K ⊆ interior L` and `L ⊆ U`. -/
theorem exists_compact_closed_between [LocallyCompactSpace X] [ClosableCompactSubsetOpenSpace X]
    {K U : Set X} (hK : IsCompact K) (hU : IsOpen U) (h_KU : K ⊆ U) :
    ∃ L, IsCompact L ∧ IsClosed L ∧ K ⊆ interior L ∧ L ⊆ U := by
  rcases exists_compact_between hK hU h_KU with ⟨L, L_comp, KL, LU⟩
  rcases exists_compact_between hK isOpen_interior KL with ⟨M, M_comp, KM, ML⟩
  refine ⟨closure M, ?_, isClosed_closure, ?_, ?_⟩
  · have : closure M ∩ L = closure M := by
      apply inter_eq_self_of_subset_left
      exact (M_comp.closure_subset_of_isOpen isOpen_interior ML).trans interior_subset
    rw [← this]
    apply L_comp.inter_left isClosed_closure
  · exact KM.trans (interior_mono subset_closure)
  · apply M_comp.closure_subset_of_isOpen hU
    exact ML.trans (interior_subset.trans LU)

/-- A locally compact space with the `ClosableCompactSubsetOpenSpace` is `Regular`. -/
<<<<<<< HEAD
instance [LocallyCompactSpace X] [ClosableCompactSubsetOpenSpace X] : RegularSpace X := by
=======
instance (priority := 80) [LocallyCompactSpace X] [ClosableCompactSubsetOpenSpace X] :
    RegularSpace X := by
>>>>>>> db69d42a
  apply RegularSpace.ofExistsMemNhdsIsClosedSubset (fun x s hx ↦ ?_)
  rcases _root_.mem_nhds_iff.1 hx with ⟨u, us, u_open, xu⟩
  rcases exists_compact_closed_between (isCompact_singleton (a := x)) u_open (by simpa using xu)
    with ⟨t, -, t_closed, xt, tu⟩
  have : interior t ∈ 𝓝 x := isOpen_interior.mem_nhds (by simpa using xt)
  exact ⟨t, interior_mem_nhds.mp this, t_closed, tu.trans us⟩

protected theorem IsCompact.closure [WeaklyLocallyCompactSpace X] [ClosableCompactSubsetOpenSpace X]
    {K : Set X} (hK : IsCompact K) : IsCompact (closure K) := by
  rcases exists_compact_superset hK with ⟨L, L_comp, hL⟩
  exact L_comp.of_isClosed_subset isClosed_closure
    ((hK.closure_subset_of_isOpen isOpen_interior hL).trans interior_subset)

end ClosableCompactSubsetOpenSpace

section T3

/-- A T₃ space is a T₀ space which is a regular space. Any T₃ space is a T₁ space, a T₂ space, and
a T₂.₅ space.  -/
class T3Space (X : Type u) [TopologicalSpace X] extends T0Space X, RegularSpace X : Prop
#align t3_space T3Space

instance (priority := 90) [T0Space X] [RegularSpace X] : T3Space X := ⟨⟩

-- see Note [lower instance priority]
instance (priority := 100) T3Space.t25Space [T3Space X] : T25Space X := by
  refine' ⟨fun x y hne => _⟩
  rw [lift'_nhds_closure, lift'_nhds_closure]
  have : x ∉ closure {y} ∨ y ∉ closure {x} :=
    (t0Space_iff_or_not_mem_closure X).mp inferInstance x y hne
  simp only [← disjoint_nhds_nhdsSet, nhdsSet_singleton] at this
  exact this.elim id fun h => h.symm
#align t3_space.t2_5_space T3Space.t25Space

protected theorem Embedding.t3Space [TopologicalSpace Y] [T3Space Y] {f : X → Y}
    (hf : Embedding f) : T3Space X :=
  { toT0Space := hf.t0Space
    toRegularSpace := hf.toInducing.regularSpace }
#align embedding.t3_space Embedding.t3Space

instance Subtype.t3Space [T3Space X] {p : X → Prop} : T3Space (Subtype p) :=
  embedding_subtype_val.t3Space
#align subtype.t3_space Subtype.t3Space

instance [TopologicalSpace Y] [T3Space X] [T3Space Y] : T3Space (X × Y) := ⟨⟩

instance {ι : Type*} {X : ι → Type*} [∀ i, TopologicalSpace (X i)] [∀ i, T3Space (X i)] :
    T3Space (∀ i, X i) := ⟨⟩

/-- Given two points `x ≠ y`, we can find neighbourhoods `x ∈ V₁ ⊆ U₁` and `y ∈ V₂ ⊆ U₂`,
with the `Vₖ` closed and the `Uₖ` open, such that the `Uₖ` are disjoint. -/
theorem disjoint_nested_nhds [T3Space X] {x y : X} (h : x ≠ y) :
    ∃ U₁ ∈ 𝓝 x, ∃ V₁ ∈ 𝓝 x, ∃ U₂ ∈ 𝓝 y, ∃ V₂ ∈ 𝓝 y,
      IsClosed V₁ ∧ IsClosed V₂ ∧ IsOpen U₁ ∧ IsOpen U₂ ∧ V₁ ⊆ U₁ ∧ V₂ ⊆ U₂ ∧ Disjoint U₁ U₂ := by
  rcases t2_separation h with ⟨U₁, U₂, U₁_op, U₂_op, x_in, y_in, H⟩
  rcases exists_mem_nhds_isClosed_subset (U₁_op.mem_nhds x_in) with ⟨V₁, V₁_in, V₁_closed, h₁⟩
  rcases exists_mem_nhds_isClosed_subset (U₂_op.mem_nhds y_in) with ⟨V₂, V₂_in, V₂_closed, h₂⟩
  exact ⟨U₁, mem_of_superset V₁_in h₁, V₁, V₁_in, U₂, mem_of_superset V₂_in h₂, V₂, V₂_in,
    V₁_closed, V₂_closed, U₁_op, U₂_op, h₁, h₂, H⟩
#align disjoint_nested_nhds disjoint_nested_nhds

open SeparationQuotient

/-- The `SeparationQuotient` of a regular space is a T₃ space. -/
instance [RegularSpace X] : T3Space (SeparationQuotient X) where
  regular {s a} hs ha := by
    rcases surjective_mk a with ⟨a, rfl⟩
    rw [← disjoint_comap_iff surjective_mk, comap_mk_nhds_mk, comap_mk_nhdsSet]
    exact RegularSpace.regular (hs.preimage continuous_mk) ha

end T3

section NormalSpace

/-- A topological space is said to be a *normal space* if any two disjoint closed sets
have disjoint open neighborhoods. -/
class NormalSpace (X : Type u) [TopologicalSpace X] : Prop where
  /-- Two disjoint sets in a normal space admit disjoint neighbourhoods. -/
  normal : ∀ s t : Set X, IsClosed s → IsClosed t → Disjoint s t → SeparatedNhds s t

theorem normal_separation [NormalSpace X] {s t : Set X} (H1 : IsClosed s) (H2 : IsClosed t)
    (H3 : Disjoint s t) : SeparatedNhds s t :=
  NormalSpace.normal s t H1 H2 H3
#align normal_separation normal_separation

theorem disjoint_nhdsSet_nhdsSet [NormalSpace X] {s t : Set X} (hs : IsClosed s) (ht : IsClosed t)
    (hd : Disjoint s t) : Disjoint (𝓝ˢ s) (𝓝ˢ t) :=
  (normal_separation hs ht hd).disjoint_nhdsSet

theorem normal_exists_closure_subset [NormalSpace X] {s t : Set X} (hs : IsClosed s) (ht : IsOpen t)
    (hst : s ⊆ t) : ∃ u, IsOpen u ∧ s ⊆ u ∧ closure u ⊆ t := by
  have : Disjoint s tᶜ := Set.disjoint_left.mpr fun x hxs hxt => hxt (hst hxs)
  rcases normal_separation hs (isClosed_compl_iff.2 ht) this with
    ⟨s', t', hs', ht', hss', htt', hs't'⟩
  refine ⟨s', hs', hss', Subset.trans (closure_minimal ?_ (isClosed_compl_iff.2 ht'))
    (compl_subset_comm.1 htt')⟩
  exact fun x hxs hxt => hs't'.le_bot ⟨hxs, hxt⟩
#align normal_exists_closure_subset normal_exists_closure_subset

/-- If the codomain of a closed embedding is a normal space, then so is the domain. -/
protected theorem ClosedEmbedding.normalSpace [TopologicalSpace Y] [NormalSpace Y] {f : X → Y}
    (hf : ClosedEmbedding f) : NormalSpace X where
  normal s t hs ht hst := by
    have H : SeparatedNhds (f '' s) (f '' t) :=
      NormalSpace.normal (f '' s) (f '' t) (hf.isClosedMap s hs) (hf.isClosedMap t ht)
        (disjoint_image_of_injective hf.inj hst)
    exact (H.preimage hf.continuous).mono (subset_preimage_image _ _) (subset_preimage_image _ _)

/-- A regular topological space with second countable topology is a normal space. -/
instance (priority := 100) NormalSpace.of_regularSpace_secondCountableTopology
    [RegularSpace X] [SecondCountableTopology X] : NormalSpace X := by
  have key : ∀ {s t : Set X}, IsClosed t → Disjoint s t →
    ∃ U : Set (countableBasis X), (s ⊆ ⋃ u ∈ U, ↑u) ∧ (∀ u ∈ U, Disjoint (closure ↑u) t) ∧
      ∀ n : ℕ, IsClosed (⋃ (u ∈ U) (_ : Encodable.encode u ≤ n), closure (u : Set X)) := by
    intro s t hc hd
    rw [disjoint_left] at hd
    have : ∀ x ∈ s, ∃ U ∈ countableBasis X, x ∈ U ∧ Disjoint (closure U) t := by
      intro x hx
      rcases (isBasis_countableBasis X).exists_closure_subset (hc.compl_mem_nhds (hd hx))
        with ⟨u, hu, hxu, hut⟩
      exact ⟨u, hu, hxu, disjoint_left.2 hut⟩
    choose! U hu hxu hd using this
    set V : s → countableBasis X := MapsTo.restrict _ _ _ hu
    refine' ⟨range V, _, forall_range_iff.2 <| Subtype.forall.2 hd, fun n => _⟩
    · rw [biUnion_range]
      exact fun x hx => mem_iUnion.2 ⟨⟨x, hx⟩, hxu x hx⟩
    · simp only [← iSup_eq_iUnion, iSup_and']
      exact (((finite_le_nat n).preimage_embedding (Encodable.encode' _)).subset <|
        inter_subset_right _ _).isClosed_biUnion fun u _ => isClosed_closure
  refine' { normal := fun s t hs ht hd => _ }
  rcases key ht hd with ⟨U, hsU, hUd, hUc⟩
  rcases key hs hd.symm with ⟨V, htV, hVd, hVc⟩
  refine ⟨⋃ u ∈ U, ↑u \ ⋃ (v ∈ V) (_ : Encodable.encode v ≤ Encodable.encode u), closure ↑v,
    ⋃ v ∈ V, ↑v \ ⋃ (u ∈ U) (_ : Encodable.encode u ≤ Encodable.encode v), closure ↑u,
    isOpen_biUnion fun u _ => (isOpen_of_mem_countableBasis u.2).sdiff (hVc _),
    isOpen_biUnion fun v _ => (isOpen_of_mem_countableBasis v.2).sdiff (hUc _),
    fun x hx => ?_, fun x hx => ?_, ?_⟩
  · rcases mem_iUnion₂.1 (hsU hx) with ⟨u, huU, hxu⟩
    refine' mem_biUnion huU ⟨hxu, _⟩
    simp only [mem_iUnion]
    rintro ⟨v, hvV, -, hxv⟩
    exact (hVd v hvV).le_bot ⟨hxv, hx⟩
  · rcases mem_iUnion₂.1 (htV hx) with ⟨v, hvV, hxv⟩
    refine' mem_biUnion hvV ⟨hxv, _⟩
    simp only [mem_iUnion]
    rintro ⟨u, huU, -, hxu⟩
    exact (hUd u huU).le_bot ⟨hxu, hx⟩
  · simp only [disjoint_left, mem_iUnion, mem_diff, not_exists, not_and, not_forall, not_not]
    rintro a ⟨u, huU, hau, haV⟩ v hvV hav
    cases' le_total (Encodable.encode u) (Encodable.encode v) with hle hle
    exacts [⟨u, huU, hle, subset_closure hau⟩, (haV _ hvV hle <| subset_closure hav).elim]
#align normal_space_of_t3_second_countable NormalSpace.of_regularSpace_secondCountableTopology

end NormalSpace

section Normality

/-- A T₄ space is a normal T₁ space. -/
class T4Space (X : Type u) [TopologicalSpace X] extends T1Space X, NormalSpace X : Prop
#align normal_space NormalSpace

instance (priority := 100) [T1Space X] [NormalSpace X] : T4Space X := ⟨⟩

-- see Note [lower instance priority]
instance (priority := 100) T4Space.t3Space [T4Space X] : T3Space X where
  regular hs hxs := by simpa only [nhdsSet_singleton] using (normal_separation hs isClosed_singleton
    (disjoint_singleton_right.mpr hxs)).disjoint_nhdsSet
#align normal_space.t3_space T4Space.t3Space

instance (priority := 100) T4Space.of_compactSpace_t2Space [CompactSpace X] [T2Space X] :
    T4Space X where
  normal _s _t hs ht := isCompact_isCompact_separated hs.isCompact ht.isCompact
#align normal_of_compact_t2 T4Space.of_compactSpace_t2Space

/-- If the codomain of a closed embedding is a T₄ space, then so is the domain. -/
protected theorem ClosedEmbedding.t4Space [TopologicalSpace Y] [T4Space Y] {f : X → Y}
    (hf : ClosedEmbedding f) : T4Space X where
  toT1Space := hf.toEmbedding.t1Space
  toNormalSpace := hf.normalSpace
#align closed_embedding.normal_space ClosedEmbedding.t4Space

namespace SeparationQuotient

/-- The `SeparationQuotient` of a normal space is a normal space. -/
instance [NormalSpace X] : NormalSpace (SeparationQuotient X) where
  normal s t hs ht hd := separatedNhds_iff_disjoint.2 <| by
    rw [← disjoint_comap_iff surjective_mk, comap_mk_nhdsSet, comap_mk_nhdsSet]
    exact disjoint_nhdsSet_nhdsSet (hs.preimage continuous_mk) (ht.preimage continuous_mk)
      (hd.preimage mk)

end SeparationQuotient

variable (X)

end Normality

section CompletelyNormal

/-- A topological space `X` is a *completely normal Hausdorff space* if each subspace `s : Set X` is
a normal Hausdorff space. Equivalently, `X` is a `T₁` space and for any two sets `s`, `t` such that
`closure s` is disjoint with `t` and `s` is disjoint with `closure t`, there exist disjoint
neighbourhoods of `s` and `t`. -/
class T5Space (X : Type u) [TopologicalSpace X] extends T1Space X : Prop where
  /-- If `closure s` is disjoint with `t` and `s` is disjoint with `closure t`, then `s` and `t`
  admit disjoint neighbourhoods. -/
  completely_normal :
    ∀ ⦃s t : Set X⦄, Disjoint (closure s) t → Disjoint s (closure t) → Disjoint (𝓝ˢ s) (𝓝ˢ t)
#align t5_space T5Space

export T5Space (completely_normal)

theorem Embedding.t5Space [TopologicalSpace Y] [T5Space Y] {e : X → Y} (he : Embedding e) :
    T5Space X := by
  haveI := he.t1Space
  refine' ⟨fun s t hd₁ hd₂ => _⟩
  simp only [he.toInducing.nhdsSet_eq_comap]
  refine disjoint_comap (completely_normal ?_ ?_)
  · rwa [← subset_compl_iff_disjoint_left, image_subset_iff, preimage_compl,
      ← he.closure_eq_preimage_closure_image, subset_compl_iff_disjoint_left]
  · rwa [← subset_compl_iff_disjoint_right, image_subset_iff, preimage_compl,
      ← he.closure_eq_preimage_closure_image, subset_compl_iff_disjoint_right]
#align embedding.t5_space Embedding.t5Space

/-- A subspace of a `T₅` space is a `T₅` space. -/
instance [T5Space X] {p : X → Prop} : T5Space { x // p x } :=
  embedding_subtype_val.t5Space

-- see Note [lower instance priority]
/-- A `T₅` space is a `T₄` space. -/
instance (priority := 100) T5Space.toT4Space [T5Space X] : T4Space X where
  normal s t hs ht hd := separatedNhds_iff_disjoint.2 <|
    completely_normal (by rwa [hs.closure_eq]) (by rwa [ht.closure_eq])
#align t5_space.to_normal_space T5Space.toT4Space

open SeparationQuotient

/-- The `SeparationQuotient` of a completely normal R₀ space is a T₅ space.
We don't have typeclasses for completely normal spaces (without T₁ assumption) and R₀ spaces,
so we use `T5Space` for assumption and for conclusion.

One can prove this using a homeomorphism between `X` and `SeparationQuotient X`.
We give an alternative proof of the `completely_normal` axiom
that works without assuming that `X` is a T₁ space. -/
instance [T5Space X] : T5Space (SeparationQuotient X) where
  completely_normal s t hd₁ hd₂ := by
    rw [← disjoint_comap_iff surjective_mk, comap_mk_nhdsSet, comap_mk_nhdsSet]
    apply T5Space.completely_normal <;> rw [← preimage_mk_closure]
    exacts [hd₁.preimage mk, hd₂.preimage mk]

end CompletelyNormal

/-- In a compact T₂ space, the connected component of a point equals the intersection of all
its clopen neighbourhoods. -/
theorem connectedComponent_eq_iInter_clopen [T2Space X] [CompactSpace X] (x : X) :
    connectedComponent x = ⋂ s : { s : Set X // IsClopen s ∧ x ∈ s }, s := by
  apply Subset.antisymm connectedComponent_subset_iInter_clopen
  -- Reduce to showing that the clopen intersection is connected.
  refine' IsPreconnected.subset_connectedComponent _ (mem_iInter.2 fun s => s.2.2)
  -- We do this by showing that any disjoint cover by two closed sets implies
  -- that one of these closed sets must contain our whole thing.
  -- To reduce to the case where the cover is disjoint on all of `X` we need that `s` is closed
  have hs : @IsClosed X _ (⋂ s : { s : Set X // IsClopen s ∧ x ∈ s }, s) :=
    isClosed_iInter fun s => s.2.1.2
  rw [isPreconnected_iff_subset_of_fully_disjoint_closed hs]
  intro a b ha hb hab ab_disj
  -- Since our space is normal, we get two larger disjoint open sets containing the disjoint
  -- closed sets. If we can show that our intersection is a subset of any of these we can then
  -- "descend" this to show that it is a subset of either a or b.
  rcases normal_separation ha hb ab_disj with ⟨u, v, hu, hv, hau, hbv, huv⟩
  obtain ⟨s, H⟩ : ∃ s : Set X, IsClopen s ∧ x ∈ s ∧ s ⊆ u ∪ v
  /- Now we find a clopen set `s` around `x`, contained in `u ∪ v`. We utilize the fact that
  `X \ u ∪ v` will be compact, so there must be some finite intersection of clopen neighbourhoods of
  `X` disjoint to it, but a finite intersection of clopen sets is clopen so we let this be our
  `s`. -/
  · have H1 := (hu.union hv).isClosed_compl.isCompact.inter_iInter_nonempty
      (fun s : { s : Set X // IsClopen s ∧ x ∈ s } => s) fun s => s.2.1.2
    rw [← not_disjoint_iff_nonempty_inter, imp_not_comm, not_forall] at H1
    cases' H1 (disjoint_compl_left_iff_subset.2 <| hab.trans <| union_subset_union hau hbv)
      with si H2
    refine' ⟨⋂ U ∈ si, Subtype.val U, _, _, _⟩
    · exact isClopen_biInter_finset fun s _ => s.2.1
    · exact mem_iInter₂.2 fun s _ => s.2.2
    · rwa [← disjoint_compl_left_iff_subset, disjoint_iff_inter_eq_empty,
        ← not_nonempty_iff_eq_empty]
  -- So, we get a disjoint decomposition `s = s ∩ u ∪ s ∩ v` of clopen sets. The intersection of all
  -- clopen neighbourhoods will then lie in whichever of u or v x lies in and hence will be a subset
  -- of either a or b.
  · have H1 := isClopen_inter_of_disjoint_cover_clopen H.1 H.2.2 hu hv huv
    rw [union_comm] at H
    have H2 := isClopen_inter_of_disjoint_cover_clopen H.1 H.2.2 hv hu huv.symm
    by_cases hxu : x ∈ u <;> [left; right]
    -- The x ∈ u case.
    · suffices ⋂ s : { s : Set X // IsClopen s ∧ x ∈ s }, ↑s ⊆ u
        from Disjoint.left_le_of_le_sup_right hab (huv.mono this hbv)
      · apply Subset.trans _ (inter_subset_right s u)
        exact iInter_subset (fun s : { s : Set X // IsClopen s ∧ x ∈ s } => s.1)
          ⟨s ∩ u, H1, mem_inter H.2.1 hxu⟩
    -- If x ∉ u, we get x ∈ v since x ∈ u ∪ v. The rest is then like the x ∈ u case.
    · have h1 : x ∈ v :=
        (hab.trans (union_subset_union hau hbv) (mem_iInter.2 fun i => i.2.2)).resolve_left hxu
      suffices ⋂ s : { s : Set X // IsClopen s ∧ x ∈ s }, ↑s ⊆ v
        from (huv.symm.mono this hau).left_le_of_le_sup_left hab
      · refine Subset.trans ?_ (inter_subset_right s v)
        exact iInter_subset (fun s : { s : Set X // IsClopen s ∧ x ∈ s } => s.1)
          ⟨s ∩ v, H2, mem_inter H.2.1 h1⟩
#align connected_component_eq_Inter_clopen connectedComponent_eq_iInter_clopen

section Profinite

/-- A T1 space with a clopen basis is totally separated. -/
theorem totallySeparatedSpace_of_t1_of_basis_clopen [T1Space X]
    (h : IsTopologicalBasis { s : Set X | IsClopen s }) : TotallySeparatedSpace X := by
  constructor
  rintro x - y - hxy
  rcases h.mem_nhds_iff.mp (isOpen_ne.mem_nhds hxy) with ⟨U, hU, hxU, hyU⟩
  exact ⟨U, Uᶜ, hU.isOpen, hU.compl.isOpen, hxU, fun h => hyU h rfl, (union_compl_self U).superset,
    disjoint_compl_right⟩
#align totally_separated_space_of_t1_of_basis_clopen totallySeparatedSpace_of_t1_of_basis_clopen

variable [T2Space X] [CompactSpace X]

/-- A compact Hausdorff space is totally disconnected if and only if it is totally separated, this
  is also true for locally compact spaces. -/
theorem compact_t2_tot_disc_iff_tot_sep : TotallyDisconnectedSpace X ↔ TotallySeparatedSpace X := by
  refine ⟨fun h => ⟨fun x _ y _ => ?_⟩, @TotallySeparatedSpace.totallyDisconnectedSpace _ _⟩
  contrapose!
  intro hyp
  suffices x ∈ connectedComponent y by
    simpa [totallyDisconnectedSpace_iff_connectedComponent_singleton.1 h y, mem_singleton_iff]
  rw [connectedComponent_eq_iInter_clopen, mem_iInter]
  rintro ⟨w : Set X, hw : IsClopen w, hy : y ∈ w⟩
  by_contra hx
  exact hyp wᶜ w hw.2.isOpen_compl hw.1 hx hy (@isCompl_compl _ w _).symm.codisjoint.top_le
    disjoint_compl_left
#align compact_t2_tot_disc_iff_tot_sep compact_t2_tot_disc_iff_tot_sep

variable [TotallyDisconnectedSpace X]

/-- A totally disconnected compact Hausdorff space is totally separated. -/
instance : TotallySeparatedSpace X := compact_t2_tot_disc_iff_tot_sep.mp inferInstance

theorem nhds_basis_clopen (x : X) : (𝓝 x).HasBasis (fun s : Set X => x ∈ s ∧ IsClopen s) id :=
  ⟨fun U => by
    constructor
    · have hx : connectedComponent x = {x} :=
        totallyDisconnectedSpace_iff_connectedComponent_singleton.mp ‹_› x
      rw [connectedComponent_eq_iInter_clopen] at hx
      intro hU
      let N := { s // IsClopen s ∧ x ∈ s }
      suffices : ∃ s : N, s.val ⊆ U
      · rcases this with ⟨⟨s, hs, hs'⟩, hs''⟩; exact ⟨s, ⟨hs', hs⟩, hs''⟩
      haveI : Nonempty N := ⟨⟨univ, isClopen_univ, mem_univ x⟩⟩
      have hNcl : ∀ s : N, IsClosed s.val := fun s => s.property.1.2
      have hdir : Directed Superset fun s : N => s.val := by
        rintro ⟨s, hs, hxs⟩ ⟨t, ht, hxt⟩
        exact ⟨⟨s ∩ t, hs.inter ht, ⟨hxs, hxt⟩⟩, inter_subset_left s t, inter_subset_right s t⟩
      have h_nhd : ∀ y ∈ ⋂ s : N, s.val, U ∈ 𝓝 y := fun y y_in => by
        erw [hx, mem_singleton_iff] at y_in
        rwa [y_in]
      exact exists_subset_nhds_of_compactSpace hdir hNcl h_nhd
    · rintro ⟨V, ⟨hxV, V_op, -⟩, hUV : V ⊆ U⟩
      rw [mem_nhds_iff]
      exact ⟨V, hUV, V_op, hxV⟩⟩
#align nhds_basis_clopen nhds_basis_clopen

theorem isTopologicalBasis_clopen : IsTopologicalBasis { s : Set X | IsClopen s } := by
  apply isTopologicalBasis_of_open_of_nhds fun U (hU : IsClopen U) => hU.1
  intro x U hxU U_op
  have : U ∈ 𝓝 x := IsOpen.mem_nhds U_op hxU
  rcases (nhds_basis_clopen x).mem_iff.mp this with ⟨V, ⟨hxV, hV⟩, hVU : V ⊆ U⟩
  use V
  tauto
#align is_topological_basis_clopen isTopologicalBasis_clopen

/-- Every member of an open set in a compact Hausdorff totally disconnected space
  is contained in a clopen set contained in the open set.  -/
theorem compact_exists_clopen_in_open {x : X} {U : Set X} (is_open : IsOpen U) (memU : x ∈ U) :
    ∃ V : Set X, IsClopen V ∧ x ∈ V ∧ V ⊆ U :=
  isTopologicalBasis_clopen.mem_nhds_iff.1 (is_open.mem_nhds memU)
#align compact_exists_clopen_in_open compact_exists_clopen_in_open

end Profinite

section LocallyCompact

variable {H : Type*} [TopologicalSpace H] [LocallyCompactSpace H] [T2Space H]

/-- A locally compact Hausdorff totally disconnected space has a basis with clopen elements. -/
theorem loc_compact_Haus_tot_disc_of_zero_dim [TotallyDisconnectedSpace H] :
    IsTopologicalBasis { s : Set H | IsClopen s } := by
  refine isTopologicalBasis_of_open_of_nhds (fun u hu => hu.1) fun x U memU hU => ?_
  obtain ⟨s, comp, xs, sU⟩ := exists_compact_subset hU memU
  let u : Set s := ((↑) : s → H) ⁻¹' interior s
  have u_open_in_s : IsOpen u := isOpen_interior.preimage continuous_subtype_val
  lift x to s using interior_subset xs
  haveI : CompactSpace s := isCompact_iff_compactSpace.1 comp
  obtain ⟨V : Set s, clopen_in_s, Vx, V_sub⟩ := compact_exists_clopen_in_open u_open_in_s xs
  have V_clopen : IsClopen (((↑) : s → H) '' V) := by
    refine' ⟨_, comp.isClosed.closedEmbedding_subtype_val.closed_iff_image_closed.1 clopen_in_s.2⟩
    let v : Set u := ((↑) : u → s) ⁻¹' V
    have : ((↑) : u → H) = ((↑) : s → H) ∘ ((↑) : u → s) := rfl
    have f0 : Embedding ((↑) : u → H) := embedding_subtype_val.comp embedding_subtype_val
    have f1 : OpenEmbedding ((↑) : u → H) := by
      refine' ⟨f0, _⟩
      · have : Set.range ((↑) : u → H) = interior s := by
          rw [this, Set.range_comp, Subtype.range_coe, Subtype.image_preimage_coe]
          apply Set.inter_eq_self_of_subset_left interior_subset
        rw [this]
        apply isOpen_interior
    have f2 : IsOpen v := clopen_in_s.1.preimage continuous_subtype_val
    have f3 : ((↑) : s → H) '' V = ((↑) : u → H) '' v := by
      rw [this, image_comp, Subtype.image_preimage_coe, inter_eq_self_of_subset_left V_sub]
    rw [f3]
    apply f1.isOpenMap v f2
  refine' ⟨(↑) '' V, V_clopen, by simp [Vx], Subset.trans _ sU⟩
  simp
set_option linter.uppercaseLean3 false in
#align loc_compact_Haus_tot_disc_of_zero_dim loc_compact_Haus_tot_disc_of_zero_dim

/-- A locally compact Hausdorff space is totally disconnected
  if and only if it is totally separated. -/
theorem loc_compact_t2_tot_disc_iff_tot_sep :
    TotallyDisconnectedSpace H ↔ TotallySeparatedSpace H := by
  constructor
  · intro h
    exact totallySeparatedSpace_of_t1_of_basis_clopen loc_compact_Haus_tot_disc_of_zero_dim
  apply TotallySeparatedSpace.totallyDisconnectedSpace
#align loc_compact_t2_tot_disc_iff_tot_sep loc_compact_t2_tot_disc_iff_tot_sep

end LocallyCompact

/-- `ConnectedComponents X` is Hausdorff when `X` is Hausdorff and compact -/
instance ConnectedComponents.t2 [T2Space X] [CompactSpace X] : T2Space (ConnectedComponents X) := by
  -- Proof follows that of: https://stacks.math.columbia.edu/tag/0900
  -- Fix 2 distinct connected components, with points a and b
  refine ⟨ConnectedComponents.surjective_coe.forall₂.2 fun a b ne => ?_⟩
  rw [ConnectedComponents.coe_ne_coe] at ne
  have h := connectedComponent_disjoint ne
  -- write ↑b as the intersection of all clopen subsets containing it
  rw [connectedComponent_eq_iInter_clopen b, disjoint_iff_inter_eq_empty] at h
  -- Now we show that this can be reduced to some clopen containing `↑b` being disjoint to `↑a`
  obtain ⟨U, V, hU, ha, hb, rfl⟩ : ∃ (U : Set X) (V : Set (ConnectedComponents X)),
      IsClopen U ∧ connectedComponent a ∩ U = ∅ ∧ connectedComponent b ⊆ U ∧ (↑) ⁻¹' V = U := by
    have h :=
      (isClosed_connectedComponent (α := X)).isCompact.elim_finite_subfamily_closed
        _ (fun s : { s : Set X // IsClopen s ∧ b ∈ s } => s.2.1.2) h
    cases' h with fin_a ha
    -- This clopen and its complement will separate the connected components of `a` and `b`
    set U : Set X := ⋂ (i : { s // IsClopen s ∧ b ∈ s }) (_ : i ∈ fin_a), i
    have hU : IsClopen U := isClopen_biInter_finset fun i _ => i.2.1
    exact ⟨U, (↑) '' U, hU, ha, subset_iInter₂ fun s _ => s.2.1.connectedComponent_subset s.2.2,
      (connectedComponents_preimage_image U).symm ▸ hU.biUnion_connectedComponent_eq⟩
  rw [ConnectedComponents.quotientMap_coe.isClopen_preimage] at hU
  refine' ⟨Vᶜ, V, hU.compl.isOpen, hU.isOpen, _, hb mem_connectedComponent, disjoint_compl_left⟩
  exact fun h => flip Set.Nonempty.ne_empty ha ⟨a, mem_connectedComponent, h⟩
#align connected_components.t2 ConnectedComponents.t2<|MERGE_RESOLUTION|>--- conflicted
+++ resolved
@@ -1780,12 +1780,8 @@
     exact ML.trans (interior_subset.trans LU)
 
 /-- A locally compact space with the `ClosableCompactSubsetOpenSpace` is `Regular`. -/
-<<<<<<< HEAD
-instance [LocallyCompactSpace X] [ClosableCompactSubsetOpenSpace X] : RegularSpace X := by
-=======
 instance (priority := 80) [LocallyCompactSpace X] [ClosableCompactSubsetOpenSpace X] :
     RegularSpace X := by
->>>>>>> db69d42a
   apply RegularSpace.ofExistsMemNhdsIsClosedSubset (fun x s hx ↦ ?_)
   rcases _root_.mem_nhds_iff.1 hx with ⟨u, us, u_open, xu⟩
   rcases exists_compact_closed_between (isCompact_singleton (a := x)) u_open (by simpa using xu)
