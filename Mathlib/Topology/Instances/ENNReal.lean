/-
Copyright (c) 2017 Johannes Hölzl. All rights reserved.
Released under Apache 2.0 license as described in the file LICENSE.
Authors: Johannes Hölzl
-/
import Mathlib.Topology.Instances.NNReal
import Mathlib.Topology.Algebra.Order.MonotoneContinuity
import Mathlib.Topology.Algebra.InfiniteSum.Real
import Mathlib.Topology.Algebra.Order.LiminfLimsup
import Mathlib.Topology.Algebra.Order.T5
import Mathlib.Topology.MetricSpace.Lipschitz
import Mathlib.Topology.Metrizable.Basic

#align_import topology.instances.ennreal from "leanprover-community/mathlib"@"ec4b2eeb50364487f80421c0b4c41328a611f30d"

/-!
# Topology on extended non-negative reals
-/

noncomputable section

open Set Filter Metric Function
open scoped Classical Topology ENNReal NNReal BigOperators Filter

variable {α : Type*} {β : Type*} {γ : Type*}

namespace ENNReal

variable {a b c d : ℝ≥0∞} {r p q : ℝ≥0} {x y z : ℝ≥0∞} {ε ε₁ ε₂ : ℝ≥0∞} {s : Set ℝ≥0∞}

section TopologicalSpace

open TopologicalSpace

/-- Topology on `ℝ≥0∞`.

Note: this is different from the `EMetricSpace` topology. The `EMetricSpace` topology has
`IsOpen {⊤}`, while this topology doesn't have singleton elements. -/
instance : TopologicalSpace ℝ≥0∞ := Preorder.topology ℝ≥0∞

instance : OrderTopology ℝ≥0∞ := ⟨rfl⟩

-- short-circuit type class inference
instance : T2Space ℝ≥0∞ := inferInstance
instance : T5Space ℝ≥0∞ := inferInstance
instance : T4Space ℝ≥0∞ := inferInstance

instance : SecondCountableTopology ℝ≥0∞ :=
  orderIsoUnitIntervalBirational.toHomeomorph.embedding.secondCountableTopology

instance : MetrizableSpace ENNReal :=
  orderIsoUnitIntervalBirational.toHomeomorph.embedding.metrizableSpace

theorem embedding_coe : Embedding ((↑) : ℝ≥0 → ℝ≥0∞) :=
  coe_strictMono.embedding_of_ordConnected <| by rw [range_coe']; exact ordConnected_Iio
#align ennreal.embedding_coe ENNReal.embedding_coe

theorem isOpen_ne_top : IsOpen { a : ℝ≥0∞ | a ≠ ⊤ } := isOpen_ne
#align ennreal.is_open_ne_top ENNReal.isOpen_ne_top

theorem isOpen_Ico_zero : IsOpen (Ico 0 b) := by
  rw [ENNReal.Ico_eq_Iio]
  exact isOpen_Iio
#align ennreal.is_open_Ico_zero ENNReal.isOpen_Ico_zero

theorem openEmbedding_coe : OpenEmbedding ((↑) : ℝ≥0 → ℝ≥0∞) :=
  ⟨embedding_coe, by rw [range_coe']; exact isOpen_Iio⟩
#align ennreal.open_embedding_coe ENNReal.openEmbedding_coe

theorem coe_range_mem_nhds : range ((↑) : ℝ≥0 → ℝ≥0∞) ∈ 𝓝 (r : ℝ≥0∞) :=
  IsOpen.mem_nhds openEmbedding_coe.open_range <| mem_range_self _
#align ennreal.coe_range_mem_nhds ENNReal.coe_range_mem_nhds

@[norm_cast]
theorem tendsto_coe {f : Filter α} {m : α → ℝ≥0} {a : ℝ≥0} :
    Tendsto (fun a => (m a : ℝ≥0∞)) f (𝓝 ↑a) ↔ Tendsto m f (𝓝 a) :=
  embedding_coe.tendsto_nhds_iff.symm
#align ennreal.tendsto_coe ENNReal.tendsto_coe

theorem continuous_coe : Continuous ((↑) : ℝ≥0 → ℝ≥0∞) :=
  embedding_coe.continuous
#align ennreal.continuous_coe ENNReal.continuous_coe

theorem continuous_coe_iff {α} [TopologicalSpace α] {f : α → ℝ≥0} :
    (Continuous fun a => (f a : ℝ≥0∞)) ↔ Continuous f :=
  embedding_coe.continuous_iff.symm
#align ennreal.continuous_coe_iff ENNReal.continuous_coe_iff

theorem nhds_coe {r : ℝ≥0} : 𝓝 (r : ℝ≥0∞) = (𝓝 r).map (↑) :=
  (openEmbedding_coe.map_nhds_eq r).symm
#align ennreal.nhds_coe ENNReal.nhds_coe

theorem tendsto_nhds_coe_iff {α : Type*} {l : Filter α} {x : ℝ≥0} {f : ℝ≥0∞ → α} :
    Tendsto f (𝓝 ↑x) l ↔ Tendsto (f ∘ (↑) : ℝ≥0 → α) (𝓝 x) l := by
  rw [nhds_coe, tendsto_map'_iff]
#align ennreal.tendsto_nhds_coe_iff ENNReal.tendsto_nhds_coe_iff

theorem continuousAt_coe_iff {α : Type*} [TopologicalSpace α] {x : ℝ≥0} {f : ℝ≥0∞ → α} :
    ContinuousAt f ↑x ↔ ContinuousAt (f ∘ (↑) : ℝ≥0 → α) x :=
  tendsto_nhds_coe_iff
#align ennreal.continuous_at_coe_iff ENNReal.continuousAt_coe_iff

theorem nhds_coe_coe {r p : ℝ≥0} :
    𝓝 ((r : ℝ≥0∞), (p : ℝ≥0∞)) = (𝓝 (r, p)).map fun p : ℝ≥0 × ℝ≥0 => (↑p.1, ↑p.2) :=
  ((openEmbedding_coe.prod openEmbedding_coe).map_nhds_eq (r, p)).symm
#align ennreal.nhds_coe_coe ENNReal.nhds_coe_coe

theorem continuous_ofReal : Continuous ENNReal.ofReal :=
  (continuous_coe_iff.2 continuous_id).comp continuous_real_toNNReal
#align ennreal.continuous_of_real ENNReal.continuous_ofReal

theorem tendsto_ofReal {f : Filter α} {m : α → ℝ} {a : ℝ} (h : Tendsto m f (𝓝 a)) :
    Tendsto (fun a => ENNReal.ofReal (m a)) f (𝓝 (ENNReal.ofReal a)) :=
  (continuous_ofReal.tendsto a).comp h
#align ennreal.tendsto_of_real ENNReal.tendsto_ofReal

theorem tendsto_toNNReal {a : ℝ≥0∞} (ha : a ≠ ⊤) :
    Tendsto ENNReal.toNNReal (𝓝 a) (𝓝 a.toNNReal) := by
  lift a to ℝ≥0 using ha
  rw [nhds_coe, tendsto_map'_iff]
  exact tendsto_id
#align ennreal.tendsto_to_nnreal ENNReal.tendsto_toNNReal

theorem eventuallyEq_of_toReal_eventuallyEq {l : Filter α} {f g : α → ℝ≥0∞}
    (hfi : ∀ᶠ x in l, f x ≠ ∞) (hgi : ∀ᶠ x in l, g x ≠ ∞)
    (hfg : (fun x => (f x).toReal) =ᶠ[l] fun x => (g x).toReal) : f =ᶠ[l] g := by
  filter_upwards [hfi, hgi, hfg] with _ hfx hgx _
  rwa [← ENNReal.toReal_eq_toReal hfx hgx]
#align ennreal.eventually_eq_of_to_real_eventually_eq ENNReal.eventuallyEq_of_toReal_eventuallyEq

theorem continuousOn_toNNReal : ContinuousOn ENNReal.toNNReal { a | a ≠ ∞ } := fun _a ha =>
  ContinuousAt.continuousWithinAt (tendsto_toNNReal ha)
#align ennreal.continuous_on_to_nnreal ENNReal.continuousOn_toNNReal

theorem tendsto_toReal {a : ℝ≥0∞} (ha : a ≠ ⊤) : Tendsto ENNReal.toReal (𝓝 a) (𝓝 a.toReal) :=
  NNReal.tendsto_coe.2 <| tendsto_toNNReal ha
#align ennreal.tendsto_to_real ENNReal.tendsto_toReal

lemma continuousOn_toReal : ContinuousOn ENNReal.toReal { a | a ≠ ∞ } :=
  NNReal.continuous_coe.comp_continuousOn continuousOn_toNNReal

/-- The set of finite `ℝ≥0∞` numbers is homeomorphic to `ℝ≥0`. -/
def neTopHomeomorphNNReal : { a | a ≠ ∞ } ≃ₜ ℝ≥0 where
  toEquiv := neTopEquivNNReal
  continuous_toFun := continuousOn_iff_continuous_restrict.1 continuousOn_toNNReal
  continuous_invFun := continuous_coe.subtype_mk _
#align ennreal.ne_top_homeomorph_nnreal ENNReal.neTopHomeomorphNNReal

/-- The set of finite `ℝ≥0∞` numbers is homeomorphic to `ℝ≥0`. -/
def ltTopHomeomorphNNReal : { a | a < ∞ } ≃ₜ ℝ≥0 := by
  refine' (Homeomorph.setCongr _).trans neTopHomeomorphNNReal
  simp only [mem_setOf_eq, lt_top_iff_ne_top]
#align ennreal.lt_top_homeomorph_nnreal ENNReal.ltTopHomeomorphNNReal

theorem nhds_top : 𝓝 ∞ = ⨅ (a) (_ : a ≠ ∞), 𝓟 (Ioi a) :=
  nhds_top_order.trans <| by simp [lt_top_iff_ne_top, Ioi]
#align ennreal.nhds_top ENNReal.nhds_top

theorem nhds_top' : 𝓝 ∞ = ⨅ r : ℝ≥0, 𝓟 (Ioi ↑r) :=
  nhds_top.trans <| iInf_ne_top _
#align ennreal.nhds_top' ENNReal.nhds_top'

theorem nhds_top_basis : (𝓝 ∞).HasBasis (fun a => a < ∞) fun a => Ioi a :=
  _root_.nhds_top_basis
#align ennreal.nhds_top_basis ENNReal.nhds_top_basis

theorem tendsto_nhds_top_iff_nnreal {m : α → ℝ≥0∞} {f : Filter α} :
    Tendsto m f (𝓝 ⊤) ↔ ∀ x : ℝ≥0, ∀ᶠ a in f, ↑x < m a := by
  simp only [nhds_top', tendsto_iInf, tendsto_principal, mem_Ioi]
#align ennreal.tendsto_nhds_top_iff_nnreal ENNReal.tendsto_nhds_top_iff_nnreal

theorem tendsto_nhds_top_iff_nat {m : α → ℝ≥0∞} {f : Filter α} :
    Tendsto m f (𝓝 ⊤) ↔ ∀ n : ℕ, ∀ᶠ a in f, ↑n < m a :=
  tendsto_nhds_top_iff_nnreal.trans
    ⟨fun h n => by simpa only [ENNReal.coe_nat] using h n, fun h x =>
      let ⟨n, hn⟩ := exists_nat_gt x
      (h n).mono fun y => lt_trans <| by rwa [← ENNReal.coe_nat, coe_lt_coe]⟩
#align ennreal.tendsto_nhds_top_iff_nat ENNReal.tendsto_nhds_top_iff_nat

theorem tendsto_nhds_top {m : α → ℝ≥0∞} {f : Filter α} (h : ∀ n : ℕ, ∀ᶠ a in f, ↑n < m a) :
    Tendsto m f (𝓝 ⊤) :=
  tendsto_nhds_top_iff_nat.2 h
#align ennreal.tendsto_nhds_top ENNReal.tendsto_nhds_top

theorem tendsto_nat_nhds_top : Tendsto (fun n : ℕ => ↑n) atTop (𝓝 ∞) :=
  tendsto_nhds_top fun n =>
    mem_atTop_sets.2 ⟨n + 1, fun _m hm => mem_setOf.2 <| Nat.cast_lt.2 <| Nat.lt_of_succ_le hm⟩
#align ennreal.tendsto_nat_nhds_top ENNReal.tendsto_nat_nhds_top

@[simp, norm_cast]
theorem tendsto_coe_nhds_top {f : α → ℝ≥0} {l : Filter α} :
    Tendsto (fun x => (f x : ℝ≥0∞)) l (𝓝 ∞) ↔ Tendsto f l atTop := by
  rw [tendsto_nhds_top_iff_nnreal, atTop_basis_Ioi.tendsto_right_iff]; simp
#align ennreal.tendsto_coe_nhds_top ENNReal.tendsto_coe_nhds_top

theorem tendsto_ofReal_atTop : Tendsto ENNReal.ofReal atTop (𝓝 ∞) :=
  tendsto_coe_nhds_top.2 tendsto_real_toNNReal_atTop
#align ennreal.tendsto_of_real_at_top ENNReal.tendsto_ofReal_atTop

theorem nhds_zero : 𝓝 (0 : ℝ≥0∞) = ⨅ (a) (_ : a ≠ 0), 𝓟 (Iio a) :=
  nhds_bot_order.trans <| by simp [pos_iff_ne_zero, Iio]
#align ennreal.nhds_zero ENNReal.nhds_zero

theorem nhds_zero_basis : (𝓝 (0 : ℝ≥0∞)).HasBasis (fun a : ℝ≥0∞ => 0 < a) fun a => Iio a :=
  nhds_bot_basis
#align ennreal.nhds_zero_basis ENNReal.nhds_zero_basis

theorem nhds_zero_basis_Iic : (𝓝 (0 : ℝ≥0∞)).HasBasis (fun a : ℝ≥0∞ => 0 < a) Iic :=
  nhds_bot_basis_Iic
#align ennreal.nhds_zero_basis_Iic ENNReal.nhds_zero_basis_Iic

-- porting note: todo: add a TC for `≠ ∞`?
@[instance]
theorem nhdsWithin_Ioi_coe_neBot {r : ℝ≥0} : (𝓝[>] (r : ℝ≥0∞)).NeBot :=
  nhdsWithin_Ioi_self_neBot' ⟨⊤, ENNReal.coe_lt_top⟩
#align ennreal.nhds_within_Ioi_coe_ne_bot ENNReal.nhdsWithin_Ioi_coe_neBot

@[instance]
theorem nhdsWithin_Ioi_zero_neBot : (𝓝[>] (0 : ℝ≥0∞)).NeBot :=
  nhdsWithin_Ioi_coe_neBot
#align ennreal.nhds_within_Ioi_zero_ne_bot ENNReal.nhdsWithin_Ioi_zero_neBot

@[instance]
theorem nhdsWithin_Ioi_one_neBot : (𝓝[>] (1 : ℝ≥0∞)).NeBot := nhdsWithin_Ioi_coe_neBot

@[instance]
theorem nhdsWithin_Ioi_nat_neBot (n : ℕ) : (𝓝[>] (n : ℝ≥0∞)).NeBot := nhdsWithin_Ioi_coe_neBot

@[instance]
theorem nhdsWithin_Ioi_ofNat_nebot (n : ℕ) [n.AtLeastTwo] :
    (𝓝[>] (OfNat.ofNat n : ℝ≥0∞)).NeBot := nhdsWithin_Ioi_coe_neBot

@[instance]
theorem nhdsWithin_Iio_neBot [NeZero x] : (𝓝[<] x).NeBot :=
  nhdsWithin_Iio_self_neBot' ⟨0, NeZero.pos x⟩

/-- Closed intervals `Set.Icc (x - ε) (x + ε)`, `ε ≠ 0`, form a basis of neighborhoods of an
extended nonnegative real number `x ≠ ∞`. We use `Set.Icc` instead of `Set.Ioo` because this way the
statement works for `x = 0`.
-/
theorem hasBasis_nhds_of_ne_top' (xt : x ≠ ∞) :
    (𝓝 x).HasBasis (· ≠ 0) (fun ε => Icc (x - ε) (x + ε)) := by
  rcases (zero_le x).eq_or_gt with rfl | x0
  · simp_rw [zero_tsub, zero_add, ← bot_eq_zero, Icc_bot, ← bot_lt_iff_ne_bot]
    exact nhds_bot_basis_Iic
  · refine (nhds_basis_Ioo' ⟨_, x0⟩ ⟨_, xt.lt_top⟩).to_hasBasis ?_ fun ε ε0 => ?_
    · rintro ⟨a, b⟩ ⟨ha, hb⟩
      rcases exists_between (tsub_pos_of_lt ha) with ⟨ε, ε0, hε⟩
      rcases lt_iff_exists_add_pos_lt.1 hb with ⟨δ, δ0, hδ⟩
      refine ⟨min ε δ, (lt_min ε0 (coe_pos.2 δ0)).ne', Icc_subset_Ioo ?_ ?_⟩
      · exact lt_tsub_comm.2 ((min_le_left _ _).trans_lt hε)
      · exact (add_le_add_left (min_le_right _ _) _).trans_lt hδ
    · exact ⟨(x - ε, x + ε), ⟨ENNReal.sub_lt_self xt x0.ne' ε0,
        lt_add_right xt ε0⟩, Ioo_subset_Icc_self⟩

theorem hasBasis_nhds_of_ne_top (xt : x ≠ ∞) :
    (𝓝 x).HasBasis (0 < ·) (fun ε => Icc (x - ε) (x + ε)) := by
  simpa only [pos_iff_ne_zero] using hasBasis_nhds_of_ne_top' xt

theorem Icc_mem_nhds (xt : x ≠ ∞) (ε0 : ε ≠ 0) : Icc (x - ε) (x + ε) ∈ 𝓝 x :=
  (hasBasis_nhds_of_ne_top' xt).mem_of_mem ε0
#align ennreal.Icc_mem_nhds ENNReal.Icc_mem_nhds

theorem nhds_of_ne_top (xt : x ≠ ⊤) : 𝓝 x = ⨅ ε > 0, 𝓟 (Icc (x - ε) (x + ε)) :=
  (hasBasis_nhds_of_ne_top xt).eq_biInf
#align ennreal.nhds_of_ne_top ENNReal.nhds_of_ne_top

theorem biInf_le_nhds : ∀ x : ℝ≥0∞, ⨅ ε > 0, 𝓟 (Icc (x - ε) (x + ε)) ≤ 𝓝 x
  | ⊤ => iInf₂_le_of_le 1 one_pos <| by
    simpa only [← coe_one, top_sub_coe, top_add, Icc_self, principal_singleton] using pure_le_nhds _
  | (x : ℝ≥0) => (nhds_of_ne_top coe_ne_top).ge

-- porting note: new lemma
protected theorem tendsto_nhds_of_Icc {f : Filter α} {u : α → ℝ≥0∞} {a : ℝ≥0∞}
    (h : ∀ ε > 0, ∀ᶠ x in f, u x ∈ Icc (a - ε) (a + ε)) : Tendsto u f (𝓝 a) := by
  refine Tendsto.mono_right ?_ (biInf_le_nhds _)
  simpa only [tendsto_iInf, tendsto_principal]

/-- Characterization of neighborhoods for `ℝ≥0∞` numbers. See also `tendsto_order`
for a version with strict inequalities. -/
protected theorem tendsto_nhds {f : Filter α} {u : α → ℝ≥0∞} {a : ℝ≥0∞} (ha : a ≠ ⊤) :
    Tendsto u f (𝓝 a) ↔ ∀ ε > 0, ∀ᶠ x in f, u x ∈ Icc (a - ε) (a + ε) := by
  simp only [nhds_of_ne_top ha, tendsto_iInf, tendsto_principal]
#align ennreal.tendsto_nhds ENNReal.tendsto_nhds

protected theorem tendsto_nhds_zero {f : Filter α} {u : α → ℝ≥0∞} :
    Tendsto u f (𝓝 0) ↔ ∀ ε > 0, ∀ᶠ x in f, u x ≤ ε :=
  nhds_zero_basis_Iic.tendsto_right_iff
#align ennreal.tendsto_nhds_zero ENNReal.tendsto_nhds_zero

protected theorem tendsto_atTop [Nonempty β] [SemilatticeSup β] {f : β → ℝ≥0∞} {a : ℝ≥0∞}
    (ha : a ≠ ⊤) : Tendsto f atTop (𝓝 a) ↔ ∀ ε > 0, ∃ N, ∀ n ≥ N, f n ∈ Icc (a - ε) (a + ε) :=
  .trans (atTop_basis.tendsto_iff (hasBasis_nhds_of_ne_top ha)) (by simp only [true_and]; rfl)
#align ennreal.tendsto_at_top ENNReal.tendsto_atTop

instance : ContinuousAdd ℝ≥0∞ := by
  refine' ⟨continuous_iff_continuousAt.2 _⟩
  rintro ⟨_ | a, b⟩
  · exact tendsto_nhds_top_mono' continuousAt_fst fun p => le_add_right le_rfl
  rcases b with (_ | b)
  · exact tendsto_nhds_top_mono' continuousAt_snd fun p => le_add_left le_rfl
  simp only [ContinuousAt, some_eq_coe, nhds_coe_coe, ← coe_add, tendsto_map'_iff,
    Function.comp_def, tendsto_coe, tendsto_add]

protected theorem tendsto_atTop_zero [Nonempty β] [SemilatticeSup β] {f : β → ℝ≥0∞} :
    Tendsto f atTop (𝓝 0) ↔ ∀ ε > 0, ∃ N, ∀ n ≥ N, f n ≤ ε :=
  .trans (atTop_basis.tendsto_iff nhds_zero_basis_Iic) (by simp only [true_and]; rfl)
#align ennreal.tendsto_at_top_zero ENNReal.tendsto_atTop_zero

theorem tendsto_sub : ∀ {a b : ℝ≥0∞}, (a ≠ ∞ ∨ b ≠ ∞) →
    Tendsto (fun p : ℝ≥0∞ × ℝ≥0∞ => p.1 - p.2) (𝓝 (a, b)) (𝓝 (a - b))
  | ⊤, ⊤, h => by simp only [ne_eq, not_true_eq_false, or_self] at h
  | ⊤, (b : ℝ≥0), _ => by
    rw [top_sub_coe, tendsto_nhds_top_iff_nnreal]
    refine fun x => ((lt_mem_nhds <| @coe_lt_top (b + 1 + x)).prod_nhds
      (ge_mem_nhds <| coe_lt_coe.2 <| lt_add_one b)).mono fun y hy => ?_
    rw [lt_tsub_iff_left]
    calc y.2 + x ≤ ↑(b + 1) + x := add_le_add_right hy.2 _
    _ < y.1 := hy.1
  | (a : ℝ≥0), ⊤, _ => by
    rw [sub_top]
    refine (tendsto_pure.2 ?_).mono_right (pure_le_nhds _)
    exact ((gt_mem_nhds <| coe_lt_coe.2 <| lt_add_one a).prod_nhds
      (lt_mem_nhds <| @coe_lt_top (a + 1))).mono fun x hx =>
        tsub_eq_zero_iff_le.2 (hx.1.trans hx.2).le
  | (a : ℝ≥0), (b : ℝ≥0), _ => by
    simp only [nhds_coe_coe, tendsto_map'_iff, ← ENNReal.coe_sub, Function.comp_def, tendsto_coe]
    exact continuous_sub.tendsto (a, b)
#align ennreal.tendsto_sub ENNReal.tendsto_sub

protected theorem Tendsto.sub {f : Filter α} {ma : α → ℝ≥0∞} {mb : α → ℝ≥0∞} {a b : ℝ≥0∞}
    (hma : Tendsto ma f (𝓝 a)) (hmb : Tendsto mb f (𝓝 b)) (h : a ≠ ∞ ∨ b ≠ ∞) :
    Tendsto (fun a => ma a - mb a) f (𝓝 (a - b)) :=
  show Tendsto ((fun p : ℝ≥0∞ × ℝ≥0∞ => p.1 - p.2) ∘ fun a => (ma a, mb a)) f (𝓝 (a - b)) from
    Tendsto.comp (ENNReal.tendsto_sub h) (hma.prod_mk_nhds hmb)
#align ennreal.tendsto.sub ENNReal.Tendsto.sub

protected theorem tendsto_mul (ha : a ≠ 0 ∨ b ≠ ⊤) (hb : b ≠ 0 ∨ a ≠ ⊤) :
    Tendsto (fun p : ℝ≥0∞ × ℝ≥0∞ => p.1 * p.2) (𝓝 (a, b)) (𝓝 (a * b)) := by
  have ht : ∀ b : ℝ≥0∞, b ≠ 0 →
      Tendsto (fun p : ℝ≥0∞ × ℝ≥0∞ => p.1 * p.2) (𝓝 ((⊤ : ℝ≥0∞), b)) (𝓝 ⊤) := fun b hb => by
    refine' tendsto_nhds_top_iff_nnreal.2 fun n => _
    rcases lt_iff_exists_nnreal_btwn.1 (pos_iff_ne_zero.2 hb) with ⟨ε, hε, hεb⟩
    have : ∀ᶠ c : ℝ≥0∞ × ℝ≥0∞ in 𝓝 (∞, b), ↑n / ↑ε < c.1 ∧ ↑ε < c.2 :=
      (lt_mem_nhds <| div_lt_top coe_ne_top hε.ne').prod_nhds (lt_mem_nhds hεb)
    refine' this.mono fun c hc => _
    exact (ENNReal.div_mul_cancel hε.ne' coe_ne_top).symm.trans_lt (mul_lt_mul hc.1 hc.2)
  induction a using recTopCoe with
  | top => simp only [ne_eq, or_false, not_true_eq_false] at hb; simp [ht b hb, top_mul hb]
  | coe a =>
    induction b using recTopCoe with
    | top =>
      simp only [ne_eq, or_false, not_true_eq_false] at ha
<<<<<<< HEAD
      simpa [Function.comp_def, mul_comm, mul_top ha]
=======
      simpa [(· ∘ ·), mul_comm, mul_top ha]
>>>>>>> 0c6cc7e8
        using (ht a ha).comp (continuous_swap.tendsto (ofNNReal a, ⊤))
    | coe b =>
      simp only [nhds_coe_coe, ← coe_mul, tendsto_coe, tendsto_map'_iff, Function.comp_def,
        tendsto_mul]
#align ennreal.tendsto_mul ENNReal.tendsto_mul

protected theorem Tendsto.mul {f : Filter α} {ma : α → ℝ≥0∞} {mb : α → ℝ≥0∞} {a b : ℝ≥0∞}
    (hma : Tendsto ma f (𝓝 a)) (ha : a ≠ 0 ∨ b ≠ ⊤) (hmb : Tendsto mb f (𝓝 b))
    (hb : b ≠ 0 ∨ a ≠ ⊤) : Tendsto (fun a => ma a * mb a) f (𝓝 (a * b)) :=
  show Tendsto ((fun p : ℝ≥0∞ × ℝ≥0∞ => p.1 * p.2) ∘ fun a => (ma a, mb a)) f (𝓝 (a * b)) from
    Tendsto.comp (ENNReal.tendsto_mul ha hb) (hma.prod_mk_nhds hmb)
#align ennreal.tendsto.mul ENNReal.Tendsto.mul

theorem _root_.ContinuousOn.ennreal_mul [TopologicalSpace α] {f g : α → ℝ≥0∞} {s : Set α}
    (hf : ContinuousOn f s) (hg : ContinuousOn g s) (h₁ : ∀ x ∈ s, f x ≠ 0 ∨ g x ≠ ∞)
    (h₂ : ∀ x ∈ s, g x ≠ 0 ∨ f x ≠ ∞) : ContinuousOn (fun x => f x * g x) s := fun x hx =>
  ENNReal.Tendsto.mul (hf x hx) (h₁ x hx) (hg x hx) (h₂ x hx)
#align continuous_on.ennreal_mul ContinuousOn.ennreal_mul

theorem _root_.Continuous.ennreal_mul [TopologicalSpace α] {f g : α → ℝ≥0∞} (hf : Continuous f)
    (hg : Continuous g) (h₁ : ∀ x, f x ≠ 0 ∨ g x ≠ ∞) (h₂ : ∀ x, g x ≠ 0 ∨ f x ≠ ∞) :
    Continuous fun x => f x * g x :=
  continuous_iff_continuousAt.2 fun x =>
    ENNReal.Tendsto.mul hf.continuousAt (h₁ x) hg.continuousAt (h₂ x)
#align continuous.ennreal_mul Continuous.ennreal_mul

protected theorem Tendsto.const_mul {f : Filter α} {m : α → ℝ≥0∞} {a b : ℝ≥0∞}
    (hm : Tendsto m f (𝓝 b)) (hb : b ≠ 0 ∨ a ≠ ⊤) : Tendsto (fun b => a * m b) f (𝓝 (a * b)) :=
  by_cases (fun (this : a = 0) => by simp [this, tendsto_const_nhds]) fun ha : a ≠ 0 =>
    ENNReal.Tendsto.mul tendsto_const_nhds (Or.inl ha) hm hb
#align ennreal.tendsto.const_mul ENNReal.Tendsto.const_mul

protected theorem Tendsto.mul_const {f : Filter α} {m : α → ℝ≥0∞} {a b : ℝ≥0∞}
    (hm : Tendsto m f (𝓝 a)) (ha : a ≠ 0 ∨ b ≠ ⊤) : Tendsto (fun x => m x * b) f (𝓝 (a * b)) := by
  simpa only [mul_comm] using ENNReal.Tendsto.const_mul hm ha
#align ennreal.tendsto.mul_const ENNReal.Tendsto.mul_const

theorem tendsto_finset_prod_of_ne_top {ι : Type*} {f : ι → α → ℝ≥0∞} {x : Filter α} {a : ι → ℝ≥0∞}
    (s : Finset ι) (h : ∀ i ∈ s, Tendsto (f i) x (𝓝 (a i))) (h' : ∀ i ∈ s, a i ≠ ∞) :
    Tendsto (fun b => ∏ c in s, f c b) x (𝓝 (∏ c in s, a c)) := by
  induction' s using Finset.induction with a s has IH
  · simp [tendsto_const_nhds]
  simp only [Finset.prod_insert has]
  apply Tendsto.mul (h _ (Finset.mem_insert_self _ _))
  · right
    exact (prod_lt_top fun i hi => h' _ (Finset.mem_insert_of_mem hi)).ne
  · exact IH (fun i hi => h _ (Finset.mem_insert_of_mem hi)) fun i hi =>
      h' _ (Finset.mem_insert_of_mem hi)
  · exact Or.inr (h' _ (Finset.mem_insert_self _ _))
#align ennreal.tendsto_finset_prod_of_ne_top ENNReal.tendsto_finset_prod_of_ne_top

protected theorem continuousAt_const_mul {a b : ℝ≥0∞} (h : a ≠ ⊤ ∨ b ≠ 0) :
    ContinuousAt ((· * ·) a) b :=
  Tendsto.const_mul tendsto_id h.symm
#align ennreal.continuous_at_const_mul ENNReal.continuousAt_const_mul

protected theorem continuousAt_mul_const {a b : ℝ≥0∞} (h : a ≠ ⊤ ∨ b ≠ 0) :
    ContinuousAt (fun x => x * a) b :=
  Tendsto.mul_const tendsto_id h.symm
#align ennreal.continuous_at_mul_const ENNReal.continuousAt_mul_const

protected theorem continuous_const_mul {a : ℝ≥0∞} (ha : a ≠ ⊤) : Continuous ((· * ·) a) :=
  continuous_iff_continuousAt.2 fun _ => ENNReal.continuousAt_const_mul (Or.inl ha)
#align ennreal.continuous_const_mul ENNReal.continuous_const_mul

protected theorem continuous_mul_const {a : ℝ≥0∞} (ha : a ≠ ⊤) : Continuous fun x => x * a :=
  continuous_iff_continuousAt.2 fun _ => ENNReal.continuousAt_mul_const (Or.inl ha)
#align ennreal.continuous_mul_const ENNReal.continuous_mul_const

protected theorem continuous_div_const (c : ℝ≥0∞) (c_ne_zero : c ≠ 0) :
    Continuous fun x : ℝ≥0∞ => x / c := by
  simp_rw [div_eq_mul_inv, continuous_iff_continuousAt]
  intro x
  exact ENNReal.continuousAt_mul_const (Or.intro_left _ (inv_ne_top.mpr c_ne_zero))
#align ennreal.continuous_div_const ENNReal.continuous_div_const

@[continuity]
theorem continuous_pow (n : ℕ) : Continuous fun a : ℝ≥0∞ => a ^ n := by
  induction' n with n IH
  · simp [continuous_const]
  simp_rw [Nat.succ_eq_add_one, pow_add, pow_one, continuous_iff_continuousAt]
  intro x
  refine' ENNReal.Tendsto.mul (IH.tendsto _) _ tendsto_id _ <;> by_cases H : x = 0
  · simp only [H, zero_ne_top, Ne.def, or_true_iff, not_false_iff]
  · exact Or.inl fun h => H (pow_eq_zero h)
  · simp only [H, pow_eq_top_iff, zero_ne_top, false_or_iff, eq_self_iff_true, not_true, Ne.def,
      not_false_iff, false_and_iff]
  · simp only [H, true_or_iff, Ne.def, not_false_iff]
#align ennreal.continuous_pow ENNReal.continuous_pow

theorem continuousOn_sub :
    ContinuousOn (fun p : ℝ≥0∞ × ℝ≥0∞ => p.fst - p.snd) { p : ℝ≥0∞ × ℝ≥0∞ | p ≠ ⟨∞, ∞⟩ } := by
  rw [ContinuousOn]
  rintro ⟨x, y⟩ hp
  simp only [Ne.def, Set.mem_setOf_eq, Prod.mk.inj_iff] at hp
  refine' tendsto_nhdsWithin_of_tendsto_nhds (tendsto_sub (not_and_or.mp hp))
#align ennreal.continuous_on_sub ENNReal.continuousOn_sub

theorem continuous_sub_left {a : ℝ≥0∞} (a_ne_top : a ≠ ⊤) : Continuous (a - ·) := by
  change Continuous (Function.uncurry Sub.sub ∘ (a, ·))
  refine continuousOn_sub.comp_continuous (Continuous.Prod.mk a) fun x => ?_
  simp only [a_ne_top, Ne.def, mem_setOf_eq, Prod.mk.inj_iff, false_and_iff, not_false_iff]
#align ennreal.continuous_sub_left ENNReal.continuous_sub_left

theorem continuous_nnreal_sub {a : ℝ≥0} : Continuous fun x : ℝ≥0∞ => (a : ℝ≥0∞) - x :=
  continuous_sub_left coe_ne_top
#align ennreal.continuous_nnreal_sub ENNReal.continuous_nnreal_sub

theorem continuousOn_sub_left (a : ℝ≥0∞) : ContinuousOn (a - ·) { x : ℝ≥0∞ | x ≠ ∞ } := by
  rw [show (fun x => a - x) = (fun p : ℝ≥0∞ × ℝ≥0∞ => p.fst - p.snd) ∘ fun x => ⟨a, x⟩ by rfl]
  apply ContinuousOn.comp continuousOn_sub (Continuous.continuousOn (Continuous.Prod.mk a))
  rintro _ h (_ | _)
  exact h none_eq_top
#align ennreal.continuous_on_sub_left ENNReal.continuousOn_sub_left

theorem continuous_sub_right (a : ℝ≥0∞) : Continuous fun x : ℝ≥0∞ => x - a := by
  by_cases a_infty : a = ∞
  · simp [a_infty, continuous_const]
  · rw [show (fun x => x - a) = (fun p : ℝ≥0∞ × ℝ≥0∞ => p.fst - p.snd) ∘ fun x => ⟨x, a⟩ by rfl]
    apply ContinuousOn.comp_continuous continuousOn_sub (continuous_id'.prod_mk continuous_const)
    intro x
    simp only [a_infty, Ne.def, mem_setOf_eq, Prod.mk.inj_iff, and_false_iff, not_false_iff]
#align ennreal.continuous_sub_right ENNReal.continuous_sub_right

protected theorem Tendsto.pow {f : Filter α} {m : α → ℝ≥0∞} {a : ℝ≥0∞} {n : ℕ}
    (hm : Tendsto m f (𝓝 a)) : Tendsto (fun x => m x ^ n) f (𝓝 (a ^ n)) :=
  ((continuous_pow n).tendsto a).comp hm
#align ennreal.tendsto.pow ENNReal.Tendsto.pow

theorem le_of_forall_lt_one_mul_le {x y : ℝ≥0∞} (h : ∀ a < 1, a * x ≤ y) : x ≤ y := by
  have : Tendsto (· * x) (𝓝[<] 1) (𝓝 (1 * x)) :=
    (ENNReal.continuousAt_mul_const (Or.inr one_ne_zero)).mono_left inf_le_left
  rw [one_mul] at this
  exact le_of_tendsto this (eventually_nhdsWithin_iff.2 <| eventually_of_forall h)
#align ennreal.le_of_forall_lt_one_mul_le ENNReal.le_of_forall_lt_one_mul_le

theorem iInf_mul_left' {ι} {f : ι → ℝ≥0∞} {a : ℝ≥0∞} (h : a = ⊤ → ⨅ i, f i = 0 → ∃ i, f i = 0)
    (h0 : a = 0 → Nonempty ι) : ⨅ i, a * f i = a * ⨅ i, f i := by
  by_cases H : a = ⊤ ∧ ⨅ i, f i = 0
  · rcases h H.1 H.2 with ⟨i, hi⟩
    rw [H.2, mul_zero, ← bot_eq_zero, iInf_eq_bot]
    exact fun b hb => ⟨i, by rwa [hi, mul_zero, ← bot_eq_zero]⟩
  · rw [not_and_or] at H
    cases isEmpty_or_nonempty ι
    · rw [iInf_of_empty, iInf_of_empty, mul_top]
      exact mt h0 (not_nonempty_iff.2 ‹_›)
    · exact (ENNReal.mul_left_mono.map_iInf_of_continuousAt'
        (ENNReal.continuousAt_const_mul H)).symm
#align ennreal.infi_mul_left' ENNReal.iInf_mul_left'

theorem iInf_mul_left {ι} [Nonempty ι] {f : ι → ℝ≥0∞} {a : ℝ≥0∞}
    (h : a = ⊤ → ⨅ i, f i = 0 → ∃ i, f i = 0) : ⨅ i, a * f i = a * ⨅ i, f i :=
  iInf_mul_left' h fun _ => ‹Nonempty ι›
#align ennreal.infi_mul_left ENNReal.iInf_mul_left

theorem iInf_mul_right' {ι} {f : ι → ℝ≥0∞} {a : ℝ≥0∞} (h : a = ⊤ → ⨅ i, f i = 0 → ∃ i, f i = 0)
    (h0 : a = 0 → Nonempty ι) : ⨅ i, f i * a = (⨅ i, f i) * a := by
  simpa only [mul_comm a] using iInf_mul_left' h h0
#align ennreal.infi_mul_right' ENNReal.iInf_mul_right'

theorem iInf_mul_right {ι} [Nonempty ι] {f : ι → ℝ≥0∞} {a : ℝ≥0∞}
    (h : a = ⊤ → ⨅ i, f i = 0 → ∃ i, f i = 0) : ⨅ i, f i * a = (⨅ i, f i) * a :=
  iInf_mul_right' h fun _ => ‹Nonempty ι›
#align ennreal.infi_mul_right ENNReal.iInf_mul_right

theorem inv_map_iInf {ι : Sort*} {x : ι → ℝ≥0∞} : (iInf x)⁻¹ = ⨆ i, (x i)⁻¹ :=
  OrderIso.invENNReal.map_iInf x
#align ennreal.inv_map_infi ENNReal.inv_map_iInf

theorem inv_map_iSup {ι : Sort*} {x : ι → ℝ≥0∞} : (iSup x)⁻¹ = ⨅ i, (x i)⁻¹ :=
  OrderIso.invENNReal.map_iSup x
#align ennreal.inv_map_supr ENNReal.inv_map_iSup

theorem inv_limsup {ι : Sort _} {x : ι → ℝ≥0∞} {l : Filter ι} :
    (limsup x l)⁻¹ = liminf (fun i => (x i)⁻¹) l :=
  OrderIso.invENNReal.limsup_apply
#align ennreal.inv_limsup ENNReal.inv_limsup

theorem inv_liminf {ι : Sort _} {x : ι → ℝ≥0∞} {l : Filter ι} :
    (liminf x l)⁻¹ = limsup (fun i => (x i)⁻¹) l :=
  OrderIso.invENNReal.liminf_apply
#align ennreal.inv_liminf ENNReal.inv_liminf

instance : ContinuousInv ℝ≥0∞ := ⟨OrderIso.invENNReal.continuous⟩

@[simp] -- porting note: todo: generalize to `[InvolutiveInv _] [ContinuousInv _]`
protected theorem tendsto_inv_iff {f : Filter α} {m : α → ℝ≥0∞} {a : ℝ≥0∞} :
    Tendsto (fun x => (m x)⁻¹) f (𝓝 a⁻¹) ↔ Tendsto m f (𝓝 a) :=
  ⟨fun h => by simpa only [inv_inv] using Tendsto.inv h, Tendsto.inv⟩
#align ennreal.tendsto_inv_iff ENNReal.tendsto_inv_iff

protected theorem Tendsto.div {f : Filter α} {ma : α → ℝ≥0∞} {mb : α → ℝ≥0∞} {a b : ℝ≥0∞}
    (hma : Tendsto ma f (𝓝 a)) (ha : a ≠ 0 ∨ b ≠ 0) (hmb : Tendsto mb f (𝓝 b))
    (hb : b ≠ ⊤ ∨ a ≠ ⊤) : Tendsto (fun a => ma a / mb a) f (𝓝 (a / b)) := by
  apply Tendsto.mul hma _ (ENNReal.tendsto_inv_iff.2 hmb) _ <;> simp [ha, hb]
#align ennreal.tendsto.div ENNReal.Tendsto.div

protected theorem Tendsto.const_div {f : Filter α} {m : α → ℝ≥0∞} {a b : ℝ≥0∞}
    (hm : Tendsto m f (𝓝 b)) (hb : b ≠ ⊤ ∨ a ≠ ⊤) : Tendsto (fun b => a / m b) f (𝓝 (a / b)) := by
  apply Tendsto.const_mul (ENNReal.tendsto_inv_iff.2 hm)
  simp [hb]
#align ennreal.tendsto.const_div ENNReal.Tendsto.const_div

protected theorem Tendsto.div_const {f : Filter α} {m : α → ℝ≥0∞} {a b : ℝ≥0∞}
    (hm : Tendsto m f (𝓝 a)) (ha : a ≠ 0 ∨ b ≠ 0) : Tendsto (fun x => m x / b) f (𝓝 (a / b)) := by
  apply Tendsto.mul_const hm
  simp [ha]
#align ennreal.tendsto.div_const ENNReal.Tendsto.div_const

protected theorem tendsto_inv_nat_nhds_zero : Tendsto (fun n : ℕ => (n : ℝ≥0∞)⁻¹) atTop (𝓝 0) :=
  ENNReal.inv_top ▸ ENNReal.tendsto_inv_iff.2 tendsto_nat_nhds_top
#align ennreal.tendsto_inv_nat_nhds_zero ENNReal.tendsto_inv_nat_nhds_zero

theorem iSup_add {ι : Sort*} {s : ι → ℝ≥0∞} [Nonempty ι] : iSup s + a = ⨆ b, s b + a :=
  Monotone.map_iSup_of_continuousAt' (continuousAt_id.add continuousAt_const) <|
    monotone_id.add monotone_const
#align ennreal.supr_add ENNReal.iSup_add

theorem biSup_add' {ι : Sort*} {p : ι → Prop} (h : ∃ i, p i) {f : ι → ℝ≥0∞} :
    (⨆ (i) (_ : p i), f i) + a = ⨆ (i) (_ : p i), f i + a := by
  haveI : Nonempty { i // p i } := nonempty_subtype.2 h
  simp only [iSup_subtype', iSup_add]
#align ennreal.bsupr_add' ENNReal.biSup_add'

theorem add_biSup' {ι : Sort*} {p : ι → Prop} (h : ∃ i, p i) {f : ι → ℝ≥0∞} :
    (a + ⨆ (i) (_ : p i), f i) = ⨆ (i) (_ : p i), a + f i := by
  simp only [add_comm a, biSup_add' h]
#align ennreal.add_bsupr' ENNReal.add_biSup'

theorem biSup_add {ι} {s : Set ι} (hs : s.Nonempty) {f : ι → ℝ≥0∞} :
    (⨆ i ∈ s, f i) + a = ⨆ i ∈ s, f i + a :=
  biSup_add' hs
#align ennreal.bsupr_add ENNReal.biSup_add

theorem add_biSup {ι} {s : Set ι} (hs : s.Nonempty) {f : ι → ℝ≥0∞} :
    (a + ⨆ i ∈ s, f i) = ⨆ i ∈ s, a + f i :=
  add_biSup' hs
#align ennreal.add_bsupr ENNReal.add_biSup

theorem sSup_add {s : Set ℝ≥0∞} (hs : s.Nonempty) : sSup s + a = ⨆ b ∈ s, b + a := by
  rw [sSup_eq_iSup, biSup_add hs]
#align ennreal.Sup_add ENNReal.sSup_add

theorem add_iSup {ι : Sort*} {s : ι → ℝ≥0∞} [Nonempty ι] : a + iSup s = ⨆ b, a + s b := by
  rw [add_comm, iSup_add]; simp [add_comm]
#align ennreal.add_supr ENNReal.add_iSup

theorem iSup_add_iSup_le {ι ι' : Sort*} [Nonempty ι] [Nonempty ι'] {f : ι → ℝ≥0∞} {g : ι' → ℝ≥0∞}
    {a : ℝ≥0∞} (h : ∀ i j, f i + g j ≤ a) : iSup f + iSup g ≤ a := by
  simp_rw [iSup_add, add_iSup]; exact iSup₂_le h
#align ennreal.supr_add_supr_le ENNReal.iSup_add_iSup_le

theorem biSup_add_biSup_le' {ι ι'} {p : ι → Prop} {q : ι' → Prop} (hp : ∃ i, p i) (hq : ∃ j, q j)
    {f : ι → ℝ≥0∞} {g : ι' → ℝ≥0∞} {a : ℝ≥0∞} (h : ∀ i, p i → ∀ j, q j → f i + g j ≤ a) :
    ((⨆ (i) (_ : p i), f i) + ⨆ (j) (_ : q j), g j) ≤ a := by
  simp_rw [biSup_add' hp, add_biSup' hq]
  exact iSup₂_le fun i hi => iSup₂_le (h i hi)
#align ennreal.bsupr_add_bsupr_le' ENNReal.biSup_add_biSup_le'

theorem biSup_add_biSup_le {ι ι'} {s : Set ι} {t : Set ι'} (hs : s.Nonempty) (ht : t.Nonempty)
    {f : ι → ℝ≥0∞} {g : ι' → ℝ≥0∞} {a : ℝ≥0∞} (h : ∀ i ∈ s, ∀ j ∈ t, f i + g j ≤ a) :
    ((⨆ i ∈ s, f i) + ⨆ j ∈ t, g j) ≤ a :=
  biSup_add_biSup_le' hs ht h
#align ennreal.bsupr_add_bsupr_le ENNReal.biSup_add_biSup_le

theorem iSup_add_iSup {ι : Sort*} {f g : ι → ℝ≥0∞} (h : ∀ i j, ∃ k, f i + g j ≤ f k + g k) :
    iSup f + iSup g = ⨆ a, f a + g a := by
  cases isEmpty_or_nonempty ι
  · simp only [iSup_of_empty, bot_eq_zero, zero_add]
  · refine' le_antisymm _ (iSup_le fun a => add_le_add (le_iSup _ _) (le_iSup _ _))
    refine' iSup_add_iSup_le fun i j => _
    rcases h i j with ⟨k, hk⟩
    exact le_iSup_of_le k hk
#align ennreal.supr_add_supr ENNReal.iSup_add_iSup

theorem iSup_add_iSup_of_monotone {ι : Type*} [SemilatticeSup ι] {f g : ι → ℝ≥0∞} (hf : Monotone f)
    (hg : Monotone g) : iSup f + iSup g = ⨆ a, f a + g a :=
  iSup_add_iSup fun i j => ⟨i ⊔ j, add_le_add (hf <| le_sup_left) (hg <| le_sup_right)⟩
#align ennreal.supr_add_supr_of_monotone ENNReal.iSup_add_iSup_of_monotone

theorem finset_sum_iSup_nat {α} {ι} [SemilatticeSup ι] {s : Finset α} {f : α → ι → ℝ≥0∞}
    (hf : ∀ a, Monotone (f a)) : (∑ a in s, iSup (f a)) = ⨆ n, ∑ a in s, f a n := by
  refine' Finset.induction_on s _ _
  · simp
  · intro a s has ih
    simp only [Finset.sum_insert has]
    rw [ih, iSup_add_iSup_of_monotone (hf a)]
    intro i j h
    exact Finset.sum_le_sum fun a _ => hf a h
#align ennreal.finset_sum_supr_nat ENNReal.finset_sum_iSup_nat

theorem mul_iSup {ι : Sort*} {f : ι → ℝ≥0∞} {a : ℝ≥0∞} : a * iSup f = ⨆ i, a * f i := by
  by_cases hf : ∀ i, f i = 0
  · obtain rfl : f = fun _ => 0
    exact funext hf
    simp only [iSup_zero_eq_zero, mul_zero]
  · refine' (monotone_id.const_mul' _).map_iSup_of_continuousAt _ (mul_zero a)
    refine' ENNReal.Tendsto.const_mul tendsto_id (Or.inl _)
    exact mt iSup_eq_zero.1 hf
#align ennreal.mul_supr ENNReal.mul_iSup

theorem mul_sSup {s : Set ℝ≥0∞} {a : ℝ≥0∞} : a * sSup s = ⨆ i ∈ s, a * i := by
  simp only [sSup_eq_iSup, mul_iSup]
#align ennreal.mul_Sup ENNReal.mul_sSup

theorem iSup_mul {ι : Sort*} {f : ι → ℝ≥0∞} {a : ℝ≥0∞} : iSup f * a = ⨆ i, f i * a := by
  rw [mul_comm, mul_iSup]; congr; funext; rw [mul_comm]
#align ennreal.supr_mul ENNReal.iSup_mul

theorem smul_iSup {ι : Sort*} {R} [SMul R ℝ≥0∞] [IsScalarTower R ℝ≥0∞ ℝ≥0∞] (f : ι → ℝ≥0∞)
    (c : R) : (c • ⨆ i, f i) = ⨆ i, c • f i := by
  -- Porting note: replaced `iSup _` with `iSup f`
  simp only [← smul_one_mul c (f _), ← smul_one_mul c (iSup f), ENNReal.mul_iSup]
#align ennreal.smul_supr ENNReal.smul_iSup

theorem smul_sSup {R} [SMul R ℝ≥0∞] [IsScalarTower R ℝ≥0∞ ℝ≥0∞] (s : Set ℝ≥0∞) (c : R) :
    c • sSup s = ⨆ i ∈ s, c • i := by
  -- Porting note: replaced `_` with `s`
  simp_rw [← smul_one_mul c (sSup s), ENNReal.mul_sSup, smul_one_mul]
#align ennreal.smul_Sup ENNReal.smul_sSup

theorem iSup_div {ι : Sort*} {f : ι → ℝ≥0∞} {a : ℝ≥0∞} : iSup f / a = ⨆ i, f i / a :=
  iSup_mul
#align ennreal.supr_div ENNReal.iSup_div

protected theorem tendsto_coe_sub {b : ℝ≥0∞} :
    Tendsto (fun b : ℝ≥0∞ => ↑r - b) (𝓝 b) (𝓝 (↑r - b)) :=
  continuous_nnreal_sub.tendsto _
#align ennreal.tendsto_coe_sub ENNReal.tendsto_coe_sub

theorem sub_iSup {ι : Sort*} [Nonempty ι] {b : ι → ℝ≥0∞} (hr : a < ⊤) :
    (a - ⨆ i, b i) = ⨅ i, a - b i :=
  antitone_const_tsub.map_iSup_of_continuousAt' (continuous_sub_left hr.ne).continuousAt
#align ennreal.sub_supr ENNReal.sub_iSup

theorem exists_countable_dense_no_zero_top :
    ∃ s : Set ℝ≥0∞, s.Countable ∧ Dense s ∧ 0 ∉ s ∧ ∞ ∉ s := by
  obtain ⟨s, s_count, s_dense, hs⟩ :
    ∃ s : Set ℝ≥0∞, s.Countable ∧ Dense s ∧ (∀ x, IsBot x → x ∉ s) ∧ ∀ x, IsTop x → x ∉ s :=
    exists_countable_dense_no_bot_top ℝ≥0∞
  exact ⟨s, s_count, s_dense, fun h => hs.1 0 (by simp) h, fun h => hs.2 ∞ (by simp) h⟩
#align ennreal.exists_countable_dense_no_zero_top ENNReal.exists_countable_dense_no_zero_top

theorem exists_lt_add_of_lt_add {x y z : ℝ≥0∞} (h : x < y + z) (hy : y ≠ 0) (hz : z ≠ 0) :
    ∃ y' z', y' < y ∧ z' < z ∧ x < y' + z' := by
  have : NeZero y := ⟨hy⟩
  have : NeZero z := ⟨hz⟩
  have A : Tendsto (fun p : ℝ≥0∞ × ℝ≥0∞ => p.1 + p.2) (𝓝[<] y ×ˢ 𝓝[<] z) (𝓝 (y + z)) := by
    apply Tendsto.mono_left _ (Filter.prod_mono nhdsWithin_le_nhds nhdsWithin_le_nhds)
    rw [← nhds_prod_eq]
    exact tendsto_add
  rcases ((A.eventually (lt_mem_nhds h)).and
      (Filter.prod_mem_prod self_mem_nhdsWithin self_mem_nhdsWithin)).exists with
    ⟨⟨y', z'⟩, hx, hy', hz'⟩
  exact ⟨y', z', hy', hz', hx⟩
#align ennreal.exists_lt_add_of_lt_add ENNReal.exists_lt_add_of_lt_add

end TopologicalSpace

section Liminf

theorem exists_frequently_lt_of_liminf_ne_top {ι : Type*} {l : Filter ι} {x : ι → ℝ}
    (hx : liminf (fun n => (Real.nnabs (x n) : ℝ≥0∞)) l ≠ ∞) : ∃ R, ∃ᶠ n in l, x n < R := by
  by_contra h
  simp_rw [not_exists, not_frequently, not_lt] at h
  refine hx (ENNReal.eq_top_of_forall_nnreal_le fun r => le_limsInf_of_le (by isBoundedDefault) ?_)
  simp only [eventually_map, ENNReal.coe_le_coe]
  filter_upwards [h r] with i hi using hi.trans (le_abs_self (x i))
#align ennreal.exists_frequently_lt_of_liminf_ne_top ENNReal.exists_frequently_lt_of_liminf_ne_top

theorem exists_frequently_lt_of_liminf_ne_top' {ι : Type*} {l : Filter ι} {x : ι → ℝ}
    (hx : liminf (fun n => (Real.nnabs (x n) : ℝ≥0∞)) l ≠ ∞) : ∃ R, ∃ᶠ n in l, R < x n := by
  by_contra h
  simp_rw [not_exists, not_frequently, not_lt] at h
  refine hx (ENNReal.eq_top_of_forall_nnreal_le fun r => le_limsInf_of_le (by isBoundedDefault) ?_)
  simp only [eventually_map, ENNReal.coe_le_coe]
  filter_upwards [h (-r)] with i hi using(le_neg.1 hi).trans (neg_le_abs_self _)
#align ennreal.exists_frequently_lt_of_liminf_ne_top' ENNReal.exists_frequently_lt_of_liminf_ne_top'

theorem exists_upcrossings_of_not_bounded_under {ι : Type*} {l : Filter ι} {x : ι → ℝ}
    (hf : liminf (fun i => (Real.nnabs (x i) : ℝ≥0∞)) l ≠ ∞)
    (hbdd : ¬IsBoundedUnder (· ≤ ·) l fun i => |x i|) :
    ∃ a b : ℚ, a < b ∧ (∃ᶠ i in l, x i < a) ∧ ∃ᶠ i in l, ↑b < x i := by
  rw [isBoundedUnder_le_abs, not_and_or] at hbdd
  obtain hbdd | hbdd := hbdd
  · obtain ⟨R, hR⟩ := exists_frequently_lt_of_liminf_ne_top hf
    obtain ⟨q, hq⟩ := exists_rat_gt R
    refine' ⟨q, q + 1, (lt_add_iff_pos_right _).2 zero_lt_one, _, _⟩
    · refine' fun hcon => hR _
      filter_upwards [hcon] with x hx using not_lt.2 (lt_of_lt_of_le hq (not_lt.1 hx)).le
    · simp only [IsBoundedUnder, IsBounded, eventually_map, eventually_atTop, ge_iff_le,
        not_exists, not_forall, not_le, exists_prop] at hbdd
      refine' fun hcon => hbdd ↑(q + 1) _
      filter_upwards [hcon] with x hx using not_lt.1 hx
  · obtain ⟨R, hR⟩ := exists_frequently_lt_of_liminf_ne_top' hf
    obtain ⟨q, hq⟩ := exists_rat_lt R
    refine' ⟨q - 1, q, (sub_lt_self_iff _).2 zero_lt_one, _, _⟩
    · simp only [IsBoundedUnder, IsBounded, eventually_map, eventually_atTop, ge_iff_le,
        not_exists, not_forall, not_le, exists_prop] at hbdd
      refine' fun hcon => hbdd ↑(q - 1) _
      filter_upwards [hcon] with x hx using not_lt.1 hx
    · refine' fun hcon => hR _
      filter_upwards [hcon] with x hx using not_lt.2 ((not_lt.1 hx).trans hq.le)
#align ennreal.exists_upcrossings_of_not_bounded_under ENNReal.exists_upcrossings_of_not_bounded_under

end Liminf

section tsum

variable {f g : α → ℝ≥0∞}

@[norm_cast]
protected theorem hasSum_coe {f : α → ℝ≥0} {r : ℝ≥0} :
    HasSum (fun a => (f a : ℝ≥0∞)) ↑r ↔ HasSum f r := by
  simp only [HasSum, ← coe_finset_sum, tendsto_coe]
#align ennreal.has_sum_coe ENNReal.hasSum_coe

protected theorem tsum_coe_eq {f : α → ℝ≥0} (h : HasSum f r) : (∑' a, (f a : ℝ≥0∞)) = r :=
  (ENNReal.hasSum_coe.2 h).tsum_eq
#align ennreal.tsum_coe_eq ENNReal.tsum_coe_eq

protected theorem coe_tsum {f : α → ℝ≥0} : Summable f → ↑(tsum f) = ∑' a, (f a : ℝ≥0∞)
  | ⟨r, hr⟩ => by rw [hr.tsum_eq, ENNReal.tsum_coe_eq hr]
#align ennreal.coe_tsum ENNReal.coe_tsum

protected theorem hasSum : HasSum f (⨆ s : Finset α, ∑ a in s, f a) :=
  tendsto_atTop_iSup fun _ _ => Finset.sum_le_sum_of_subset
#align ennreal.has_sum ENNReal.hasSum

@[simp]
protected theorem summable : Summable f :=
  ⟨_, ENNReal.hasSum⟩
#align ennreal.summable ENNReal.summable

theorem tsum_coe_ne_top_iff_summable {f : β → ℝ≥0} : (∑' b, (f b : ℝ≥0∞)) ≠ ∞ ↔ Summable f := by
  refine ⟨fun h => ?_, fun h => ENNReal.coe_tsum h ▸ ENNReal.coe_ne_top⟩
  lift ∑' b, (f b : ℝ≥0∞) to ℝ≥0 using h with a ha
  refine' ⟨a, ENNReal.hasSum_coe.1 _⟩
  rw [ha]
  exact ENNReal.summable.hasSum
#align ennreal.tsum_coe_ne_top_iff_summable ENNReal.tsum_coe_ne_top_iff_summable

protected theorem tsum_eq_iSup_sum : ∑' a, f a = ⨆ s : Finset α, ∑ a in s, f a :=
  ENNReal.hasSum.tsum_eq
#align ennreal.tsum_eq_supr_sum ENNReal.tsum_eq_iSup_sum

protected theorem tsum_eq_iSup_sum' {ι : Type*} (s : ι → Finset α) (hs : ∀ t, ∃ i, t ⊆ s i) :
    ∑' a, f a = ⨆ i, ∑ a in s i, f a := by
  rw [ENNReal.tsum_eq_iSup_sum]
  symm
  change ⨆ i : ι, (fun t : Finset α => ∑ a in t, f a) (s i) = ⨆ s : Finset α, ∑ a in s, f a
  exact (Finset.sum_mono_set f).iSup_comp_eq hs
#align ennreal.tsum_eq_supr_sum' ENNReal.tsum_eq_iSup_sum'

protected theorem tsum_sigma {β : α → Type*} (f : ∀ a, β a → ℝ≥0∞) :
    ∑' p : Σa, β a, f p.1 p.2 = ∑' (a) (b), f a b :=
  tsum_sigma' (fun _ => ENNReal.summable) ENNReal.summable
#align ennreal.tsum_sigma ENNReal.tsum_sigma

protected theorem tsum_sigma' {β : α → Type*} (f : (Σa, β a) → ℝ≥0∞) :
    ∑' p : Σa, β a, f p = ∑' (a) (b), f ⟨a, b⟩ :=
  tsum_sigma' (fun _ => ENNReal.summable) ENNReal.summable
#align ennreal.tsum_sigma' ENNReal.tsum_sigma'

protected theorem tsum_prod {f : α → β → ℝ≥0∞} : ∑' p : α × β, f p.1 p.2 = ∑' (a) (b), f a b :=
  tsum_prod' ENNReal.summable fun _ => ENNReal.summable
#align ennreal.tsum_prod ENNReal.tsum_prod

protected theorem tsum_prod' {f : α × β → ℝ≥0∞} : ∑' p : α × β, f p = ∑' (a) (b), f (a, b) :=
  tsum_prod' ENNReal.summable fun _ => ENNReal.summable
#align ennreal.tsum_prod' ENNReal.tsum_prod'

protected theorem tsum_comm {f : α → β → ℝ≥0∞} : ∑' a, ∑' b, f a b = ∑' b, ∑' a, f a b :=
  tsum_comm' ENNReal.summable (fun _ => ENNReal.summable) fun _ => ENNReal.summable
#align ennreal.tsum_comm ENNReal.tsum_comm

protected theorem tsum_add : ∑' a, (f a + g a) = ∑' a, f a + ∑' a, g a :=
  tsum_add ENNReal.summable ENNReal.summable
#align ennreal.tsum_add ENNReal.tsum_add

protected theorem tsum_le_tsum (h : ∀ a, f a ≤ g a) : ∑' a, f a ≤ ∑' a, g a :=
  tsum_le_tsum h ENNReal.summable ENNReal.summable
#align ennreal.tsum_le_tsum ENNReal.tsum_le_tsum

protected theorem sum_le_tsum {f : α → ℝ≥0∞} (s : Finset α) : ∑ x in s, f x ≤ ∑' x, f x :=
  sum_le_tsum s (fun _ _ => zero_le _) ENNReal.summable
#align ennreal.sum_le_tsum ENNReal.sum_le_tsum

protected theorem tsum_eq_iSup_nat' {f : ℕ → ℝ≥0∞} {N : ℕ → ℕ} (hN : Tendsto N atTop atTop) :
    ∑' i : ℕ, f i = ⨆ i : ℕ, ∑ a in Finset.range (N i), f a :=
  ENNReal.tsum_eq_iSup_sum' _ fun t =>
    let ⟨n, hn⟩ := t.exists_nat_subset_range
    let ⟨k, _, hk⟩ := exists_le_of_tendsto_atTop hN 0 n
    ⟨k, Finset.Subset.trans hn (Finset.range_mono hk)⟩
#align ennreal.tsum_eq_supr_nat' ENNReal.tsum_eq_iSup_nat'

protected theorem tsum_eq_iSup_nat {f : ℕ → ℝ≥0∞} :
    ∑' i : ℕ, f i = ⨆ i : ℕ, ∑ a in Finset.range i, f a :=
  ENNReal.tsum_eq_iSup_sum' _ Finset.exists_nat_subset_range
#align ennreal.tsum_eq_supr_nat ENNReal.tsum_eq_iSup_nat

protected theorem tsum_eq_liminf_sum_nat {f : ℕ → ℝ≥0∞} :
    ∑' i, f i = liminf (fun n => ∑ i in Finset.range n, f i) atTop :=
  ENNReal.summable.hasSum.tendsto_sum_nat.liminf_eq.symm
#align ennreal.tsum_eq_liminf_sum_nat ENNReal.tsum_eq_liminf_sum_nat

protected theorem tsum_eq_limsup_sum_nat {f : ℕ → ℝ≥0∞} :
    ∑' i, f i = limsup (fun n => ∑ i in Finset.range n, f i) atTop :=
  ENNReal.summable.hasSum.tendsto_sum_nat.limsup_eq.symm

protected theorem le_tsum (a : α) : f a ≤ ∑' a, f a :=
  le_tsum' ENNReal.summable a
#align ennreal.le_tsum ENNReal.le_tsum

@[simp]
protected theorem tsum_eq_zero : ∑' i, f i = 0 ↔ ∀ i, f i = 0 :=
  tsum_eq_zero_iff ENNReal.summable
#align ennreal.tsum_eq_zero ENNReal.tsum_eq_zero

protected theorem tsum_eq_top_of_eq_top : (∃ a, f a = ∞) → ∑' a, f a = ∞
  | ⟨a, ha⟩ => top_unique <| ha ▸ ENNReal.le_tsum a
#align ennreal.tsum_eq_top_of_eq_top ENNReal.tsum_eq_top_of_eq_top

protected theorem lt_top_of_tsum_ne_top {a : α → ℝ≥0∞} (tsum_ne_top : ∑' i, a i ≠ ∞) (j : α) :
    a j < ∞ := by
  contrapose! tsum_ne_top with h
  exact ENNReal.tsum_eq_top_of_eq_top ⟨j, top_unique h⟩
#align ennreal.lt_top_of_tsum_ne_top ENNReal.lt_top_of_tsum_ne_top

@[simp]
protected theorem tsum_top [Nonempty α] : ∑' _ : α, ∞ = ∞ :=
  let ⟨a⟩ := ‹Nonempty α›
  ENNReal.tsum_eq_top_of_eq_top ⟨a, rfl⟩
#align ennreal.tsum_top ENNReal.tsum_top

theorem tsum_const_eq_top_of_ne_zero {α : Type*} [Infinite α] {c : ℝ≥0∞} (hc : c ≠ 0) :
    ∑' _ : α, c = ∞ := by
  have A : Tendsto (fun n : ℕ => (n : ℝ≥0∞) * c) atTop (𝓝 (∞ * c)) := by
    apply ENNReal.Tendsto.mul_const tendsto_nat_nhds_top
    simp only [true_or_iff, top_ne_zero, Ne.def, not_false_iff]
  have B : ∀ n : ℕ, (n : ℝ≥0∞) * c ≤ ∑' _ : α, c := fun n => by
    rcases Infinite.exists_subset_card_eq α n with ⟨s, hs⟩
    simpa [hs] using @ENNReal.sum_le_tsum α (fun _ => c) s
  simpa [hc] using le_of_tendsto' A B
#align ennreal.tsum_const_eq_top_of_ne_zero ENNReal.tsum_const_eq_top_of_ne_zero

protected theorem ne_top_of_tsum_ne_top (h : ∑' a, f a ≠ ∞) (a : α) : f a ≠ ∞ := fun ha =>
  h <| ENNReal.tsum_eq_top_of_eq_top ⟨a, ha⟩
#align ennreal.ne_top_of_tsum_ne_top ENNReal.ne_top_of_tsum_ne_top

protected theorem tsum_mul_left : ∑' i, a * f i = a * ∑' i, f i := by
  by_cases hf : ∀ i, f i = 0
  · simp [hf]
  · rw [← ENNReal.tsum_eq_zero] at hf
    have : Tendsto (fun s : Finset α => ∑ j in s, a * f j) atTop (𝓝 (a * ∑' i, f i)) := by
      simp only [← Finset.mul_sum]
      exact ENNReal.Tendsto.const_mul ENNReal.summable.hasSum (Or.inl hf)
    exact HasSum.tsum_eq this
#align ennreal.tsum_mul_left ENNReal.tsum_mul_left

protected theorem tsum_mul_right : ∑' i, f i * a = (∑' i, f i) * a := by
  simp [mul_comm, ENNReal.tsum_mul_left]
#align ennreal.tsum_mul_right ENNReal.tsum_mul_right

protected theorem tsum_const_smul {R} [SMul R ℝ≥0∞] [IsScalarTower R ℝ≥0∞ ℝ≥0∞] (a : R) :
    ∑' i, a • f i = a • ∑' i, f i := by
  simpa only [smul_one_mul] using @ENNReal.tsum_mul_left _ (a • (1 : ℝ≥0∞)) _
#align ennreal.tsum_const_smul ENNReal.tsum_const_smul

@[simp]
theorem tsum_iSup_eq {α : Type*} (a : α) {f : α → ℝ≥0∞} : (∑' b : α, ⨆ _ : a = b, f b) = f a :=
  (tsum_eq_single a fun _ h => by simp [h.symm]).trans <| by simp
#align ennreal.tsum_supr_eq ENNReal.tsum_iSup_eq

theorem hasSum_iff_tendsto_nat {f : ℕ → ℝ≥0∞} (r : ℝ≥0∞) :
    HasSum f r ↔ Tendsto (fun n : ℕ => ∑ i in Finset.range n, f i) atTop (𝓝 r) := by
  refine' ⟨HasSum.tendsto_sum_nat, fun h => _⟩
  rw [← iSup_eq_of_tendsto _ h, ← ENNReal.tsum_eq_iSup_nat]
  · exact ENNReal.summable.hasSum
  · exact fun s t hst => Finset.sum_le_sum_of_subset (Finset.range_subset.2 hst)
#align ennreal.has_sum_iff_tendsto_nat ENNReal.hasSum_iff_tendsto_nat

theorem tendsto_nat_tsum (f : ℕ → ℝ≥0∞) :
    Tendsto (fun n : ℕ => ∑ i in Finset.range n, f i) atTop (𝓝 (∑' n, f n)) := by
  rw [← hasSum_iff_tendsto_nat]
  exact ENNReal.summable.hasSum
#align ennreal.tendsto_nat_tsum ENNReal.tendsto_nat_tsum

theorem toNNReal_apply_of_tsum_ne_top {α : Type*} {f : α → ℝ≥0∞} (hf : ∑' i, f i ≠ ∞) (x : α) :
    (((ENNReal.toNNReal ∘ f) x : ℝ≥0) : ℝ≥0∞) = f x :=
  coe_toNNReal <| ENNReal.ne_top_of_tsum_ne_top hf _
#align ennreal.to_nnreal_apply_of_tsum_ne_top ENNReal.toNNReal_apply_of_tsum_ne_top

theorem summable_toNNReal_of_tsum_ne_top {α : Type*} {f : α → ℝ≥0∞} (hf : ∑' i, f i ≠ ∞) :
    Summable (ENNReal.toNNReal ∘ f) := by
  simpa only [← tsum_coe_ne_top_iff_summable, toNNReal_apply_of_tsum_ne_top hf] using hf
#align ennreal.summable_to_nnreal_of_tsum_ne_top ENNReal.summable_toNNReal_of_tsum_ne_top

theorem tendsto_cofinite_zero_of_tsum_ne_top {α} {f : α → ℝ≥0∞} (hf : ∑' x, f x ≠ ∞) :
    Tendsto f cofinite (𝓝 0) := by
  have f_ne_top : ∀ n, f n ≠ ∞ := ENNReal.ne_top_of_tsum_ne_top hf
  have h_f_coe : f = fun n => ((f n).toNNReal : ENNReal) :=
    funext fun n => (coe_toNNReal (f_ne_top n)).symm
  rw [h_f_coe, ← @coe_zero, tendsto_coe]
  exact NNReal.tendsto_cofinite_zero_of_summable (summable_toNNReal_of_tsum_ne_top hf)
#align ennreal.tendsto_cofinite_zero_of_tsum_ne_top ENNReal.tendsto_cofinite_zero_of_tsum_ne_top

theorem tendsto_atTop_zero_of_tsum_ne_top {f : ℕ → ℝ≥0∞} (hf : ∑' x, f x ≠ ∞) :
    Tendsto f atTop (𝓝 0) := by
  rw [← Nat.cofinite_eq_atTop]
  exact tendsto_cofinite_zero_of_tsum_ne_top hf
#align ennreal.tendsto_at_top_zero_of_tsum_ne_top ENNReal.tendsto_atTop_zero_of_tsum_ne_top

/-- The sum over the complement of a finset tends to `0` when the finset grows to cover the whole
space. This does not need a summability assumption, as otherwise all sums are zero. -/
theorem tendsto_tsum_compl_atTop_zero {α : Type*} {f : α → ℝ≥0∞} (hf : ∑' x, f x ≠ ∞) :
    Tendsto (fun s : Finset α => ∑' b : { x // x ∉ s }, f b) atTop (𝓝 0) := by
  lift f to α → ℝ≥0 using ENNReal.ne_top_of_tsum_ne_top hf
  convert ENNReal.tendsto_coe.2 (NNReal.tendsto_tsum_compl_atTop_zero f)
  rw [ENNReal.coe_tsum]
  exact NNReal.summable_comp_injective (tsum_coe_ne_top_iff_summable.1 hf) Subtype.coe_injective
#align ennreal.tendsto_tsum_compl_at_top_zero ENNReal.tendsto_tsum_compl_atTop_zero

protected theorem tsum_apply {ι α : Type*} {f : ι → α → ℝ≥0∞} {x : α} :
    (∑' i, f i) x = ∑' i, f i x :=
  tsum_apply <| Pi.summable.mpr fun _ => ENNReal.summable
#align ennreal.tsum_apply ENNReal.tsum_apply

theorem tsum_sub {f : ℕ → ℝ≥0∞} {g : ℕ → ℝ≥0∞} (h₁ : ∑' i, g i ≠ ∞) (h₂ : g ≤ f) :
    ∑' i, (f i - g i) = ∑' i, f i - ∑' i, g i :=
  have : ∀ i, f i - g i + g i = f i := fun i => tsub_add_cancel_of_le (h₂ i)
  ENNReal.eq_sub_of_add_eq h₁ <| by simp only [← ENNReal.tsum_add, this]
#align ennreal.tsum_sub ENNReal.tsum_sub

theorem tsum_comp_le_tsum_of_injective {f : α → β} (hf : Injective f) (g : β → ℝ≥0∞) :
    ∑' x, g (f x) ≤ ∑' y, g y :=
  tsum_le_tsum_of_inj f hf (fun _ _ => zero_le _) (fun _ => le_rfl) ENNReal.summable
    ENNReal.summable

theorem tsum_le_tsum_comp_of_surjective {f : α → β} (hf : Surjective f) (g : β → ℝ≥0∞) :
    ∑' y, g y ≤ ∑' x, g (f x) :=
  calc ∑' y, g y = ∑' y, g (f (surjInv hf y)) := by simp only [surjInv_eq hf]
  _ ≤ ∑' x, g (f x) := tsum_comp_le_tsum_of_injective (injective_surjInv hf) _

theorem tsum_mono_subtype (f : α → ℝ≥0∞) {s t : Set α} (h : s ⊆ t) :
    ∑' x : s, f x ≤ ∑' x : t, f x :=
  tsum_comp_le_tsum_of_injective (inclusion_injective h) _
#align ennreal.tsum_mono_subtype ENNReal.tsum_mono_subtype

theorem tsum_iUnion_le_tsum {ι : Type*} (f : α → ℝ≥0∞) (t : ι → Set α) :
    ∑' x : ⋃ i, t i, f x ≤ ∑' i, ∑' x : t i, f x :=
  calc ∑' x : ⋃ i, t i, f x ≤ ∑' x : Σ i, t i, f x.2 :=
    tsum_le_tsum_comp_of_surjective (sigmaToiUnion_surjective t) _
  _ = ∑' i, ∑' x : t i, f x := ENNReal.tsum_sigma' _

theorem tsum_biUnion_le_tsum {ι : Type*} (f : α → ℝ≥0∞) (s : Set ι) (t : ι → Set α) :
    ∑' x : ⋃ i ∈ s , t i, f x ≤ ∑' i : s, ∑' x : t i, f x :=
  calc ∑' x : ⋃ i ∈ s, t i, f x = ∑' x : ⋃ i : s, t i, f x := tsum_congr_subtype _ <| by simp
  _ ≤ ∑' i : s, ∑' x : t i, f x := tsum_iUnion_le_tsum _ _

theorem tsum_biUnion_le {ι : Type*} (f : α → ℝ≥0∞) (s : Finset ι) (t : ι → Set α) :
    ∑' x : ⋃ i ∈ s, t i, f x ≤ ∑ i in s, ∑' x : t i, f x :=
  (tsum_biUnion_le_tsum f s.toSet t).trans_eq (Finset.tsum_subtype s fun i => ∑' x : t i, f x)
#align ennreal.tsum_bUnion_le ENNReal.tsum_biUnion_le

theorem tsum_iUnion_le {ι : Type*} [Fintype ι] (f : α → ℝ≥0∞) (t : ι → Set α) :
    ∑' x : ⋃ i, t i, f x ≤ ∑ i, ∑' x : t i, f x := by
  rw [← tsum_fintype]
  exact tsum_iUnion_le_tsum f t
#align ennreal.tsum_Union_le ENNReal.tsum_iUnion_le

theorem tsum_union_le (f : α → ℝ≥0∞) (s t : Set α) :
    ∑' x : ↑(s ∪ t), f x ≤ ∑' x : s, f x + ∑' x : t, f x :=
  calc ∑' x : ↑(s ∪ t), f x = ∑' x : ⋃ b, cond b s t, f x := tsum_congr_subtype _ union_eq_iUnion
  _ ≤ _ := by simpa using tsum_iUnion_le f (cond · s t)
#align ennreal.tsum_union_le ENNReal.tsum_union_le

theorem tsum_eq_add_tsum_ite {f : β → ℝ≥0∞} (b : β) :
    ∑' x, f x = f b + ∑' x, ite (x = b) 0 (f x) :=
  tsum_eq_add_tsum_ite' b ENNReal.summable
#align ennreal.tsum_eq_add_tsum_ite ENNReal.tsum_eq_add_tsum_ite

theorem tsum_add_one_eq_top {f : ℕ → ℝ≥0∞} (hf : ∑' n, f n = ∞) (hf0 : f 0 ≠ ∞) :
    ∑' n, f (n + 1) = ∞ := by
  rw [tsum_eq_zero_add' ENNReal.summable, add_eq_top] at hf
  exact hf.resolve_left hf0
#align ennreal.tsum_add_one_eq_top ENNReal.tsum_add_one_eq_top

/-- A sum of extended nonnegative reals which is finite can have only finitely many terms
above any positive threshold.-/
theorem finite_const_le_of_tsum_ne_top {ι : Type*} {a : ι → ℝ≥0∞} (tsum_ne_top : ∑' i, a i ≠ ∞)
    {ε : ℝ≥0∞} (ε_ne_zero : ε ≠ 0) : { i : ι | ε ≤ a i }.Finite := by
  by_contra h
  have := Infinite.to_subtype h
  refine tsum_ne_top (top_unique ?_)
  calc ⊤ = ∑' _ : { i | ε ≤ a i }, ε := (tsum_const_eq_top_of_ne_zero ε_ne_zero).symm
  _ ≤ ∑' i, a i := tsum_le_tsum_of_inj (↑) Subtype.val_injective (fun _ _ => zero_le _)
    (fun i => i.2) ENNReal.summable ENNReal.summable
#align ennreal.finite_const_le_of_tsum_ne_top ENNReal.finite_const_le_of_tsum_ne_top

/-- Markov's inequality for `Finset.card` and `tsum` in `ℝ≥0∞`. -/
theorem finset_card_const_le_le_of_tsum_le {ι : Type*} {a : ι → ℝ≥0∞} {c : ℝ≥0∞} (c_ne_top : c ≠ ∞)
    (tsum_le_c : ∑' i, a i ≤ c) {ε : ℝ≥0∞} (ε_ne_zero : ε ≠ 0) :
    ∃ hf : { i : ι | ε ≤ a i }.Finite, ↑hf.toFinset.card ≤ c / ε := by
  have hf : { i : ι | ε ≤ a i }.Finite :=
    finite_const_le_of_tsum_ne_top (ne_top_of_le_ne_top c_ne_top tsum_le_c) ε_ne_zero
  refine ⟨hf, (ENNReal.le_div_iff_mul_le (.inl ε_ne_zero) (.inr c_ne_top)).2 ?_⟩
  calc ↑hf.toFinset.card * ε = ∑ _i in hf.toFinset, ε := by rw [Finset.sum_const, nsmul_eq_mul]
    _ ≤ ∑ i in hf.toFinset, a i := Finset.sum_le_sum fun i => hf.mem_toFinset.1
    _ ≤ ∑' i, a i := ENNReal.sum_le_tsum _
    _ ≤ c := tsum_le_c
#align ennreal.finset_card_const_le_le_of_tsum_le ENNReal.finset_card_const_le_le_of_tsum_le

end tsum

theorem tendsto_toReal_iff {ι} {fi : Filter ι} {f : ι → ℝ≥0∞} (hf : ∀ i, f i ≠ ∞) {x : ℝ≥0∞}
    (hx : x ≠ ∞) : Tendsto (fun n => (f n).toReal) fi (𝓝 x.toReal) ↔ Tendsto f fi (𝓝 x) := by
  lift f to ι → ℝ≥0 using hf
  lift x to ℝ≥0 using hx
  simp [tendsto_coe]
#align ennreal.tendsto_to_real_iff ENNReal.tendsto_toReal_iff

theorem tsum_coe_ne_top_iff_summable_coe {f : α → ℝ≥0} :
    (∑' a, (f a : ℝ≥0∞)) ≠ ∞ ↔ Summable fun a => (f a : ℝ) := by
  rw [NNReal.summable_coe]
  exact tsum_coe_ne_top_iff_summable
#align ennreal.tsum_coe_ne_top_iff_summable_coe ENNReal.tsum_coe_ne_top_iff_summable_coe

theorem tsum_coe_eq_top_iff_not_summable_coe {f : α → ℝ≥0} :
    (∑' a, (f a : ℝ≥0∞)) = ∞ ↔ ¬Summable fun a => (f a : ℝ) :=
  tsum_coe_ne_top_iff_summable_coe.not_right
#align ennreal.tsum_coe_eq_top_iff_not_summable_coe ENNReal.tsum_coe_eq_top_iff_not_summable_coe

theorem hasSum_toReal {f : α → ℝ≥0∞} (hsum : ∑' x, f x ≠ ∞) :
    HasSum (fun x => (f x).toReal) (∑' x, (f x).toReal) := by
  lift f to α → ℝ≥0 using ENNReal.ne_top_of_tsum_ne_top hsum
  simp only [coe_toReal, ← NNReal.coe_tsum, NNReal.hasSum_coe]
  exact (tsum_coe_ne_top_iff_summable.1 hsum).hasSum
#align ennreal.has_sum_to_real ENNReal.hasSum_toReal

theorem summable_toReal {f : α → ℝ≥0∞} (hsum : ∑' x, f x ≠ ∞) : Summable fun x => (f x).toReal :=
  (hasSum_toReal hsum).summable
#align ennreal.summable_to_real ENNReal.summable_toReal

end ENNReal

namespace NNReal

theorem tsum_eq_toNNReal_tsum {f : β → ℝ≥0} : ∑' b, f b = (∑' b, (f b : ℝ≥0∞)).toNNReal := by
  by_cases h : Summable f
  · rw [← ENNReal.coe_tsum h, ENNReal.toNNReal_coe]
  · have A := tsum_eq_zero_of_not_summable h
    simp only [← ENNReal.tsum_coe_ne_top_iff_summable, Classical.not_not] at h
    simp only [h, ENNReal.top_toNNReal, A]
#align nnreal.tsum_eq_to_nnreal_tsum NNReal.tsum_eq_toNNReal_tsum

/-- Comparison test of convergence of `ℝ≥0`-valued series. -/
theorem exists_le_hasSum_of_le {f g : β → ℝ≥0} {r : ℝ≥0} (hgf : ∀ b, g b ≤ f b) (hfr : HasSum f r) :
    ∃ p ≤ r, HasSum g p :=
  have : (∑' b, (g b : ℝ≥0∞)) ≤ r := by
    refine hasSum_le (fun b => ?_) ENNReal.summable.hasSum (ENNReal.hasSum_coe.2 hfr)
    exact ENNReal.coe_le_coe.2 (hgf _)
  let ⟨p, Eq, hpr⟩ := ENNReal.le_coe_iff.1 this
  ⟨p, hpr, ENNReal.hasSum_coe.1 <| Eq ▸ ENNReal.summable.hasSum⟩
#align nnreal.exists_le_has_sum_of_le NNReal.exists_le_hasSum_of_le

/-- Comparison test of convergence of `ℝ≥0`-valued series. -/
theorem summable_of_le {f g : β → ℝ≥0} (hgf : ∀ b, g b ≤ f b) : Summable f → Summable g
  | ⟨_r, hfr⟩ =>
    let ⟨_p, _, hp⟩ := exists_le_hasSum_of_le hgf hfr
    hp.summable
#align nnreal.summable_of_le NNReal.summable_of_le

/-- Summable non-negative functions have countable support -/
theorem _root_.Summable.countable_support_nnreal (f : α → ℝ≥0) (h : Summable f) :
    f.support.Countable := by
  rw [← NNReal.summable_coe] at h
  simpa [support] using h.countable_support

/-- A series of non-negative real numbers converges to `r` in the sense of `HasSum` if and only if
the sequence of partial sum converges to `r`. -/
theorem hasSum_iff_tendsto_nat {f : ℕ → ℝ≥0} {r : ℝ≥0} :
    HasSum f r ↔ Tendsto (fun n : ℕ => ∑ i in Finset.range n, f i) atTop (𝓝 r) := by
  rw [← ENNReal.hasSum_coe, ENNReal.hasSum_iff_tendsto_nat]
  simp only [← ENNReal.coe_finset_sum]
  exact ENNReal.tendsto_coe
#align nnreal.has_sum_iff_tendsto_nat NNReal.hasSum_iff_tendsto_nat

theorem not_summable_iff_tendsto_nat_atTop {f : ℕ → ℝ≥0} :
    ¬Summable f ↔ Tendsto (fun n : ℕ => ∑ i in Finset.range n, f i) atTop atTop := by
  constructor
  · intro h
    refine' ((tendsto_of_monotone _).resolve_right h).comp _
    exacts [Finset.sum_mono_set _, tendsto_finset_range]
  · rintro hnat ⟨r, hr⟩
    exact not_tendsto_nhds_of_tendsto_atTop hnat _ (hasSum_iff_tendsto_nat.1 hr)
#align nnreal.not_summable_iff_tendsto_nat_at_top NNReal.not_summable_iff_tendsto_nat_atTop

theorem summable_iff_not_tendsto_nat_atTop {f : ℕ → ℝ≥0} :
    Summable f ↔ ¬Tendsto (fun n : ℕ => ∑ i in Finset.range n, f i) atTop atTop := by
  rw [← not_iff_not, Classical.not_not, not_summable_iff_tendsto_nat_atTop]
#align nnreal.summable_iff_not_tendsto_nat_at_top NNReal.summable_iff_not_tendsto_nat_atTop

theorem summable_of_sum_range_le {f : ℕ → ℝ≥0} {c : ℝ≥0}
    (h : ∀ n, ∑ i in Finset.range n, f i ≤ c) : Summable f := by
  refine summable_iff_not_tendsto_nat_atTop.2 fun H => ?_
  rcases exists_lt_of_tendsto_atTop H 0 c with ⟨n, -, hn⟩
  exact lt_irrefl _ (hn.trans_le (h n))
#align nnreal.summable_of_sum_range_le NNReal.summable_of_sum_range_le

theorem tsum_le_of_sum_range_le {f : ℕ → ℝ≥0} {c : ℝ≥0}
    (h : ∀ n, ∑ i in Finset.range n, f i ≤ c) : ∑' n, f n ≤ c :=
  _root_.tsum_le_of_sum_range_le (summable_of_sum_range_le h) h
#align nnreal.tsum_le_of_sum_range_le NNReal.tsum_le_of_sum_range_le

theorem tsum_comp_le_tsum_of_inj {β : Type*} {f : α → ℝ≥0} (hf : Summable f) {i : β → α}
    (hi : Function.Injective i) : (∑' x, f (i x)) ≤ ∑' x, f x :=
  tsum_le_tsum_of_inj i hi (fun _ _ => zero_le _) (fun _ => le_rfl) (summable_comp_injective hf hi)
    hf
#align nnreal.tsum_comp_le_tsum_of_inj NNReal.tsum_comp_le_tsum_of_inj

theorem summable_sigma {β : α → Type*} {f : (Σ x, β x) → ℝ≥0} :
    Summable f ↔ (∀ x, Summable fun y => f ⟨x, y⟩) ∧ Summable fun x => ∑' y, f ⟨x, y⟩ := by
  constructor
  · simp only [← NNReal.summable_coe, NNReal.coe_tsum]
    exact fun h => ⟨h.sigma_factor, h.sigma⟩
  · rintro ⟨h₁, h₂⟩
    simpa only [← ENNReal.tsum_coe_ne_top_iff_summable, ENNReal.tsum_sigma',
      ENNReal.coe_tsum (h₁ _)] using h₂
#align nnreal.summable_sigma NNReal.summable_sigma

theorem indicator_summable {f : α → ℝ≥0} (hf : Summable f) (s : Set α) :
    Summable (s.indicator f) := by
  refine' NNReal.summable_of_le (fun a => le_trans (le_of_eq (s.indicator_apply f a)) _) hf
  split_ifs
  exact le_refl (f a)
  exact zero_le_coe
#align nnreal.indicator_summable NNReal.indicator_summable

theorem tsum_indicator_ne_zero {f : α → ℝ≥0} (hf : Summable f) {s : Set α} (h : ∃ a ∈ s, f a ≠ 0) :
    (∑' x, (s.indicator f) x) ≠ 0 := fun h' =>
  let ⟨a, ha, hap⟩ := h
  hap ((Set.indicator_apply_eq_self.mpr (absurd ha)).symm.trans
    ((tsum_eq_zero_iff (indicator_summable hf s)).1 h' a))
#align nnreal.tsum_indicator_ne_zero NNReal.tsum_indicator_ne_zero

open Finset

/-- For `f : ℕ → ℝ≥0`, then `∑' k, f (k + i)` tends to zero. This does not require a summability
assumption on `f`, as otherwise all sums are zero. -/
theorem tendsto_sum_nat_add (f : ℕ → ℝ≥0) : Tendsto (fun i => ∑' k, f (k + i)) atTop (𝓝 0) := by
  rw [← tendsto_coe]
  convert _root_.tendsto_sum_nat_add fun i => (f i : ℝ)
  norm_cast
#align nnreal.tendsto_sum_nat_add NNReal.tendsto_sum_nat_add

nonrec theorem hasSum_lt {f g : α → ℝ≥0} {sf sg : ℝ≥0} {i : α} (h : ∀ a : α, f a ≤ g a)
    (hi : f i < g i) (hf : HasSum f sf) (hg : HasSum g sg) : sf < sg := by
  have A : ∀ a : α, (f a : ℝ) ≤ g a := fun a => NNReal.coe_le_coe.2 (h a)
  have : (sf : ℝ) < sg := hasSum_lt A (NNReal.coe_lt_coe.2 hi) (hasSum_coe.2 hf) (hasSum_coe.2 hg)
  exact NNReal.coe_lt_coe.1 this
#align nnreal.has_sum_lt NNReal.hasSum_lt

@[mono]
theorem hasSum_strict_mono {f g : α → ℝ≥0} {sf sg : ℝ≥0} (hf : HasSum f sf) (hg : HasSum g sg)
    (h : f < g) : sf < sg :=
  let ⟨hle, _i, hi⟩ := Pi.lt_def.mp h
  hasSum_lt hle hi hf hg
#align nnreal.has_sum_strict_mono NNReal.hasSum_strict_mono

theorem tsum_lt_tsum {f g : α → ℝ≥0} {i : α} (h : ∀ a : α, f a ≤ g a) (hi : f i < g i)
    (hg : Summable g) : ∑' n, f n < ∑' n, g n :=
  hasSum_lt h hi (summable_of_le h hg).hasSum hg.hasSum
#align nnreal.tsum_lt_tsum NNReal.tsum_lt_tsum

@[mono]
theorem tsum_strict_mono {f g : α → ℝ≥0} (hg : Summable g) (h : f < g) : ∑' n, f n < ∑' n, g n :=
  let ⟨hle, _i, hi⟩ := Pi.lt_def.mp h
  tsum_lt_tsum hle hi hg
#align nnreal.tsum_strict_mono NNReal.tsum_strict_mono

theorem tsum_pos {g : α → ℝ≥0} (hg : Summable g) (i : α) (hi : 0 < g i) : 0 < ∑' b, g b := by
  rw [← tsum_zero]
  exact tsum_lt_tsum (fun a => zero_le _) hi hg
#align nnreal.tsum_pos NNReal.tsum_pos

theorem tsum_eq_add_tsum_ite {f : α → ℝ≥0} (hf : Summable f) (i : α) :
    ∑' x, f x = f i + ∑' x, ite (x = i) 0 (f x) := by
  refine' tsum_eq_add_tsum_ite' i (NNReal.summable_of_le (fun i' => _) hf)
  rw [Function.update_apply]
  split_ifs <;> simp only [zero_le', le_rfl]
#align nnreal.tsum_eq_add_tsum_ite NNReal.tsum_eq_add_tsum_ite

end NNReal

namespace ENNReal

theorem tsum_toNNReal_eq {f : α → ℝ≥0∞} (hf : ∀ a, f a ≠ ∞) :
    (∑' a, f a).toNNReal = ∑' a, (f a).toNNReal :=
  (congr_arg ENNReal.toNNReal (tsum_congr fun x => (coe_toNNReal (hf x)).symm)).trans
    NNReal.tsum_eq_toNNReal_tsum.symm
#align ennreal.tsum_to_nnreal_eq ENNReal.tsum_toNNReal_eq

theorem tsum_toReal_eq {f : α → ℝ≥0∞} (hf : ∀ a, f a ≠ ∞) :
    (∑' a, f a).toReal = ∑' a, (f a).toReal := by
  simp only [ENNReal.toReal, tsum_toNNReal_eq hf, NNReal.coe_tsum]
#align ennreal.tsum_to_real_eq ENNReal.tsum_toReal_eq

theorem tendsto_sum_nat_add (f : ℕ → ℝ≥0∞) (hf : ∑' i, f i ≠ ∞) :
    Tendsto (fun i => ∑' k, f (k + i)) atTop (𝓝 0) := by
  lift f to ℕ → ℝ≥0 using ENNReal.ne_top_of_tsum_ne_top hf
  replace hf : Summable f := tsum_coe_ne_top_iff_summable.1 hf
  simp only [← ENNReal.coe_tsum, NNReal.summable_nat_add _ hf, ← ENNReal.coe_zero]
  exact_mod_cast NNReal.tendsto_sum_nat_add f
#align ennreal.tendsto_sum_nat_add ENNReal.tendsto_sum_nat_add

theorem tsum_le_of_sum_range_le {f : ℕ → ℝ≥0∞} {c : ℝ≥0∞}
    (h : ∀ n, ∑ i in Finset.range n, f i ≤ c) : ∑' n, f n ≤ c :=
  _root_.tsum_le_of_sum_range_le ENNReal.summable h
#align ennreal.tsum_le_of_sum_range_le ENNReal.tsum_le_of_sum_range_le

theorem hasSum_lt {f g : α → ℝ≥0∞} {sf sg : ℝ≥0∞} {i : α} (h : ∀ a : α, f a ≤ g a) (hi : f i < g i)
    (hsf : sf ≠ ⊤) (hf : HasSum f sf) (hg : HasSum g sg) : sf < sg := by
  by_cases hsg : sg = ⊤
  · exact hsg.symm ▸ lt_of_le_of_ne le_top hsf
  · have hg' : ∀ x, g x ≠ ⊤ := ENNReal.ne_top_of_tsum_ne_top (hg.tsum_eq.symm ▸ hsg)
    lift f to α → ℝ≥0 using fun x =>
      ne_of_lt (lt_of_le_of_lt (h x) <| lt_of_le_of_ne le_top (hg' x))
    lift g to α → ℝ≥0 using hg'
    lift sf to ℝ≥0 using hsf
    lift sg to ℝ≥0 using hsg
    simp only [coe_le_coe, coe_lt_coe] at h hi ⊢
    exact NNReal.hasSum_lt h hi (ENNReal.hasSum_coe.1 hf) (ENNReal.hasSum_coe.1 hg)
#align ennreal.has_sum_lt ENNReal.hasSum_lt

theorem tsum_lt_tsum {f g : α → ℝ≥0∞} {i : α} (hfi : tsum f ≠ ⊤) (h : ∀ a : α, f a ≤ g a)
    (hi : f i < g i) : ∑' x, f x < ∑' x, g x :=
  hasSum_lt h hi hfi ENNReal.summable.hasSum ENNReal.summable.hasSum
#align ennreal.tsum_lt_tsum ENNReal.tsum_lt_tsum

end ENNReal

theorem tsum_comp_le_tsum_of_inj {β : Type*} {f : α → ℝ} (hf : Summable f) (hn : ∀ a, 0 ≤ f a)
    {i : β → α} (hi : Function.Injective i) : tsum (f ∘ i) ≤ tsum f := by
  lift f to α → ℝ≥0 using hn
  rw [NNReal.summable_coe] at hf
  simpa only [Function.comp_def, ← NNReal.coe_tsum] using NNReal.tsum_comp_le_tsum_of_inj hf hi
#align tsum_comp_le_tsum_of_inj tsum_comp_le_tsum_of_inj

/-- Comparison test of convergence of series of non-negative real numbers. -/
theorem Summable.of_nonneg_of_le {f g : β → ℝ} (hg : ∀ b, 0 ≤ g b) (hgf : ∀ b, g b ≤ f b)
    (hf : Summable f) : Summable g := by
  lift f to β → ℝ≥0 using fun b => (hg b).trans (hgf b)
  lift g to β → ℝ≥0 using hg
  rw [NNReal.summable_coe] at hf ⊢
  exact NNReal.summable_of_le (fun b => NNReal.coe_le_coe.1 (hgf b)) hf
#align summable_of_nonneg_of_le Summable.of_nonneg_of_le

theorem Summable.toNNReal {f : α → ℝ} (hf : Summable f) : Summable fun n => (f n).toNNReal := by
  apply NNReal.summable_coe.1
  refine' .of_nonneg_of_le (fun n => NNReal.coe_nonneg _) (fun n => _) hf.abs
  simp only [le_abs_self, Real.coe_toNNReal', max_le_iff, abs_nonneg, and_self_iff]
#align summable.to_nnreal Summable.toNNReal

/-- Finitely summable non-negative functions have countable support -/
theorem _root_.Summable.countable_support_ennreal {f : α → ℝ≥0∞} (h : ∑' (i : α), f i ≠ ⊤) :
    f.support.Countable := by
  lift f to α → ℝ≥0 using ENNReal.ne_top_of_tsum_ne_top h
  simpa [support] using (ENNReal.tsum_coe_ne_top_iff_summable.1 h).countable_support_nnreal

/-- A series of non-negative real numbers converges to `r` in the sense of `HasSum` if and only if
the sequence of partial sum converges to `r`. -/
theorem hasSum_iff_tendsto_nat_of_nonneg {f : ℕ → ℝ} (hf : ∀ i, 0 ≤ f i) (r : ℝ) :
    HasSum f r ↔ Tendsto (fun n : ℕ => ∑ i in Finset.range n, f i) atTop (𝓝 r) := by
  lift f to ℕ → ℝ≥0 using hf
  simp only [HasSum, ← NNReal.coe_sum, NNReal.tendsto_coe']
  exact exists_congr fun hr => NNReal.hasSum_iff_tendsto_nat
#align has_sum_iff_tendsto_nat_of_nonneg hasSum_iff_tendsto_nat_of_nonneg

theorem ENNReal.ofReal_tsum_of_nonneg {f : α → ℝ} (hf_nonneg : ∀ n, 0 ≤ f n) (hf : Summable f) :
    ENNReal.ofReal (∑' n, f n) = ∑' n, ENNReal.ofReal (f n) := by
  simp_rw [ENNReal.ofReal, ENNReal.tsum_coe_eq (NNReal.hasSum_real_toNNReal_of_nonneg hf_nonneg hf)]
#align ennreal.of_real_tsum_of_nonneg ENNReal.ofReal_tsum_of_nonneg

theorem not_summable_iff_tendsto_nat_atTop_of_nonneg {f : ℕ → ℝ} (hf : ∀ n, 0 ≤ f n) :
    ¬Summable f ↔ Tendsto (fun n : ℕ => ∑ i in Finset.range n, f i) atTop atTop := by
  lift f to ℕ → ℝ≥0 using hf
  exact_mod_cast NNReal.not_summable_iff_tendsto_nat_atTop
#align not_summable_iff_tendsto_nat_at_top_of_nonneg not_summable_iff_tendsto_nat_atTop_of_nonneg

theorem summable_iff_not_tendsto_nat_atTop_of_nonneg {f : ℕ → ℝ} (hf : ∀ n, 0 ≤ f n) :
    Summable f ↔ ¬Tendsto (fun n : ℕ => ∑ i in Finset.range n, f i) atTop atTop := by
  rw [← not_iff_not, Classical.not_not, not_summable_iff_tendsto_nat_atTop_of_nonneg hf]
#align summable_iff_not_tendsto_nat_at_top_of_nonneg summable_iff_not_tendsto_nat_atTop_of_nonneg

theorem summable_sigma_of_nonneg {β : α → Type*} {f : (Σ x, β x) → ℝ} (hf : ∀ x, 0 ≤ f x) :
    Summable f ↔ (∀ x, Summable fun y => f ⟨x, y⟩) ∧ Summable fun x => ∑' y, f ⟨x, y⟩ := by
  lift f to (Σx, β x) → ℝ≥0 using hf
  exact_mod_cast NNReal.summable_sigma
#align summable_sigma_of_nonneg summable_sigma_of_nonneg

theorem summable_prod_of_nonneg {f : (α × β) → ℝ} (hf : 0 ≤ f) :
    Summable f ↔ (∀ x, Summable fun y ↦ f (x, y)) ∧ Summable fun x ↦ ∑' y, f (x, y) :=
  (Equiv.sigmaEquivProd _ _).summable_iff.symm.trans <| summable_sigma_of_nonneg fun _ ↦ hf _

theorem summable_of_sum_le {ι : Type*} {f : ι → ℝ} {c : ℝ} (hf : 0 ≤ f)
    (h : ∀ u : Finset ι, ∑ x in u, f x ≤ c) : Summable f :=
  ⟨⨆ u : Finset ι, ∑ x in u, f x,
    tendsto_atTop_ciSup (Finset.sum_mono_set_of_nonneg hf) ⟨c, fun _ ⟨u, hu⟩ => hu ▸ h u⟩⟩
#align summable_of_sum_le summable_of_sum_le

theorem summable_of_sum_range_le {f : ℕ → ℝ} {c : ℝ} (hf : ∀ n, 0 ≤ f n)
    (h : ∀ n, ∑ i in Finset.range n, f i ≤ c) : Summable f := by
  refine (summable_iff_not_tendsto_nat_atTop_of_nonneg hf).2 fun H => ?_
  rcases exists_lt_of_tendsto_atTop H 0 c with ⟨n, -, hn⟩
  exact lt_irrefl _ (hn.trans_le (h n))
#align summable_of_sum_range_le summable_of_sum_range_le

theorem Real.tsum_le_of_sum_range_le {f : ℕ → ℝ} {c : ℝ} (hf : ∀ n, 0 ≤ f n)
    (h : ∀ n, ∑ i in Finset.range n, f i ≤ c) : ∑' n, f n ≤ c :=
  _root_.tsum_le_of_sum_range_le (summable_of_sum_range_le hf h) h
#align real.tsum_le_of_sum_range_le Real.tsum_le_of_sum_range_le

/-- If a sequence `f` with non-negative terms is dominated by a sequence `g` with summable
series and at least one term of `f` is strictly smaller than the corresponding term in `g`,
then the series of `f` is strictly smaller than the series of `g`. -/
theorem tsum_lt_tsum_of_nonneg {i : ℕ} {f g : ℕ → ℝ} (h0 : ∀ b : ℕ, 0 ≤ f b)
    (h : ∀ b : ℕ, f b ≤ g b) (hi : f i < g i) (hg : Summable g) : ∑' n, f n < ∑' n, g n :=
  tsum_lt_tsum h hi (.of_nonneg_of_le h0 h hg) hg
#align tsum_lt_tsum_of_nonneg tsum_lt_tsum_of_nonneg

section

variable [EMetricSpace β]

open ENNReal Filter EMetric

/-- In an emetric ball, the distance between points is everywhere finite -/
theorem edist_ne_top_of_mem_ball {a : β} {r : ℝ≥0∞} (x y : ball a r) : edist x.1 y.1 ≠ ⊤ :=
  ne_of_lt <|
    calc
      edist x y ≤ edist a x + edist a y := edist_triangle_left x.1 y.1 a
      _ < r + r := by rw [edist_comm a x, edist_comm a y]; exact add_lt_add x.2 y.2
      _ ≤ ⊤ := le_top
#align edist_ne_top_of_mem_ball edist_ne_top_of_mem_ball

/-- Each ball in an extended metric space gives us a metric space, as the edist
is everywhere finite. -/
def metricSpaceEMetricBall (a : β) (r : ℝ≥0∞) : MetricSpace (ball a r) :=
  EMetricSpace.toMetricSpace edist_ne_top_of_mem_ball
#align metric_space_emetric_ball metricSpaceEMetricBall

theorem nhds_eq_nhds_emetric_ball (a x : β) (r : ℝ≥0∞) (h : x ∈ ball a r) :
    𝓝 x = map ((↑) : ball a r → β) (𝓝 ⟨x, h⟩) :=
  (map_nhds_subtype_coe_eq_nhds _ <| IsOpen.mem_nhds EMetric.isOpen_ball h).symm
#align nhds_eq_nhds_emetric_ball nhds_eq_nhds_emetric_ball

end

section

variable [PseudoEMetricSpace α]

open EMetric

theorem tendsto_iff_edist_tendsto_0 {l : Filter β} {f : β → α} {y : α} :
    Tendsto f l (𝓝 y) ↔ Tendsto (fun x => edist (f x) y) l (𝓝 0) := by
  simp only [EMetric.nhds_basis_eball.tendsto_right_iff, EMetric.mem_ball,
    @tendsto_order ℝ≥0∞ β _ _, forall_prop_of_false ENNReal.not_lt_zero, forall_const, true_and_iff]
#align tendsto_iff_edist_tendsto_0 tendsto_iff_edist_tendsto_0

/-- Yet another metric characterization of Cauchy sequences on integers. This one is often the
most efficient. -/
theorem EMetric.cauchySeq_iff_le_tendsto_0 [Nonempty β] [SemilatticeSup β] {s : β → α} :
    CauchySeq s ↔ ∃ b : β → ℝ≥0∞, (∀ n m N : β, N ≤ n → N ≤ m → edist (s n) (s m) ≤ b N) ∧
      Tendsto b atTop (𝓝 0) := EMetric.cauchySeq_iff.trans <| by
  constructor
  · intro hs
    /- `s` is Cauchy sequence. Let `b n` be the diameter of the set `s '' Set.Ici n`. -/
    refine ⟨fun N => EMetric.diam (s '' Ici N), fun n m N hn hm => ?_, ?_⟩
    -- Prove that it bounds the distances of points in the Cauchy sequence
    · exact EMetric.edist_le_diam_of_mem (mem_image_of_mem _ hn) (mem_image_of_mem _ hm)
    -- Prove that it tends to `0`, by using the Cauchy property of `s`
    · refine ENNReal.tendsto_nhds_zero.2 fun ε ε0 => ?_
      rcases hs ε ε0 with ⟨N, hN⟩
      refine (eventually_ge_atTop N).mono fun n hn => EMetric.diam_le ?_
      rintro _ ⟨k, hk, rfl⟩ _ ⟨l, hl, rfl⟩
      exact (hN _ (hn.trans hk) _ (hn.trans hl)).le
  · rintro ⟨b, ⟨b_bound, b_lim⟩⟩ ε εpos
    have : ∀ᶠ n in atTop, b n < ε := b_lim.eventually (gt_mem_nhds εpos)
    rcases this.exists with ⟨N, hN⟩
    refine ⟨N, fun m hm n hn => ?_⟩
    calc edist (s m) (s n) ≤ b N := b_bound m n N hm hn
    _ < ε := hN
#align emetric.cauchy_seq_iff_le_tendsto_0 EMetric.cauchySeq_iff_le_tendsto_0

theorem continuous_of_le_add_edist {f : α → ℝ≥0∞} (C : ℝ≥0∞) (hC : C ≠ ⊤)
    (h : ∀ x y, f x ≤ f y + C * edist x y) : Continuous f := by
  refine continuous_iff_continuousAt.2 fun x => ENNReal.tendsto_nhds_of_Icc fun ε ε0 => ?_
  rcases ENNReal.exists_nnreal_pos_mul_lt hC ε0.ne' with ⟨δ, δ0, hδ⟩
  rw [mul_comm] at hδ
  filter_upwards [EMetric.closedBall_mem_nhds x (ENNReal.coe_pos.2 δ0)] with y hy
  refine ⟨tsub_le_iff_right.2 <| (h x y).trans ?_, (h y x).trans ?_⟩ <;>
    refine add_le_add_left (le_trans (mul_le_mul_left' ?_ _) hδ.le) _
  exacts [EMetric.mem_closedBall'.1 hy, EMetric.mem_closedBall.1 hy]
#align continuous_of_le_add_edist continuous_of_le_add_edist

theorem continuous_edist : Continuous fun p : α × α => edist p.1 p.2 := by
  apply continuous_of_le_add_edist 2 (by decide)
  rintro ⟨x, y⟩ ⟨x', y'⟩
  calc
    edist x y ≤ edist x x' + edist x' y' + edist y' y := edist_triangle4 _ _ _ _
    _ = edist x' y' + (edist x x' + edist y y') := by simp only [edist_comm]; ac_rfl
    _ ≤ edist x' y' + (edist (x, y) (x', y') + edist (x, y) (x', y')) :=
      (add_le_add_left (add_le_add (le_max_left _ _) (le_max_right _ _)) _)
    _ = edist x' y' + 2 * edist (x, y) (x', y') := by rw [← mul_two, mul_comm]
#align continuous_edist continuous_edist

@[continuity]
theorem Continuous.edist [TopologicalSpace β] {f g : β → α} (hf : Continuous f)
    (hg : Continuous g) : Continuous fun b => edist (f b) (g b) :=
  continuous_edist.comp (hf.prod_mk hg : _)
#align continuous.edist Continuous.edist

theorem Filter.Tendsto.edist {f g : β → α} {x : Filter β} {a b : α} (hf : Tendsto f x (𝓝 a))
    (hg : Tendsto g x (𝓝 b)) : Tendsto (fun x => edist (f x) (g x)) x (𝓝 (edist a b)) :=
  (continuous_edist.tendsto (a, b)).comp (hf.prod_mk_nhds hg)
#align filter.tendsto.edist Filter.Tendsto.edist

theorem cauchySeq_of_edist_le_of_tsum_ne_top {f : ℕ → α} (d : ℕ → ℝ≥0∞)
    (hf : ∀ n, edist (f n) (f n.succ) ≤ d n) (hd : tsum d ≠ ∞) : CauchySeq f := by
  lift d to ℕ → NNReal using fun i => ENNReal.ne_top_of_tsum_ne_top hd i
  rw [ENNReal.tsum_coe_ne_top_iff_summable] at hd
  exact cauchySeq_of_edist_le_of_summable d hf hd
#align cauchy_seq_of_edist_le_of_tsum_ne_top cauchySeq_of_edist_le_of_tsum_ne_top

theorem EMetric.isClosed_ball {a : α} {r : ℝ≥0∞} : IsClosed (closedBall a r) :=
  isClosed_le (continuous_id.edist continuous_const) continuous_const
#align emetric.is_closed_ball EMetric.isClosed_ball

@[simp]
theorem EMetric.diam_closure (s : Set α) : diam (closure s) = diam s := by
  refine' le_antisymm (diam_le fun x hx y hy => _) (diam_mono subset_closure)
  have : edist x y ∈ closure (Iic (diam s)) :=
    map_mem_closure₂ continuous_edist hx hy fun x hx y hy => edist_le_diam_of_mem hx hy
  rwa [closure_Iic] at this
#align emetric.diam_closure EMetric.diam_closure

@[simp]
theorem Metric.diam_closure {α : Type*} [PseudoMetricSpace α] (s : Set α) :
    Metric.diam (closure s) = diam s := by simp only [Metric.diam, EMetric.diam_closure]
#align metric.diam_closure Metric.diam_closure

theorem isClosed_setOf_lipschitzOnWith {α β} [PseudoEMetricSpace α] [PseudoEMetricSpace β] (K : ℝ≥0)
    (s : Set α) : IsClosed { f : α → β | LipschitzOnWith K f s } := by
  simp only [LipschitzOnWith, setOf_forall]
  refine' isClosed_biInter fun x _ => isClosed_biInter fun y _ => isClosed_le _ _
  exacts [.edist (continuous_apply x) (continuous_apply y), continuous_const]
#align is_closed_set_of_lipschitz_on_with isClosed_setOf_lipschitzOnWith

theorem isClosed_setOf_lipschitzWith {α β} [PseudoEMetricSpace α] [PseudoEMetricSpace β] (K : ℝ≥0) :
    IsClosed { f : α → β | LipschitzWith K f } := by
  simp only [← lipschitzOn_univ, isClosed_setOf_lipschitzOnWith]
#align is_closed_set_of_lipschitz_with isClosed_setOf_lipschitzWith

namespace Real

/-- For a bounded set `s : Set ℝ`, its `EMetric.diam` is equal to `sSup s - sInf s` reinterpreted as
`ℝ≥0∞`. -/
theorem ediam_eq {s : Set ℝ} (h : Bornology.IsBounded s) :
    EMetric.diam s = ENNReal.ofReal (sSup s - sInf s) := by
  rcases eq_empty_or_nonempty s with (rfl | hne)
  · simp
  refine' le_antisymm (Metric.ediam_le_of_forall_dist_le fun x hx y hy => _) _
  · have := Real.subset_Icc_sInf_sSup_of_isBounded h
    exact Real.dist_le_of_mem_Icc (this hx) (this hy)
  · apply ENNReal.ofReal_le_of_le_toReal
    rw [← Metric.diam, ← Metric.diam_closure]
    have h' := Real.isBounded_iff_bddBelow_bddAbove.1 h
    calc sSup s - sInf s ≤ dist (sSup s) (sInf s) := le_abs_self _
    _ ≤ Metric.diam (closure s) := dist_le_diam_of_mem h.closure (csSup_mem_closure hne h'.2)
        (csInf_mem_closure hne h'.1)
#align real.ediam_eq Real.ediam_eq

/-- For a bounded set `s : Set ℝ`, its `Metric.diam` is equal to `sSup s - sInf s`. -/
theorem diam_eq {s : Set ℝ} (h : Bornology.IsBounded s) : Metric.diam s = sSup s - sInf s := by
  rw [Metric.diam, Real.ediam_eq h, ENNReal.toReal_ofReal]
  rw [Real.isBounded_iff_bddBelow_bddAbove] at h
  exact sub_nonneg.2 (Real.sInf_le_sSup s h.1 h.2)
#align real.diam_eq Real.diam_eq

@[simp]
theorem ediam_Ioo (a b : ℝ) : EMetric.diam (Ioo a b) = ENNReal.ofReal (b - a) := by
  rcases le_or_lt b a with (h | h)
  · simp [h]
  · rw [Real.ediam_eq (isBounded_Ioo _ _), csSup_Ioo h, csInf_Ioo h]
#align real.ediam_Ioo Real.ediam_Ioo

@[simp]
theorem ediam_Icc (a b : ℝ) : EMetric.diam (Icc a b) = ENNReal.ofReal (b - a) := by
  rcases le_or_lt a b with (h | h)
  · rw [Real.ediam_eq (isBounded_Icc _ _), csSup_Icc h, csInf_Icc h]
  · simp [h, h.le]
#align real.ediam_Icc Real.ediam_Icc

@[simp]
theorem ediam_Ico (a b : ℝ) : EMetric.diam (Ico a b) = ENNReal.ofReal (b - a) :=
  le_antisymm (ediam_Icc a b ▸ diam_mono Ico_subset_Icc_self)
    (ediam_Ioo a b ▸ diam_mono Ioo_subset_Ico_self)
#align real.ediam_Ico Real.ediam_Ico

@[simp]
theorem ediam_Ioc (a b : ℝ) : EMetric.diam (Ioc a b) = ENNReal.ofReal (b - a) :=
  le_antisymm (ediam_Icc a b ▸ diam_mono Ioc_subset_Icc_self)
    (ediam_Ioo a b ▸ diam_mono Ioo_subset_Ioc_self)
#align real.ediam_Ioc Real.ediam_Ioc

theorem diam_Icc {a b : ℝ} (h : a ≤ b) : Metric.diam (Icc a b) = b - a := by
  simp [Metric.diam, ENNReal.toReal_ofReal (sub_nonneg.2 h)]
#align real.diam_Icc Real.diam_Icc

theorem diam_Ico {a b : ℝ} (h : a ≤ b) : Metric.diam (Ico a b) = b - a := by
  simp [Metric.diam, ENNReal.toReal_ofReal (sub_nonneg.2 h)]
#align real.diam_Ico Real.diam_Ico

theorem diam_Ioc {a b : ℝ} (h : a ≤ b) : Metric.diam (Ioc a b) = b - a := by
  simp [Metric.diam, ENNReal.toReal_ofReal (sub_nonneg.2 h)]
#align real.diam_Ioc Real.diam_Ioc

theorem diam_Ioo {a b : ℝ} (h : a ≤ b) : Metric.diam (Ioo a b) = b - a := by
  simp [Metric.diam, ENNReal.toReal_ofReal (sub_nonneg.2 h)]
#align real.diam_Ioo Real.diam_Ioo

end Real

/-- If `edist (f n) (f (n+1))` is bounded above by a function `d : ℕ → ℝ≥0∞`,
then the distance from `f n` to the limit is bounded by `∑'_{k=n}^∞ d k`. -/
theorem edist_le_tsum_of_edist_le_of_tendsto {f : ℕ → α} (d : ℕ → ℝ≥0∞)
    (hf : ∀ n, edist (f n) (f n.succ) ≤ d n) {a : α} (ha : Tendsto f atTop (𝓝 a)) (n : ℕ) :
    edist (f n) a ≤ ∑' m, d (n + m) := by
  refine' le_of_tendsto (tendsto_const_nhds.edist ha) (mem_atTop_sets.2 ⟨n, fun m hnm => _⟩)
  refine' le_trans (edist_le_Ico_sum_of_edist_le hnm fun _ _ => hf _) _
  rw [Finset.sum_Ico_eq_sum_range]
  exact sum_le_tsum _ (fun _ _ => zero_le _) ENNReal.summable
#align edist_le_tsum_of_edist_le_of_tendsto edist_le_tsum_of_edist_le_of_tendsto

/-- If `edist (f n) (f (n+1))` is bounded above by a function `d : ℕ → ℝ≥0∞`,
then the distance from `f 0` to the limit is bounded by `∑'_{k=0}^∞ d k`. -/
theorem edist_le_tsum_of_edist_le_of_tendsto₀ {f : ℕ → α} (d : ℕ → ℝ≥0∞)
    (hf : ∀ n, edist (f n) (f n.succ) ≤ d n) {a : α} (ha : Tendsto f atTop (𝓝 a)) :
    edist (f 0) a ≤ ∑' m, d m := by simpa using edist_le_tsum_of_edist_le_of_tendsto d hf ha 0
#align edist_le_tsum_of_edist_le_of_tendsto₀ edist_le_tsum_of_edist_le_of_tendsto₀

end

namespace ENNReal

section truncateToReal

/-- With truncation level `t`, the truncated cast `ℝ≥0∞ → ℝ` is given by `x ↦ (min t x).toReal`.
Unlike `ENNReal.toReal`, this cast is continuous and monotone when `t ≠ ∞`. -/
noncomputable def truncateToReal (t x : ℝ≥0∞) : ℝ := (min t x).toReal

lemma truncateToReal_eq_toReal {t x : ℝ≥0∞} (t_ne_top : t ≠ ∞) (x_le : x ≤ t) :
    truncateToReal t x = x.toReal := by
  have x_lt_top : x < ∞ := lt_of_le_of_lt x_le t_ne_top.lt_top
  have obs : min t x ≠ ∞ := by
    simp_all only [ne_eq, ge_iff_le, min_eq_top, false_and, not_false_eq_true]
  exact (ENNReal.toReal_eq_toReal obs x_lt_top.ne).mpr (min_eq_right x_le)

lemma truncateToReal_le {t : ℝ≥0∞} (t_ne_top : t ≠ ∞) {x : ℝ≥0∞} :
    truncateToReal t x ≤ t.toReal := by
  rw [truncateToReal]
  apply (toReal_le_toReal _ t_ne_top).mpr (min_le_left t x)
  simp_all only [ne_eq, ge_iff_le, min_eq_top, false_and, not_false_eq_true]

lemma truncateToReal_nonneg {t x : ℝ≥0∞} : 0 ≤ truncateToReal t x := toReal_nonneg

/-- The truncated cast `ENNReal.truncateToReal t : ℝ≥0∞ → ℝ` is monotone when `t ≠ ∞`. -/
lemma monotone_truncateToReal {t : ℝ≥0∞} (t_ne_top : t ≠ ∞) : Monotone (truncateToReal t) := by
  intro x y x_le_y
  have obs_x : min t x ≠ ∞ := by
    simp_all only [ne_eq, ge_iff_le, min_eq_top, false_and, not_false_eq_true]
  have obs_y : min t y ≠ ∞ := by
    simp_all only [ne_eq, ge_iff_le, min_eq_top, false_and, not_false_eq_true]
  exact (ENNReal.toReal_le_toReal obs_x obs_y).mpr (min_le_min_left t x_le_y)

/-- The truncated cast `ENNReal.truncateToReal t : ℝ≥0∞ → ℝ` is continuous when `t ≠ ∞`. -/
lemma continuous_truncateToReal {t : ℝ≥0∞} (t_ne_top : t ≠ ∞) : Continuous (truncateToReal t) := by
  apply continuousOn_toReal.comp_continuous (continuous_min.comp (Continuous.Prod.mk t))
  simp [t_ne_top]

end truncateToReal

section LimsupLiminf

set_option autoImplicit true

lemma limsup_sub_const (F : Filter ι) [NeBot F] (f : ι → ℝ≥0∞) (c : ℝ≥0∞) :
    Filter.limsup (fun i ↦ f i - c) F = Filter.limsup f F - c :=
  (Monotone.map_limsSup_of_continuousAt (F := F.map f) (f := fun (x : ℝ≥0∞) ↦ x - c)
    (fun _ _ h ↦ tsub_le_tsub_right h c) (continuous_sub_right c).continuousAt).symm

lemma liminf_sub_const (F : Filter ι) [NeBot F] (f : ι → ℝ≥0∞) (c : ℝ≥0∞) :
    Filter.liminf (fun i ↦ f i - c) F = Filter.liminf f F - c :=
  (Monotone.map_limsInf_of_continuousAt (F := F.map f) (f := fun (x : ℝ≥0∞) ↦ x - c)
    (fun _ _ h ↦ tsub_le_tsub_right h c) (continuous_sub_right c).continuousAt).symm

lemma limsup_const_sub (F : Filter ι) [NeBot F] (f : ι → ℝ≥0∞)
    {c : ℝ≥0∞} (c_ne_top : c ≠ ∞):
    Filter.limsup (fun i ↦ c - f i) F = c - Filter.liminf f F :=
  (Antitone.map_limsInf_of_continuousAt (F := F.map f) (f := fun (x : ℝ≥0∞) ↦ c - x)
    (fun _ _ h ↦ tsub_le_tsub_left h c) (continuous_sub_left c_ne_top).continuousAt).symm

lemma liminf_const_sub (F : Filter ι) [NeBot F] (f : ι → ℝ≥0∞)
    {c : ℝ≥0∞} (c_ne_top : c ≠ ∞):
    Filter.liminf (fun i ↦ c - f i) F = c - Filter.limsup f F :=
  (Antitone.map_limsSup_of_continuousAt (F := F.map f) (f := fun (x : ℝ≥0∞) ↦ c - x)
    (fun _ _ h ↦ tsub_le_tsub_left h c) (continuous_sub_left c_ne_top).continuousAt).symm

/-- If `xs : ι → ℝ≥0∞` is bounded, then we have `liminf (toReal ∘ xs) = toReal (liminf xs)`. -/
lemma liminf_toReal_eq {ι : Type*} {F : Filter ι} [NeBot F] {b : ℝ≥0∞} (b_ne_top : b ≠ ∞)
    {xs : ι → ℝ≥0∞} (le_b : ∀ᶠ i in F, xs i ≤ b) :
    F.liminf (fun i ↦ (xs i).toReal) = (F.liminf xs).toReal := by
  have liminf_le : F.liminf xs ≤ b := by
    apply liminf_le_of_le ⟨0, by simp⟩
    intro y h
    obtain ⟨i, hi⟩ := (Eventually.and h le_b).exists
    exact hi.1.trans hi.2
  have aux : ∀ᶠ i in F, (xs i).toReal = ENNReal.truncateToReal b (xs i) := by
    filter_upwards [le_b] with i i_le_b
    simp only [truncateToReal_eq_toReal b_ne_top i_le_b, implies_true]
  have aux' : (F.liminf xs).toReal = ENNReal.truncateToReal b (F.liminf xs) := by
    rw [truncateToReal_eq_toReal b_ne_top liminf_le]
  simp_rw [liminf_congr aux, aux']
  have key := Monotone.map_liminf_of_continuousAt (F := F) (monotone_truncateToReal b_ne_top) xs
          (continuous_truncateToReal b_ne_top).continuousAt
          ⟨b, by simpa only [eventually_map] using le_b⟩ ⟨0, eventually_of_forall (by simp)⟩
  rw [key]
  rfl

/-- If `xs : ι → ℝ≥0∞` is bounded, then we have `liminf (toReal ∘ xs) = toReal (liminf xs)`. -/
lemma limsup_toReal_eq {ι : Type*} {F : Filter ι} [NeBot F] {b : ℝ≥0∞} (b_ne_top : b ≠ ∞)
    {xs : ι → ℝ≥0∞} (le_b : ∀ᶠ i in F, xs i ≤ b) :
    F.limsup (fun i ↦ (xs i).toReal) = (F.limsup xs).toReal := by
  have aux : ∀ᶠ i in F, (xs i).toReal = ENNReal.truncateToReal b (xs i) := by
    filter_upwards [le_b] with i i_le_b
    simp only [truncateToReal_eq_toReal b_ne_top i_le_b, implies_true]
  have aux' : (F.limsup xs).toReal = ENNReal.truncateToReal b (F.limsup xs) := by
    rw [truncateToReal_eq_toReal b_ne_top (limsup_le_of_le ⟨0, by simp⟩ le_b)]
  simp_rw [limsup_congr aux, aux']
  have key := Monotone.map_limsup_of_continuousAt (F := F) (monotone_truncateToReal b_ne_top) xs
          (continuous_truncateToReal b_ne_top).continuousAt
          ⟨b, by simpa only [eventually_map] using le_b⟩ ⟨0, eventually_of_forall (by simp)⟩
  rw [key]
  rfl

end LimsupLiminf

end ENNReal -- namespace<|MERGE_RESOLUTION|>--- conflicted
+++ resolved
@@ -299,8 +299,8 @@
   · exact tendsto_nhds_top_mono' continuousAt_fst fun p => le_add_right le_rfl
   rcases b with (_ | b)
   · exact tendsto_nhds_top_mono' continuousAt_snd fun p => le_add_left le_rfl
-  simp only [ContinuousAt, some_eq_coe, nhds_coe_coe, ← coe_add, tendsto_map'_iff,
-    Function.comp_def, tendsto_coe, tendsto_add]
+  simp only [ContinuousAt, some_eq_coe, nhds_coe_coe, ← coe_add, tendsto_map'_iff, (· ∘ ·),
+    tendsto_coe, tendsto_add]
 
 protected theorem tendsto_atTop_zero [Nonempty β] [SemilatticeSup β] {f : β → ℝ≥0∞} :
     Tendsto f atTop (𝓝 0) ↔ ∀ ε > 0, ∃ N, ∀ n ≥ N, f n ≤ ε :=
@@ -324,7 +324,7 @@
       (lt_mem_nhds <| @coe_lt_top (a + 1))).mono fun x hx =>
         tsub_eq_zero_iff_le.2 (hx.1.trans hx.2).le
   | (a : ℝ≥0), (b : ℝ≥0), _ => by
-    simp only [nhds_coe_coe, tendsto_map'_iff, ← ENNReal.coe_sub, Function.comp_def, tendsto_coe]
+    simp only [nhds_coe_coe, tendsto_map'_iff, ← ENNReal.coe_sub, (· ∘ ·), tendsto_coe]
     exact continuous_sub.tendsto (a, b)
 #align ennreal.tendsto_sub ENNReal.tendsto_sub
 
@@ -351,15 +351,10 @@
     induction b using recTopCoe with
     | top =>
       simp only [ne_eq, or_false, not_true_eq_false] at ha
-<<<<<<< HEAD
-      simpa [Function.comp_def, mul_comm, mul_top ha]
-=======
       simpa [(· ∘ ·), mul_comm, mul_top ha]
->>>>>>> 0c6cc7e8
         using (ht a ha).comp (continuous_swap.tendsto (ofNNReal a, ⊤))
     | coe b =>
-      simp only [nhds_coe_coe, ← coe_mul, tendsto_coe, tendsto_map'_iff, Function.comp_def,
-        tendsto_mul]
+      simp only [nhds_coe_coe, ← coe_mul, tendsto_coe, tendsto_map'_iff, (· ∘ ·), tendsto_mul]
 #align ennreal.tendsto_mul ENNReal.tendsto_mul
 
 protected theorem Tendsto.mul {f : Filter α} {ma : α → ℝ≥0∞} {mb : α → ℝ≥0∞} {a b : ℝ≥0∞}
@@ -1302,7 +1297,7 @@
     {i : β → α} (hi : Function.Injective i) : tsum (f ∘ i) ≤ tsum f := by
   lift f to α → ℝ≥0 using hn
   rw [NNReal.summable_coe] at hf
-  simpa only [Function.comp_def, ← NNReal.coe_tsum] using NNReal.tsum_comp_le_tsum_of_inj hf hi
+  simpa only [(· ∘ ·), ← NNReal.coe_tsum] using NNReal.tsum_comp_le_tsum_of_inj hf hi
 #align tsum_comp_le_tsum_of_inj tsum_comp_le_tsum_of_inj
 
 /-- Comparison test of convergence of series of non-negative real numbers. -/
