/-
Copyright (c) 2015, 2017 Jeremy Avigad. All rights reserved.
Released under Apache 2.0 license as described in the file LICENSE.
Authors: Jeremy Avigad, Robert Y. Lewis, Johannes Hölzl, Mario Carneiro, Sébastien Gouëzel
-/
import Mathlib.Data.Real.ENNReal
import Mathlib.Topology.UniformSpace.Pi
import Mathlib.Topology.UniformSpace.UniformConvergence
import Mathlib.Topology.UniformSpace.UniformEmbedding

#align_import topology.metric_space.emetric_space from "leanprover-community/mathlib"@"c8f305514e0d47dfaa710f5a52f0d21b588e6328"

/-!
# Extended metric spaces

This file is devoted to the definition and study of `EMetricSpace`s, i.e., metric
spaces in which the distance is allowed to take the value ∞. This extended distance is
called `edist`, and takes values in `ℝ≥0∞`.

Many definitions and theorems expected on emetric spaces are already introduced on uniform spaces
and topological spaces. For example: open and closed sets, compactness, completeness, continuity and
uniform continuity.

The class `EMetricSpace` therefore extends `UniformSpace` (and `TopologicalSpace`).

Since a lot of elementary properties don't require `eq_of_edist_eq_zero` we start setting up the
theory of `PseudoEMetricSpace`, where we don't require `edist x y = 0 → x = y` and we specialize
to `EMetricSpace` at the end.
-/


open Set Filter Classical

open scoped Uniformity Topology BigOperators Filter NNReal ENNReal Pointwise

universe u v w

variable {α : Type u} {β : Type v} {X : Type*}

/-- Characterizing uniformities associated to a (generalized) distance function `D`
in terms of the elements of the uniformity. -/
theorem uniformity_dist_of_mem_uniformity [LinearOrder β] {U : Filter (α × α)} (z : β)
    (D : α → α → β) (H : ∀ s, s ∈ U ↔ ∃ ε > z, ∀ {a b : α}, D a b < ε → (a, b) ∈ s) :
    U = ⨅ ε > z, 𝓟 { p : α × α | D p.1 p.2 < ε } :=
  HasBasis.eq_biInf ⟨fun s => by simp only [H, subset_def, Prod.forall, mem_setOf]⟩
#align uniformity_dist_of_mem_uniformity uniformity_dist_of_mem_uniformity

/-- `EDist α` means that `α` is equipped with an extended distance. -/
class EDist (α : Type*) where
  edist : α → α → ℝ≥0∞
#align has_edist EDist

export EDist (edist)

/-- Creating a uniform space from an extended distance. -/
def uniformSpaceOfEDist (edist : α → α → ℝ≥0∞) (edist_self : ∀ x : α, edist x x = 0)
    (edist_comm : ∀ x y : α, edist x y = edist y x)
    (edist_triangle : ∀ x y z : α, edist x z ≤ edist x y + edist y z) : UniformSpace α :=
  .ofFun edist edist_self edist_comm edist_triangle fun ε ε0 =>
    ⟨ε / 2, ENNReal.half_pos ε0.ne', fun _ h₁ _ h₂ =>
      (ENNReal.add_lt_add h₁ h₂).trans_eq (ENNReal.add_halves _)⟩
#align uniform_space_of_edist uniformSpaceOfEDist

-- the uniform structure is embedded in the emetric space structure
-- to avoid instance diamond issues. See Note [forgetful inheritance].
/-- Extended (pseudo) metric spaces, with an extended distance `edist` possibly taking the
value ∞

Each pseudo_emetric space induces a canonical `UniformSpace` and hence a canonical
`TopologicalSpace`.
This is enforced in the type class definition, by extending the `UniformSpace` structure. When
instantiating a `PseudoEMetricSpace` structure, the uniformity fields are not necessary, they
will be filled in by default. There is a default value for the uniformity, that can be substituted
in cases of interest, for instance when instantiating a `PseudoEMetricSpace` structure
on a product.

Continuity of `edist` is proved in `Topology.Instances.ENNReal`
-/
class PseudoEMetricSpace (α : Type u) extends EDist α : Type u where
  edist_self : ∀ x : α, edist x x = 0
  edist_comm : ∀ x y : α, edist x y = edist y x
  edist_triangle : ∀ x y z : α, edist x z ≤ edist x y + edist y z
  toUniformSpace : UniformSpace α := uniformSpaceOfEDist edist edist_self edist_comm edist_triangle
  uniformity_edist : 𝓤 α = ⨅ ε > 0, 𝓟 { p : α × α | edist p.1 p.2 < ε } := by rfl
#align pseudo_emetric_space PseudoEMetricSpace

attribute [instance] PseudoEMetricSpace.toUniformSpace

/- Pseudoemetric spaces are less common than metric spaces. Therefore, we work in a dedicated
namespace, while notions associated to metric spaces are mostly in the root namespace. -/
variable [PseudoEMetricSpace α]

export PseudoEMetricSpace (edist_self edist_comm edist_triangle)

attribute [simp] edist_self

/-- Triangle inequality for the extended distance -/
theorem edist_triangle_left (x y z : α) : edist x y ≤ edist z x + edist z y := by
  rw [edist_comm z]; apply edist_triangle
#align edist_triangle_left edist_triangle_left

theorem edist_triangle_right (x y z : α) : edist x y ≤ edist x z + edist y z := by
  rw [edist_comm y]; apply edist_triangle
#align edist_triangle_right edist_triangle_right

theorem edist_congr_right {x y z : α} (h : edist x y = 0) : edist x z = edist y z := by
  apply le_antisymm
  · rw [← zero_add (edist y z), ← h]
    apply edist_triangle
  · rw [edist_comm] at h
    rw [← zero_add (edist x z), ← h]
    apply edist_triangle
#align edist_congr_right edist_congr_right

theorem edist_congr_left {x y z : α} (h : edist x y = 0) : edist z x = edist z y := by
  rw [edist_comm z x, edist_comm z y]
  apply edist_congr_right h
#align edist_congr_left edist_congr_left

-- new theorem
theorem edist_congr {w x y z : α} (hl : edist w x = 0) (hr : edist y z = 0) :
    edist w y = edist x z :=
  (edist_congr_right hl).trans (edist_congr_left hr)

theorem edist_triangle4 (x y z t : α) : edist x t ≤ edist x y + edist y z + edist z t :=
  calc
    edist x t ≤ edist x z + edist z t := edist_triangle x z t
    _ ≤ edist x y + edist y z + edist z t := add_le_add_right (edist_triangle x y z) _
#align edist_triangle4 edist_triangle4

/-- The triangle (polygon) inequality for sequences of points; `Finset.Ico` version. -/
theorem edist_le_Ico_sum_edist (f : ℕ → α) {m n} (h : m ≤ n) :
    edist (f m) (f n) ≤ ∑ i in Finset.Ico m n, edist (f i) (f (i + 1)) := by
  induction n, h using Nat.le_induction
  case base => rw [Finset.Ico_self, Finset.sum_empty, edist_self]
  case succ n hle ihn =>
    calc
      edist (f m) (f (n + 1)) ≤ edist (f m) (f n) + edist (f n) (f (n + 1)) := edist_triangle _ _ _
      _ ≤ (∑ i in Finset.Ico m n, _) + _ := add_le_add ihn le_rfl
      _ = ∑ i in Finset.Ico m (n + 1), _ := by
      { rw [Nat.Ico_succ_right_eq_insert_Ico hle, Finset.sum_insert, add_comm]; simp }
#align edist_le_Ico_sum_edist edist_le_Ico_sum_edist

/-- The triangle (polygon) inequality for sequences of points; `Finset.range` version. -/
theorem edist_le_range_sum_edist (f : ℕ → α) (n : ℕ) :
    edist (f 0) (f n) ≤ ∑ i in Finset.range n, edist (f i) (f (i + 1)) :=
  Nat.Ico_zero_eq_range ▸ edist_le_Ico_sum_edist f (Nat.zero_le n)
#align edist_le_range_sum_edist edist_le_range_sum_edist

/-- A version of `edist_le_Ico_sum_edist` with each intermediate distance replaced
with an upper estimate. -/
theorem edist_le_Ico_sum_of_edist_le {f : ℕ → α} {m n} (hmn : m ≤ n) {d : ℕ → ℝ≥0∞}
    (hd : ∀ {k}, m ≤ k → k < n → edist (f k) (f (k + 1)) ≤ d k) :
    edist (f m) (f n) ≤ ∑ i in Finset.Ico m n, d i :=
  le_trans (edist_le_Ico_sum_edist f hmn) <|
    Finset.sum_le_sum fun _k hk => hd (Finset.mem_Ico.1 hk).1 (Finset.mem_Ico.1 hk).2
#align edist_le_Ico_sum_of_edist_le edist_le_Ico_sum_of_edist_le

/-- A version of `edist_le_range_sum_edist` with each intermediate distance replaced
with an upper estimate. -/
theorem edist_le_range_sum_of_edist_le {f : ℕ → α} (n : ℕ) {d : ℕ → ℝ≥0∞}
    (hd : ∀ {k}, k < n → edist (f k) (f (k + 1)) ≤ d k) :
    edist (f 0) (f n) ≤ ∑ i in Finset.range n, d i :=
  Nat.Ico_zero_eq_range ▸ edist_le_Ico_sum_of_edist_le (zero_le n) fun _ => hd
#align edist_le_range_sum_of_edist_le edist_le_range_sum_of_edist_le

/-- Reformulation of the uniform structure in terms of the extended distance -/
theorem uniformity_pseudoedist : 𝓤 α = ⨅ ε > 0, 𝓟 { p : α × α | edist p.1 p.2 < ε } :=
  PseudoEMetricSpace.uniformity_edist
#align uniformity_pseudoedist uniformity_pseudoedist

theorem uniformSpace_edist :
    ‹PseudoEMetricSpace α›.toUniformSpace =
      uniformSpaceOfEDist edist edist_self edist_comm edist_triangle :=
  UniformSpace.ext uniformity_pseudoedist
#align uniform_space_edist uniformSpace_edist

theorem uniformity_basis_edist :
    (𝓤 α).HasBasis (fun ε : ℝ≥0∞ => 0 < ε) fun ε => { p : α × α | edist p.1 p.2 < ε } :=
  (@uniformSpace_edist α _).symm ▸ UniformSpace.hasBasis_ofFun ⟨1, one_pos⟩ _ _ _ _ _
#align uniformity_basis_edist uniformity_basis_edist

/-- Characterization of the elements of the uniformity in terms of the extended distance -/
theorem mem_uniformity_edist {s : Set (α × α)} :
    s ∈ 𝓤 α ↔ ∃ ε > 0, ∀ {a b : α}, edist a b < ε → (a, b) ∈ s :=
  uniformity_basis_edist.mem_uniformity_iff
#align mem_uniformity_edist mem_uniformity_edist

/-- Given `f : β → ℝ≥0∞`, if `f` sends `{i | p i}` to a set of positive numbers
accumulating to zero, then `f i`-neighborhoods of the diagonal form a basis of `𝓤 α`.

For specific bases see `uniformity_basis_edist`, `uniformity_basis_edist'`,
`uniformity_basis_edist_nnreal`, and `uniformity_basis_edist_inv_nat`. -/
protected theorem EMetric.mk_uniformity_basis {β : Type*} {p : β → Prop} {f : β → ℝ≥0∞}
    (hf₀ : ∀ x, p x → 0 < f x) (hf : ∀ ε, 0 < ε → ∃ x, p x ∧ f x ≤ ε) :
    (𝓤 α).HasBasis p fun x => { p : α × α | edist p.1 p.2 < f x } := by
  refine' ⟨fun s => uniformity_basis_edist.mem_iff.trans _⟩
  constructor
  · rintro ⟨ε, ε₀, hε⟩
    rcases hf ε ε₀ with ⟨i, hi, H⟩
    exact ⟨i, hi, fun x hx => hε <| lt_of_lt_of_le hx.out H⟩
  · exact fun ⟨i, hi, H⟩ => ⟨f i, hf₀ i hi, H⟩
#align emetric.mk_uniformity_basis EMetric.mk_uniformity_basis

/-- Given `f : β → ℝ≥0∞`, if `f` sends `{i | p i}` to a set of positive numbers
accumulating to zero, then closed `f i`-neighborhoods of the diagonal form a basis of `𝓤 α`.

For specific bases see `uniformity_basis_edist_le` and `uniformity_basis_edist_le'`. -/
protected theorem EMetric.mk_uniformity_basis_le {β : Type*} {p : β → Prop} {f : β → ℝ≥0∞}
    (hf₀ : ∀ x, p x → 0 < f x) (hf : ∀ ε, 0 < ε → ∃ x, p x ∧ f x ≤ ε) :
    (𝓤 α).HasBasis p fun x => { p : α × α | edist p.1 p.2 ≤ f x } := by
  refine' ⟨fun s => uniformity_basis_edist.mem_iff.trans _⟩
  constructor
  · rintro ⟨ε, ε₀, hε⟩
    rcases exists_between ε₀ with ⟨ε', hε'⟩
    rcases hf ε' hε'.1 with ⟨i, hi, H⟩
    exact ⟨i, hi, fun x hx => hε <| lt_of_le_of_lt (le_trans hx.out H) hε'.2⟩
  · exact fun ⟨i, hi, H⟩ => ⟨f i, hf₀ i hi, fun x hx => H (le_of_lt hx.out)⟩
#align emetric.mk_uniformity_basis_le EMetric.mk_uniformity_basis_le

theorem uniformity_basis_edist_le :
    (𝓤 α).HasBasis (fun ε : ℝ≥0∞ => 0 < ε) fun ε => { p : α × α | edist p.1 p.2 ≤ ε } :=
  EMetric.mk_uniformity_basis_le (fun _ => id) fun ε ε₀ => ⟨ε, ε₀, le_refl ε⟩
#align uniformity_basis_edist_le uniformity_basis_edist_le

theorem uniformity_basis_edist' (ε' : ℝ≥0∞) (hε' : 0 < ε') :
    (𝓤 α).HasBasis (fun ε : ℝ≥0∞ => ε ∈ Ioo 0 ε') fun ε => { p : α × α | edist p.1 p.2 < ε } :=
  EMetric.mk_uniformity_basis (fun _ => And.left) fun ε ε₀ =>
    let ⟨δ, hδ⟩ := exists_between hε'
    ⟨min ε δ, ⟨lt_min ε₀ hδ.1, lt_of_le_of_lt (min_le_right _ _) hδ.2⟩, min_le_left _ _⟩
#align uniformity_basis_edist' uniformity_basis_edist'

theorem uniformity_basis_edist_le' (ε' : ℝ≥0∞) (hε' : 0 < ε') :
    (𝓤 α).HasBasis (fun ε : ℝ≥0∞ => ε ∈ Ioo 0 ε') fun ε => { p : α × α | edist p.1 p.2 ≤ ε } :=
  EMetric.mk_uniformity_basis_le (fun _ => And.left) fun ε ε₀ =>
    let ⟨δ, hδ⟩ := exists_between hε'
    ⟨min ε δ, ⟨lt_min ε₀ hδ.1, lt_of_le_of_lt (min_le_right _ _) hδ.2⟩, min_le_left _ _⟩
#align uniformity_basis_edist_le' uniformity_basis_edist_le'

theorem uniformity_basis_edist_nnreal :
    (𝓤 α).HasBasis (fun ε : ℝ≥0 => 0 < ε) fun ε => { p : α × α | edist p.1 p.2 < ε } :=
  EMetric.mk_uniformity_basis (fun _ => ENNReal.coe_pos.2) fun _ε ε₀ =>
    let ⟨δ, hδ⟩ := ENNReal.lt_iff_exists_nnreal_btwn.1 ε₀
    ⟨δ, ENNReal.coe_pos.1 hδ.1, le_of_lt hδ.2⟩
#align uniformity_basis_edist_nnreal uniformity_basis_edist_nnreal

theorem uniformity_basis_edist_nnreal_le :
    (𝓤 α).HasBasis (fun ε : ℝ≥0 => 0 < ε) fun ε => { p : α × α | edist p.1 p.2 ≤ ε } :=
  EMetric.mk_uniformity_basis_le (fun _ => ENNReal.coe_pos.2) fun _ε ε₀ =>
    let ⟨δ, hδ⟩ := ENNReal.lt_iff_exists_nnreal_btwn.1 ε₀
    ⟨δ, ENNReal.coe_pos.1 hδ.1, le_of_lt hδ.2⟩
#align uniformity_basis_edist_nnreal_le uniformity_basis_edist_nnreal_le

theorem uniformity_basis_edist_inv_nat :
    (𝓤 α).HasBasis (fun _ => True) fun n : ℕ => { p : α × α | edist p.1 p.2 < (↑n)⁻¹ } :=
  EMetric.mk_uniformity_basis (fun n _ => ENNReal.inv_pos.2 <| ENNReal.nat_ne_top n) fun _ε ε₀ =>
    let ⟨n, hn⟩ := ENNReal.exists_inv_nat_lt (ne_of_gt ε₀)
    ⟨n, trivial, le_of_lt hn⟩
#align uniformity_basis_edist_inv_nat uniformity_basis_edist_inv_nat

theorem uniformity_basis_edist_inv_two_pow :
    (𝓤 α).HasBasis (fun _ => True) fun n : ℕ => { p : α × α | edist p.1 p.2 < 2⁻¹ ^ n } :=
  EMetric.mk_uniformity_basis (fun _ _ => ENNReal.pow_pos (ENNReal.inv_pos.2 ENNReal.two_ne_top) _)
    fun _ε ε₀ =>
    let ⟨n, hn⟩ := ENNReal.exists_inv_two_pow_lt (ne_of_gt ε₀)
    ⟨n, trivial, le_of_lt hn⟩
#align uniformity_basis_edist_inv_two_pow uniformity_basis_edist_inv_two_pow

/-- Fixed size neighborhoods of the diagonal belong to the uniform structure -/
theorem edist_mem_uniformity {ε : ℝ≥0∞} (ε0 : 0 < ε) : { p : α × α | edist p.1 p.2 < ε } ∈ 𝓤 α :=
  mem_uniformity_edist.2 ⟨ε, ε0, id⟩
#align edist_mem_uniformity edist_mem_uniformity

namespace EMetric

instance (priority := 900) instIsCountablyGeneratedUniformity : IsCountablyGenerated (𝓤 α) :=
  isCountablyGenerated_of_seq ⟨_, uniformity_basis_edist_inv_nat.eq_iInf⟩

-- porting note: changed explicit/implicit
/-- ε-δ characterization of uniform continuity on a set for pseudoemetric spaces -/
theorem uniformContinuousOn_iff [PseudoEMetricSpace β] {f : α → β} {s : Set α} :
    UniformContinuousOn f s ↔
      ∀ ε > 0, ∃ δ > 0, ∀ {a}, a ∈ s → ∀ {b}, b ∈ s → edist a b < δ → edist (f a) (f b) < ε :=
  uniformity_basis_edist.uniformContinuousOn_iff uniformity_basis_edist
#align emetric.uniform_continuous_on_iff EMetric.uniformContinuousOn_iff

/-- ε-δ characterization of uniform continuity on pseudoemetric spaces -/
theorem uniformContinuous_iff [PseudoEMetricSpace β] {f : α → β} :
    UniformContinuous f ↔ ∀ ε > 0, ∃ δ > 0, ∀ {a b : α}, edist a b < δ → edist (f a) (f b) < ε :=
  uniformity_basis_edist.uniformContinuous_iff uniformity_basis_edist
#align emetric.uniform_continuous_iff EMetric.uniformContinuous_iff

-- porting note: new lemma
theorem uniformInducing_iff [PseudoEMetricSpace β] {f : α → β} :
    UniformInducing f ↔ UniformContinuous f ∧
      ∀ δ > 0, ∃ ε > 0, ∀ {a b : α}, edist (f a) (f b) < ε → edist a b < δ :=
  uniformInducing_iff'.trans <| Iff.rfl.and <|
    ((uniformity_basis_edist.comap _).le_basis_iff uniformity_basis_edist).trans <| by
      simp only [subset_def, Prod.forall]; rfl

/-- ε-δ characterization of uniform embeddings on pseudoemetric spaces -/
nonrec theorem uniformEmbedding_iff [PseudoEMetricSpace β] {f : α → β} :
    UniformEmbedding f ↔ Function.Injective f ∧ UniformContinuous f ∧
      ∀ δ > 0, ∃ ε > 0, ∀ {a b : α}, edist (f a) (f b) < ε → edist a b < δ :=
  (uniformEmbedding_iff _).trans <| and_comm.trans <| Iff.rfl.and uniformInducing_iff
#align emetric.uniform_embedding_iff EMetric.uniformEmbedding_iff

/-- If a map between pseudoemetric spaces is a uniform embedding then the edistance between `f x`
and `f y` is controlled in terms of the distance between `x` and `y`.

In fact, this lemma holds for a `UniformInducing` map.
TODO: generalize? -/
theorem controlled_of_uniformEmbedding [PseudoEMetricSpace β] {f : α → β} (h : UniformEmbedding f) :
    (∀ ε > 0, ∃ δ > 0, ∀ {a b : α}, edist a b < δ → edist (f a) (f b) < ε) ∧
      ∀ δ > 0, ∃ ε > 0, ∀ {a b : α}, edist (f a) (f b) < ε → edist a b < δ :=
  ⟨uniformContinuous_iff.1 h.uniformContinuous, (uniformEmbedding_iff.1 h).2.2⟩
#align emetric.controlled_of_uniform_embedding EMetric.controlled_of_uniformEmbedding

/-- ε-δ characterization of Cauchy sequences on pseudoemetric spaces -/
protected theorem cauchy_iff {f : Filter α} :
    Cauchy f ↔ f ≠ ⊥ ∧ ∀ ε > 0, ∃ t ∈ f, ∀ x, x ∈ t → ∀ y, y ∈ t → edist x y < ε := by
  rw [← neBot_iff]; exact uniformity_basis_edist.cauchy_iff
#align emetric.cauchy_iff EMetric.cauchy_iff

/-- A very useful criterion to show that a space is complete is to show that all sequences
which satisfy a bound of the form `edist (u n) (u m) < B N` for all `n m ≥ N` are
converging. This is often applied for `B N = 2^{-N}`, i.e., with a very fast convergence to
`0`, which makes it possible to use arguments of converging series, while this is impossible
to do in general for arbitrary Cauchy sequences. -/
theorem complete_of_convergent_controlled_sequences (B : ℕ → ℝ≥0∞) (hB : ∀ n, 0 < B n)
    (H : ∀ u : ℕ → α, (∀ N n m : ℕ, N ≤ n → N ≤ m → edist (u n) (u m) < B N) →
      ∃ x, Tendsto u atTop (𝓝 x)) :
    CompleteSpace α :=
  UniformSpace.complete_of_convergent_controlled_sequences
    (fun n => { p : α × α | edist p.1 p.2 < B n }) (fun n => edist_mem_uniformity <| hB n) H
#align emetric.complete_of_convergent_controlled_sequences EMetric.complete_of_convergent_controlled_sequences

/-- A sequentially complete pseudoemetric space is complete. -/
theorem complete_of_cauchySeq_tendsto :
    (∀ u : ℕ → α, CauchySeq u → ∃ a, Tendsto u atTop (𝓝 a)) → CompleteSpace α :=
  UniformSpace.complete_of_cauchySeq_tendsto
#align emetric.complete_of_cauchy_seq_tendsto EMetric.complete_of_cauchySeq_tendsto

/-- Expressing locally uniform convergence on a set using `edist`. -/
theorem tendstoLocallyUniformlyOn_iff {ι : Type*} [TopologicalSpace β] {F : ι → β → α} {f : β → α}
    {p : Filter ι} {s : Set β} :
    TendstoLocallyUniformlyOn F f p s ↔
      ∀ ε > 0, ∀ x ∈ s, ∃ t ∈ 𝓝[s] x, ∀ᶠ n in p, ∀ y ∈ t, edist (f y) (F n y) < ε := by
  refine' ⟨fun H ε hε => H _ (edist_mem_uniformity hε), fun H u hu x hx => _⟩
  rcases mem_uniformity_edist.1 hu with ⟨ε, εpos, hε⟩
  rcases H ε εpos x hx with ⟨t, ht, Ht⟩
  exact ⟨t, ht, Ht.mono fun n hs x hx => hε (hs x hx)⟩
#align emetric.tendsto_locally_uniformly_on_iff EMetric.tendstoLocallyUniformlyOn_iff

/-- Expressing uniform convergence on a set using `edist`. -/
theorem tendstoUniformlyOn_iff {ι : Type*} {F : ι → β → α} {f : β → α} {p : Filter ι} {s : Set β} :
    TendstoUniformlyOn F f p s ↔ ∀ ε > 0, ∀ᶠ n in p, ∀ x ∈ s, edist (f x) (F n x) < ε := by
  refine' ⟨fun H ε hε => H _ (edist_mem_uniformity hε), fun H u hu => _⟩
  rcases mem_uniformity_edist.1 hu with ⟨ε, εpos, hε⟩
  exact (H ε εpos).mono fun n hs x hx => hε (hs x hx)
#align emetric.tendsto_uniformly_on_iff EMetric.tendstoUniformlyOn_iff

/-- Expressing locally uniform convergence using `edist`. -/
theorem tendstoLocallyUniformly_iff {ι : Type*} [TopologicalSpace β] {F : ι → β → α} {f : β → α}
    {p : Filter ι} :
    TendstoLocallyUniformly F f p ↔
      ∀ ε > 0, ∀ x : β, ∃ t ∈ 𝓝 x, ∀ᶠ n in p, ∀ y ∈ t, edist (f y) (F n y) < ε := by
  simp only [← tendstoLocallyUniformlyOn_univ, tendstoLocallyUniformlyOn_iff, mem_univ,
    forall_const, exists_prop, nhdsWithin_univ]
#align emetric.tendsto_locally_uniformly_iff EMetric.tendstoLocallyUniformly_iff

/-- Expressing uniform convergence using `edist`. -/
theorem tendstoUniformly_iff {ι : Type*} {F : ι → β → α} {f : β → α} {p : Filter ι} :
    TendstoUniformly F f p ↔ ∀ ε > 0, ∀ᶠ n in p, ∀ x, edist (f x) (F n x) < ε := by
  simp only [← tendstoUniformlyOn_univ, tendstoUniformlyOn_iff, mem_univ, forall_const]
#align emetric.tendsto_uniformly_iff EMetric.tendstoUniformly_iff

end EMetric

open EMetric

/-- Auxiliary function to replace the uniformity on a pseudoemetric space with
a uniformity which is equal to the original one, but maybe not defeq.
This is useful if one wants to construct a pseudoemetric space with a
specified uniformity. See Note [forgetful inheritance] explaining why having definitionally
the right uniformity is often important.
-/
def PseudoEMetricSpace.replaceUniformity {α} [U : UniformSpace α] (m : PseudoEMetricSpace α)
    (H : 𝓤[U] = 𝓤[PseudoEMetricSpace.toUniformSpace]) : PseudoEMetricSpace α where
  edist := @edist _ m.toEDist
  edist_self := edist_self
  edist_comm := edist_comm
  edist_triangle := edist_triangle
  toUniformSpace := U
  uniformity_edist := H.trans (@PseudoEMetricSpace.uniformity_edist α _)
#align pseudo_emetric_space.replace_uniformity PseudoEMetricSpace.replaceUniformity

/-- The extended pseudometric induced by a function taking values in a pseudoemetric space. -/
def PseudoEMetricSpace.induced {α β} (f : α → β) (m : PseudoEMetricSpace β) :
    PseudoEMetricSpace α where
  edist x y := edist (f x) (f y)
  edist_self _ := edist_self _
  edist_comm _ _ := edist_comm _ _
  edist_triangle _ _ _ := edist_triangle _ _ _
  toUniformSpace := UniformSpace.comap f m.toUniformSpace
  uniformity_edist := (uniformity_basis_edist.comap (Prod.map f f)).eq_biInf
#align pseudo_emetric_space.induced PseudoEMetricSpace.induced

/-- Pseudoemetric space instance on subsets of pseudoemetric spaces -/
instance {α : Type*} {p : α → Prop} [PseudoEMetricSpace α] : PseudoEMetricSpace (Subtype p) :=
  PseudoEMetricSpace.induced Subtype.val ‹_›

/-- The extended pseudodistance on a subset of a pseudoemetric space is the restriction of
the original pseudodistance, by definition -/
theorem Subtype.edist_eq {p : α → Prop} (x y : Subtype p) : edist x y = edist (x : α) y := rfl
#align subtype.edist_eq Subtype.edist_eq

namespace MulOpposite

/-- Pseudoemetric space instance on the multiplicative opposite of a pseudoemetric space. -/
@[to_additive "Pseudoemetric space instance on the additive opposite of a pseudoemetric space."]
instance {α : Type*} [PseudoEMetricSpace α] : PseudoEMetricSpace αᵐᵒᵖ :=
  PseudoEMetricSpace.induced unop ‹_›

@[to_additive]
theorem edist_unop (x y : αᵐᵒᵖ) : edist (unop x) (unop y) = edist x y := rfl
#align mul_opposite.edist_unop MulOpposite.edist_unop
#align add_opposite.edist_unop AddOpposite.edist_unop

@[to_additive]
theorem edist_op (x y : α) : edist (op x) (op y) = edist x y := rfl
#align mul_opposite.edist_op MulOpposite.edist_op
#align add_opposite.edist_op AddOpposite.edist_op

end MulOpposite

section ULift

instance : PseudoEMetricSpace (ULift α) := PseudoEMetricSpace.induced ULift.down ‹_›

theorem ULift.edist_eq (x y : ULift α) : edist x y = edist x.down y.down := rfl
#align ulift.edist_eq ULift.edist_eq

@[simp]
theorem ULift.edist_up_up (x y : α) : edist (ULift.up x) (ULift.up y) = edist x y := rfl
#align ulift.edist_up_up ULift.edist_up_up

end ULift

/-- The product of two pseudoemetric spaces, with the max distance, is an extended
pseudometric spaces. We make sure that the uniform structure thus constructed is the one
corresponding to the product of uniform spaces, to avoid diamond problems. -/
instance Prod.pseudoEMetricSpaceMax [PseudoEMetricSpace β] : PseudoEMetricSpace (α × β) where
  edist x y := edist x.1 y.1 ⊔ edist x.2 y.2
  edist_self x := by simp
  edist_comm x y := by simp [edist_comm]
  edist_triangle x y z :=
    max_le (le_trans (edist_triangle _ _ _) (add_le_add (le_max_left _ _) (le_max_left _ _)))
      (le_trans (edist_triangle _ _ _) (add_le_add (le_max_right _ _) (le_max_right _ _)))
  uniformity_edist := uniformity_prod.trans <| by
    simp [PseudoEMetricSpace.uniformity_edist, ← iInf_inf_eq, setOf_and]
  toUniformSpace := inferInstance
#align prod.pseudo_emetric_space_max Prod.pseudoEMetricSpaceMax

theorem Prod.edist_eq [PseudoEMetricSpace β] (x y : α × β) :
    edist x y = max (edist x.1 y.1) (edist x.2 y.2) :=
  rfl
#align prod.edist_eq Prod.edist_eq

section Pi

open Finset

variable {π : β → Type*} [Fintype β]

-- porting note: reordered instances
instance [∀ b, EDist (π b)] : EDist (∀ b, π b) where
  edist f g := Finset.sup univ fun b => edist (f b) (g b)

theorem edist_pi_def [∀ b, EDist (π b)] (f g : ∀ b, π b) :
    edist f g = Finset.sup univ fun b => edist (f b) (g b) :=
  rfl
#align edist_pi_def edist_pi_def

theorem edist_le_pi_edist [∀ b, EDist (π b)] (f g : ∀ b, π b) (b : β) :
    edist (f b) (g b) ≤ edist f g :=
  le_sup (f := fun b => edist (f b) (g b)) (Finset.mem_univ b)
#align edist_le_pi_edist edist_le_pi_edist

theorem edist_pi_le_iff [∀ b, EDist (π b)] {f g : ∀ b, π b} {d : ℝ≥0∞} :
    edist f g ≤ d ↔ ∀ b, edist (f b) (g b) ≤ d :=
  Finset.sup_le_iff.trans <| by simp only [Finset.mem_univ, forall_const]
#align edist_pi_le_iff edist_pi_le_iff

theorem edist_pi_const_le (a b : α) : (edist (fun _ : β => a) fun _ => b) ≤ edist a b :=
  edist_pi_le_iff.2 fun _ => le_rfl
#align edist_pi_const_le edist_pi_const_le

@[simp]
theorem edist_pi_const [Nonempty β] (a b : α) : (edist (fun _ : β => a) fun _ => b) = edist a b :=
  Finset.sup_const univ_nonempty (edist a b)
#align edist_pi_const edist_pi_const

/-- The product of a finite number of pseudoemetric spaces, with the max distance, is still
a pseudoemetric space.
This construction would also work for infinite products, but it would not give rise
to the product topology. Hence, we only formalize it in the good situation of finitely many
spaces. -/
instance pseudoEMetricSpacePi [∀ b, PseudoEMetricSpace (π b)] : PseudoEMetricSpace (∀ b, π b) where
  edist_self f := bot_unique <| Finset.sup_le <| by simp
  edist_comm f g := by simp [edist_pi_def, edist_comm]
  edist_triangle f g h := edist_pi_le_iff.2 <| fun b => le_trans (edist_triangle _ (g b) _)
    (add_le_add (edist_le_pi_edist _ _ _) (edist_le_pi_edist _ _ _))
  toUniformSpace := Pi.uniformSpace _
  uniformity_edist := by
    simp only [Pi.uniformity, PseudoEMetricSpace.uniformity_edist, comap_iInf, gt_iff_lt,
      preimage_setOf_eq, comap_principal, edist_pi_def]
    rw [iInf_comm]; congr; funext ε
    rw [iInf_comm]; congr; funext εpos
    simp [setOf_forall, εpos]
#align pseudo_emetric_space_pi pseudoEMetricSpacePi

end Pi

namespace EMetric

variable {x y z : α} {ε ε₁ ε₂ : ℝ≥0∞} {s t : Set α}

/-- `EMetric.ball x ε` is the set of all points `y` with `edist y x < ε` -/
def ball (x : α) (ε : ℝ≥0∞) : Set α :=
  { y | edist y x < ε }
#align emetric.ball EMetric.ball

@[simp] theorem mem_ball : y ∈ ball x ε ↔ edist y x < ε := Iff.rfl
#align emetric.mem_ball EMetric.mem_ball

theorem mem_ball' : y ∈ ball x ε ↔ edist x y < ε := by rw [edist_comm, mem_ball]
#align emetric.mem_ball' EMetric.mem_ball'

/-- `EMetric.closedBall x ε` is the set of all points `y` with `edist y x ≤ ε` -/
def closedBall (x : α) (ε : ℝ≥0∞) :=
  { y | edist y x ≤ ε }
#align emetric.closed_ball EMetric.closedBall

@[simp] theorem mem_closedBall : y ∈ closedBall x ε ↔ edist y x ≤ ε := Iff.rfl
#align emetric.mem_closed_ball EMetric.mem_closedBall

theorem mem_closedBall' : y ∈ closedBall x ε ↔ edist x y ≤ ε := by rw [edist_comm, mem_closedBall]
#align emetric.mem_closed_ball' EMetric.mem_closedBall'

@[simp]
theorem closedBall_top (x : α) : closedBall x ∞ = univ :=
  eq_univ_of_forall fun _ => mem_setOf.2 le_top
#align emetric.closed_ball_top EMetric.closedBall_top

theorem ball_subset_closedBall : ball x ε ⊆ closedBall x ε := fun _ h => le_of_lt h.out
#align emetric.ball_subset_closed_ball EMetric.ball_subset_closedBall

theorem pos_of_mem_ball (hy : y ∈ ball x ε) : 0 < ε :=
  lt_of_le_of_lt (zero_le _) hy
#align emetric.pos_of_mem_ball EMetric.pos_of_mem_ball

theorem mem_ball_self (h : 0 < ε) : x ∈ ball x ε := by
  rwa [mem_ball, edist_self]
#align emetric.mem_ball_self EMetric.mem_ball_self

theorem mem_closedBall_self : x ∈ closedBall x ε := by
  rw [mem_closedBall, edist_self]; apply zero_le
#align emetric.mem_closed_ball_self EMetric.mem_closedBall_self

theorem mem_ball_comm : x ∈ ball y ε ↔ y ∈ ball x ε := by rw [mem_ball', mem_ball]
#align emetric.mem_ball_comm EMetric.mem_ball_comm

theorem mem_closedBall_comm : x ∈ closedBall y ε ↔ y ∈ closedBall x ε := by
  rw [mem_closedBall', mem_closedBall]
#align emetric.mem_closed_ball_comm EMetric.mem_closedBall_comm

theorem ball_subset_ball (h : ε₁ ≤ ε₂) : ball x ε₁ ⊆ ball x ε₂ := fun _y (yx : _ < ε₁) =>
  lt_of_lt_of_le yx h
#align emetric.ball_subset_ball EMetric.ball_subset_ball

theorem closedBall_subset_closedBall (h : ε₁ ≤ ε₂) : closedBall x ε₁ ⊆ closedBall x ε₂ :=
  fun _y (yx : _ ≤ ε₁) => le_trans yx h
#align emetric.closed_ball_subset_closed_ball EMetric.closedBall_subset_closedBall

theorem ball_disjoint (h : ε₁ + ε₂ ≤ edist x y) : Disjoint (ball x ε₁) (ball y ε₂) :=
  Set.disjoint_left.mpr fun z h₁ h₂ =>
    (edist_triangle_left x y z).not_lt <| (ENNReal.add_lt_add h₁ h₂).trans_le h
#align emetric.ball_disjoint EMetric.ball_disjoint

theorem ball_subset (h : edist x y + ε₁ ≤ ε₂) (h' : edist x y ≠ ∞) : ball x ε₁ ⊆ ball y ε₂ :=
  fun z zx =>
  calc
    edist z y ≤ edist z x + edist x y := edist_triangle _ _ _
    _ = edist x y + edist z x := add_comm _ _
    _ < edist x y + ε₁ := ENNReal.add_lt_add_left h' zx
    _ ≤ ε₂ := h
#align emetric.ball_subset EMetric.ball_subset

theorem exists_ball_subset_ball (h : y ∈ ball x ε) : ∃ ε' > 0, ball y ε' ⊆ ball x ε := by
  have : 0 < ε - edist y x := by simpa using h
  refine' ⟨ε - edist y x, this, ball_subset _ (ne_top_of_lt h)⟩
  exact (add_tsub_cancel_of_le (mem_ball.mp h).le).le
#align emetric.exists_ball_subset_ball EMetric.exists_ball_subset_ball

theorem ball_eq_empty_iff : ball x ε = ∅ ↔ ε = 0 :=
  eq_empty_iff_forall_not_mem.trans
    ⟨fun h => le_bot_iff.1 (le_of_not_gt fun ε0 => h _ (mem_ball_self ε0)), fun ε0 _ h =>
      not_lt_of_le (le_of_eq ε0) (pos_of_mem_ball h)⟩
#align emetric.ball_eq_empty_iff EMetric.ball_eq_empty_iff

theorem ordConnected_setOf_closedBall_subset (x : α) (s : Set α) :
    OrdConnected { r | closedBall x r ⊆ s } :=
  ⟨fun _ _ _ h₁ _ h₂ => (closedBall_subset_closedBall h₂.2).trans h₁⟩
#align emetric.ord_connected_set_of_closed_ball_subset EMetric.ordConnected_setOf_closedBall_subset

theorem ordConnected_setOf_ball_subset (x : α) (s : Set α) : OrdConnected { r | ball x r ⊆ s } :=
  ⟨fun _ _ _ h₁ _ h₂ => (ball_subset_ball h₂.2).trans h₁⟩
#align emetric.ord_connected_set_of_ball_subset EMetric.ordConnected_setOf_ball_subset

/-- Relation “two points are at a finite edistance” is an equivalence relation. -/
def edistLtTopSetoid : Setoid α where
  r x y := edist x y < ⊤
  iseqv :=
    ⟨fun x => by rw [edist_self]; exact ENNReal.coe_lt_top,
      fun h => by rwa [edist_comm], fun hxy hyz =>
        lt_of_le_of_lt (edist_triangle _ _ _) (ENNReal.add_lt_top.2 ⟨hxy, hyz⟩)⟩
#align emetric.edist_lt_top_setoid EMetric.edistLtTopSetoid

@[simp]
theorem ball_zero : ball x 0 = ∅ := by rw [EMetric.ball_eq_empty_iff]
#align emetric.ball_zero EMetric.ball_zero

theorem nhds_basis_eball : (𝓝 x).HasBasis (fun ε : ℝ≥0∞ => 0 < ε) (ball x) :=
  nhds_basis_uniformity uniformity_basis_edist
#align emetric.nhds_basis_eball EMetric.nhds_basis_eball

theorem nhdsWithin_basis_eball : (𝓝[s] x).HasBasis (fun ε : ℝ≥0∞ => 0 < ε) fun ε => ball x ε ∩ s :=
  nhdsWithin_hasBasis nhds_basis_eball s
#align emetric.nhds_within_basis_eball EMetric.nhdsWithin_basis_eball

theorem nhds_basis_closed_eball : (𝓝 x).HasBasis (fun ε : ℝ≥0∞ => 0 < ε) (closedBall x) :=
  nhds_basis_uniformity uniformity_basis_edist_le
#align emetric.nhds_basis_closed_eball EMetric.nhds_basis_closed_eball

theorem nhdsWithin_basis_closed_eball :
    (𝓝[s] x).HasBasis (fun ε : ℝ≥0∞ => 0 < ε) fun ε => closedBall x ε ∩ s :=
  nhdsWithin_hasBasis nhds_basis_closed_eball s
#align emetric.nhds_within_basis_closed_eball EMetric.nhdsWithin_basis_closed_eball

theorem nhds_eq : 𝓝 x = ⨅ ε > 0, 𝓟 (ball x ε) :=
  nhds_basis_eball.eq_biInf
#align emetric.nhds_eq EMetric.nhds_eq

theorem mem_nhds_iff : s ∈ 𝓝 x ↔ ∃ ε > 0, ball x ε ⊆ s :=
  nhds_basis_eball.mem_iff
#align emetric.mem_nhds_iff EMetric.mem_nhds_iff

theorem mem_nhdsWithin_iff : s ∈ 𝓝[t] x ↔ ∃ ε > 0, ball x ε ∩ t ⊆ s :=
  nhdsWithin_basis_eball.mem_iff
#align emetric.mem_nhds_within_iff EMetric.mem_nhdsWithin_iff

section

variable [PseudoEMetricSpace β] {f : α → β}

theorem tendsto_nhdsWithin_nhdsWithin {t : Set β} {a b} :
    Tendsto f (𝓝[s] a) (𝓝[t] b) ↔
      ∀ ε > 0, ∃ δ > 0, ∀ ⦃x⦄, x ∈ s → edist x a < δ → f x ∈ t ∧ edist (f x) b < ε :=
  (nhdsWithin_basis_eball.tendsto_iff nhdsWithin_basis_eball).trans <|
    forall₂_congr fun ε _ => exists_congr fun δ => and_congr_right fun _ =>
      forall_congr' fun x => by simp; tauto
#align emetric.tendsto_nhds_within_nhds_within EMetric.tendsto_nhdsWithin_nhdsWithin

theorem tendsto_nhdsWithin_nhds {a b} :
    Tendsto f (𝓝[s] a) (𝓝 b) ↔
      ∀ ε > 0, ∃ δ > 0, ∀ {x : α}, x ∈ s → edist x a < δ → edist (f x) b < ε := by
  rw [← nhdsWithin_univ b, tendsto_nhdsWithin_nhdsWithin]
  simp only [mem_univ, true_and_iff]
#align emetric.tendsto_nhds_within_nhds EMetric.tendsto_nhdsWithin_nhds

theorem tendsto_nhds_nhds {a b} :
    Tendsto f (𝓝 a) (𝓝 b) ↔ ∀ ε > 0, ∃ δ > 0, ∀ ⦃x⦄, edist x a < δ → edist (f x) b < ε :=
  nhds_basis_eball.tendsto_iff nhds_basis_eball
#align emetric.tendsto_nhds_nhds EMetric.tendsto_nhds_nhds

end

theorem isOpen_iff : IsOpen s ↔ ∀ x ∈ s, ∃ ε > 0, ball x ε ⊆ s := by
  simp [isOpen_iff_nhds, mem_nhds_iff]
#align emetric.is_open_iff EMetric.isOpen_iff

theorem isOpen_ball : IsOpen (ball x ε) :=
  isOpen_iff.2 fun _ => exists_ball_subset_ball
#align emetric.is_open_ball EMetric.isOpen_ball

theorem isClosed_ball_top : IsClosed (ball x ⊤) :=
  isOpen_compl_iff.1 <| isOpen_iff.2 fun _y hy =>
    ⟨⊤, ENNReal.coe_lt_top, fun _z hzy hzx =>
      hy (edistLtTopSetoid.trans (edistLtTopSetoid.symm hzy) hzx)⟩
#align emetric.is_closed_ball_top EMetric.isClosed_ball_top

theorem ball_mem_nhds (x : α) {ε : ℝ≥0∞} (ε0 : 0 < ε) : ball x ε ∈ 𝓝 x :=
  isOpen_ball.mem_nhds (mem_ball_self ε0)
#align emetric.ball_mem_nhds EMetric.ball_mem_nhds

theorem closedBall_mem_nhds (x : α) {ε : ℝ≥0∞} (ε0 : 0 < ε) : closedBall x ε ∈ 𝓝 x :=
  mem_of_superset (ball_mem_nhds x ε0) ball_subset_closedBall
#align emetric.closed_ball_mem_nhds EMetric.closedBall_mem_nhds

theorem ball_prod_same [PseudoEMetricSpace β] (x : α) (y : β) (r : ℝ≥0∞) :
    ball x r ×ˢ ball y r = ball (x, y) r :=
  ext fun z => by simp [Prod.edist_eq]
#align emetric.ball_prod_same EMetric.ball_prod_same

theorem closedBall_prod_same [PseudoEMetricSpace β] (x : α) (y : β) (r : ℝ≥0∞) :
    closedBall x r ×ˢ closedBall y r = closedBall (x, y) r :=
  ext fun z => by simp [Prod.edist_eq]
#align emetric.closed_ball_prod_same EMetric.closedBall_prod_same

/-- ε-characterization of the closure in pseudoemetric spaces -/
theorem mem_closure_iff : x ∈ closure s ↔ ∀ ε > 0, ∃ y ∈ s, edist x y < ε :=
  (mem_closure_iff_nhds_basis nhds_basis_eball).trans <| by simp only [mem_ball, edist_comm x]
#align emetric.mem_closure_iff EMetric.mem_closure_iff

theorem tendsto_nhds {f : Filter β} {u : β → α} {a : α} :
    Tendsto u f (𝓝 a) ↔ ∀ ε > 0, ∀ᶠ x in f, edist (u x) a < ε :=
  nhds_basis_eball.tendsto_right_iff
#align emetric.tendsto_nhds EMetric.tendsto_nhds

theorem tendsto_atTop [Nonempty β] [SemilatticeSup β] {u : β → α} {a : α} :
    Tendsto u atTop (𝓝 a) ↔ ∀ ε > 0, ∃ N, ∀ n ≥ N, edist (u n) a < ε :=
  (atTop_basis.tendsto_iff nhds_basis_eball).trans <| by
    simp only [exists_prop, true_and_iff, mem_Ici, mem_ball]
#align emetric.tendsto_at_top EMetric.tendsto_atTop

theorem inseparable_iff : Inseparable x y ↔ edist x y = 0 := by
  simp [inseparable_iff_mem_closure, mem_closure_iff, edist_comm, forall_lt_iff_le']
#align emetric.inseparable_iff EMetric.inseparable_iff

-- see Note [nolint_ge]
/-- In a pseudoemetric space, Cauchy sequences are characterized by the fact that, eventually,
the pseudoedistance between its elements is arbitrarily small -/
theorem cauchySeq_iff [Nonempty β] [SemilatticeSup β] {u : β → α} :
    CauchySeq u ↔ ∀ ε > 0, ∃ N, ∀ m, N ≤ m → ∀ n, N ≤ n → edist (u m) (u n) < ε :=
  uniformity_basis_edist.cauchySeq_iff
#align emetric.cauchy_seq_iff EMetric.cauchySeq_iff

/-- A variation around the emetric characterization of Cauchy sequences -/
theorem cauchySeq_iff' [Nonempty β] [SemilatticeSup β] {u : β → α} :
    CauchySeq u ↔ ∀ ε > (0 : ℝ≥0∞), ∃ N, ∀ n ≥ N, edist (u n) (u N) < ε :=
  uniformity_basis_edist.cauchySeq_iff'
#align emetric.cauchy_seq_iff' EMetric.cauchySeq_iff'

/-- A variation of the emetric characterization of Cauchy sequences that deals with
`ℝ≥0` upper bounds. -/
theorem cauchySeq_iff_NNReal [Nonempty β] [SemilatticeSup β] {u : β → α} :
    CauchySeq u ↔ ∀ ε : ℝ≥0, 0 < ε → ∃ N, ∀ n, N ≤ n → edist (u n) (u N) < ε :=
  uniformity_basis_edist_nnreal.cauchySeq_iff'
#align emetric.cauchy_seq_iff_nnreal EMetric.cauchySeq_iff_NNReal

theorem totallyBounded_iff {s : Set α} :
    TotallyBounded s ↔ ∀ ε > 0, ∃ t : Set α, t.Finite ∧ s ⊆ ⋃ y ∈ t, ball y ε :=
  ⟨fun H _ε ε0 => H _ (edist_mem_uniformity ε0), fun H _r ru =>
    let ⟨ε, ε0, hε⟩ := mem_uniformity_edist.1 ru
    let ⟨t, ft, h⟩ := H ε ε0
    ⟨t, ft, h.trans <| iUnion₂_mono fun _ _ _ => hε⟩⟩
#align emetric.totally_bounded_iff EMetric.totallyBounded_iff

theorem totallyBounded_iff' {s : Set α} :
    TotallyBounded s ↔ ∀ ε > 0, ∃ t, t ⊆ s ∧ Set.Finite t ∧ s ⊆ ⋃ y ∈ t, ball y ε :=
  ⟨fun H _ε ε0 => (totallyBounded_iff_subset.1 H) _ (edist_mem_uniformity ε0), fun H _r ru =>
    let ⟨ε, ε0, hε⟩ := mem_uniformity_edist.1 ru
    let ⟨t, _, ft, h⟩ := H ε ε0
    ⟨t, ft, h.trans <| iUnion₂_mono fun _ _ _ => hε⟩⟩
#align emetric.totally_bounded_iff' EMetric.totallyBounded_iff'

section Compact

-- porting note: todo: generalize to a uniform space with metrizable uniformity
/-- For a set `s` in a pseudo emetric space, if for every `ε > 0` there exists a countable
set that is `ε`-dense in `s`, then there exists a countable subset `t ⊆ s` that is dense in `s`. -/
theorem subset_countable_closure_of_almost_dense_set (s : Set α)
    (hs : ∀ ε > 0, ∃ t : Set α, t.Countable ∧ s ⊆ ⋃ x ∈ t, closedBall x ε) :
    ∃ t, t ⊆ s ∧ t.Countable ∧ s ⊆ closure t := by
  rcases s.eq_empty_or_nonempty with (rfl | ⟨x₀, hx₀⟩)
  · exact ⟨∅, empty_subset _, countable_empty, empty_subset _⟩
  choose! T hTc hsT using fun n : ℕ => hs n⁻¹ (by simp)
  have : ∀ r x, ∃ y ∈ s, closedBall x r ∩ s ⊆ closedBall y (r * 2) := fun r x => by
    rcases (closedBall x r ∩ s).eq_empty_or_nonempty with (he | ⟨y, hxy, hys⟩)
    · refine' ⟨x₀, hx₀, _⟩
      rw [he]
      exact empty_subset _
    · refine' ⟨y, hys, fun z hz => _⟩
      calc
        edist z y ≤ edist z x + edist y x := edist_triangle_right _ _ _
        _ ≤ r + r := (add_le_add hz.1 hxy)
        _ = r * 2 := (mul_two r).symm
  choose f hfs hf using this
  refine'
    ⟨⋃ n : ℕ, f n⁻¹ '' T n, iUnion_subset fun n => image_subset_iff.2 fun z _ => hfs _ _,
      countable_iUnion fun n => (hTc n).image _, _⟩
  refine' fun x hx => mem_closure_iff.2 fun ε ε0 => _
  rcases ENNReal.exists_inv_nat_lt (ENNReal.half_pos ε0.lt.ne').ne' with ⟨n, hn⟩
  rcases mem_iUnion₂.1 (hsT n hx) with ⟨y, hyn, hyx⟩
  refine' ⟨f n⁻¹ y, mem_iUnion.2 ⟨n, mem_image_of_mem _ hyn⟩, _⟩
  calc
    edist x (f n⁻¹ y) ≤ (n : ℝ≥0∞)⁻¹ * 2 := hf _ _ ⟨hyx, hx⟩
    _ < ε := ENNReal.mul_lt_of_lt_div hn
#align emetric.subset_countable_closure_of_almost_dense_set EMetric.subset_countable_closure_of_almost_dense_set

open TopologicalSpace in
/-- If a set `s` is separable in a (pseudo extended) metric space, then it admits a countable dense
subset. This is not obvious, as the countable set whose closure covers `s` given by the definition
of separability does not need in general to be contained in `s`. -/
theorem _root_.TopologicalSpace.IsSeparable.exists_countable_dense_subset
    {s : Set α} (hs : IsSeparable s) : ∃ t, t ⊆ s ∧ t.Countable ∧ s ⊆ closure t := by
  have : ∀ ε > 0, ∃ t : Set α, t.Countable ∧ s ⊆ ⋃ x ∈ t, closedBall x ε := fun ε ε0 => by
    rcases hs with ⟨t, htc, hst⟩
    refine ⟨t, htc, hst.trans fun x hx => ?_⟩
    rcases mem_closure_iff.1 hx ε ε0 with ⟨y, hyt, hxy⟩
    exact mem_iUnion₂.2 ⟨y, hyt, mem_closedBall.2 hxy.le⟩
  exact subset_countable_closure_of_almost_dense_set _ this

open TopologicalSpace in
/-- If a set `s` is separable, then the corresponding subtype is separable in a (pseudo extended)
metric space.  This is not obvious, as the countable set whose closure covers `s` does not need in
general to be contained in `s`. -/
theorem _root_.TopologicalSpace.IsSeparable.separableSpace {s : Set α} (hs : IsSeparable s) :
    SeparableSpace s := by
  rcases hs.exists_countable_dense_subset with ⟨t, hts, htc, hst⟩
  lift t to Set s using hts
  refine ⟨⟨t, countable_of_injective_of_countable_image (Subtype.coe_injective.injOn _) htc, ?_⟩⟩
  rwa [inducing_subtype_val.dense_iff, Subtype.forall]
#align topological_space.is_separable.separable_space TopologicalSpace.IsSeparable.separableSpace

-- porting note: todo: generalize to metrizable spaces
/-- A compact set in a pseudo emetric space is separable, i.e., it is a subset of the closure of a
countable set.  -/
theorem subset_countable_closure_of_compact {s : Set α} (hs : IsCompact s) :
    ∃ t, t ⊆ s ∧ t.Countable ∧ s ⊆ closure t := by
  refine' subset_countable_closure_of_almost_dense_set s fun ε hε => _
  rcases totallyBounded_iff'.1 hs.totallyBounded ε hε with ⟨t, -, htf, hst⟩
  exact ⟨t, htf.countable, hst.trans <| iUnion₂_mono fun _ _ => ball_subset_closedBall⟩
#align emetric.subset_countable_closure_of_compact EMetric.subset_countable_closure_of_compact

end Compact

section SecondCountable

open TopologicalSpace

variable (α)

/-- A sigma compact pseudo emetric space has second countable topology. -/
<<<<<<< HEAD
instance secondCountable_of_sigmaCompact [SigmaCompactSpace α] : SecondCountableTopology α := by
=======
instance (priority := 90) secondCountable_of_sigmaCompact [SigmaCompactSpace α] :
    SecondCountableTopology α := by
>>>>>>> db69d42a
  suffices SeparableSpace α by exact UniformSpace.secondCountable_of_separable α
  choose T _ hTc hsubT using fun n =>
    subset_countable_closure_of_compact (isCompact_compactCovering α n)
  refine' ⟨⟨⋃ n, T n, countable_iUnion hTc, fun x => _⟩⟩
  rcases iUnion_eq_univ_iff.1 (iUnion_compactCovering α) x with ⟨n, hn⟩
  exact closure_mono (subset_iUnion _ n) (hsubT _ hn)
#align emetric.second_countable_of_sigma_compact EMetric.secondCountable_of_sigmaCompact

variable {α}

theorem secondCountable_of_almost_dense_set
    (hs : ∀ ε > 0, ∃ t : Set α, t.Countable ∧ ⋃ x ∈ t, closedBall x ε = univ) :
    SecondCountableTopology α := by
  suffices SeparableSpace α from UniformSpace.secondCountable_of_separable α
  have : ∀ ε > 0, ∃ t : Set α, Set.Countable t ∧ univ ⊆ ⋃ x ∈ t, closedBall x ε
  · simpa only [univ_subset_iff] using hs
  rcases subset_countable_closure_of_almost_dense_set (univ : Set α) this with ⟨t, -, htc, ht⟩
  exact ⟨⟨t, htc, fun x => ht (mem_univ x)⟩⟩
#align emetric.second_countable_of_almost_dense_set EMetric.secondCountable_of_almost_dense_set

end SecondCountable

section Diam

/-- The diameter of a set in a pseudoemetric space, named `EMetric.diam` -/
noncomputable def diam (s : Set α) :=
  ⨆ (x ∈ s) (y ∈ s), edist x y
#align emetric.diam EMetric.diam

theorem diam_eq_sSup (s : Set α) : diam s = sSup (image2 edist s s) := sSup_image2.symm

theorem diam_le_iff {d : ℝ≥0∞} : diam s ≤ d ↔ ∀ x ∈ s, ∀ y ∈ s, edist x y ≤ d := by
  simp only [diam, iSup_le_iff]
#align emetric.diam_le_iff EMetric.diam_le_iff

theorem diam_image_le_iff {d : ℝ≥0∞} {f : β → α} {s : Set β} :
    diam (f '' s) ≤ d ↔ ∀ x ∈ s, ∀ y ∈ s, edist (f x) (f y) ≤ d := by
  simp only [diam_le_iff, ball_image_iff]
#align emetric.diam_image_le_iff EMetric.diam_image_le_iff

theorem edist_le_of_diam_le {d} (hx : x ∈ s) (hy : y ∈ s) (hd : diam s ≤ d) : edist x y ≤ d :=
  diam_le_iff.1 hd x hx y hy
#align emetric.edist_le_of_diam_le EMetric.edist_le_of_diam_le

/-- If two points belong to some set, their edistance is bounded by the diameter of the set -/
theorem edist_le_diam_of_mem (hx : x ∈ s) (hy : y ∈ s) : edist x y ≤ diam s :=
  edist_le_of_diam_le hx hy le_rfl
#align emetric.edist_le_diam_of_mem EMetric.edist_le_diam_of_mem

/-- If the distance between any two points in a set is bounded by some constant, this constant
bounds the diameter. -/
theorem diam_le {d : ℝ≥0∞} (h : ∀ x ∈ s, ∀ y ∈ s, edist x y ≤ d) : diam s ≤ d :=
  diam_le_iff.2 h
#align emetric.diam_le EMetric.diam_le

/-- The diameter of a subsingleton vanishes. -/
theorem diam_subsingleton (hs : s.Subsingleton) : diam s = 0 :=
  nonpos_iff_eq_zero.1 <| diam_le fun _x hx y hy => (hs hx hy).symm ▸ edist_self y ▸ le_rfl
#align emetric.diam_subsingleton EMetric.diam_subsingleton

/-- The diameter of the empty set vanishes -/
@[simp]
theorem diam_empty : diam (∅ : Set α) = 0 :=
  diam_subsingleton subsingleton_empty
#align emetric.diam_empty EMetric.diam_empty

/-- The diameter of a singleton vanishes -/
@[simp]
theorem diam_singleton : diam ({x} : Set α) = 0 :=
  diam_subsingleton subsingleton_singleton
#align emetric.diam_singleton EMetric.diam_singleton

@[to_additive (attr := simp)]
theorem diam_one [One α] : diam (1 : Set α) = 0 :=
  diam_singleton
#align emetric.diam_one EMetric.diam_one
#align emetric.diam_zero EMetric.diam_zero

theorem diam_iUnion_mem_option {ι : Type*} (o : Option ι) (s : ι → Set α) :
    diam (⋃ i ∈ o, s i) = ⨆ i ∈ o, diam (s i) := by cases o <;> simp
#align emetric.diam_Union_mem_option EMetric.diam_iUnion_mem_option

theorem diam_insert : diam (insert x s) = max (⨆ y ∈ s, edist x y) (diam s) :=
  eq_of_forall_ge_iff fun d => by
    simp only [diam_le_iff, ball_insert_iff, edist_self, edist_comm x, max_le_iff, iSup_le_iff,
      zero_le, true_and_iff, forall_and, and_self_iff, ← and_assoc]
#align emetric.diam_insert EMetric.diam_insert

theorem diam_pair : diam ({x, y} : Set α) = edist x y := by
  simp only [iSup_singleton, diam_insert, diam_singleton, ENNReal.max_zero_right]
#align emetric.diam_pair EMetric.diam_pair

theorem diam_triple : diam ({x, y, z} : Set α) = max (max (edist x y) (edist x z)) (edist y z) := by
  simp only [diam_insert, iSup_insert, iSup_singleton, diam_singleton, ENNReal.max_zero_right,
    ENNReal.sup_eq_max]
#align emetric.diam_triple EMetric.diam_triple

/-- The diameter is monotonous with respect to inclusion -/
theorem diam_mono {s t : Set α} (h : s ⊆ t) : diam s ≤ diam t :=
  diam_le fun _x hx _y hy => edist_le_diam_of_mem (h hx) (h hy)
#align emetric.diam_mono EMetric.diam_mono

/-- The diameter of a union is controlled by the diameter of the sets, and the edistance
between two points in the sets. -/
theorem diam_union {t : Set α} (xs : x ∈ s) (yt : y ∈ t) :
    diam (s ∪ t) ≤ diam s + edist x y + diam t := by
  have A : ∀ a ∈ s, ∀ b ∈ t, edist a b ≤ diam s + edist x y + diam t := fun a ha b hb =>
    calc
      edist a b ≤ edist a x + edist x y + edist y b := edist_triangle4 _ _ _ _
      _ ≤ diam s + edist x y + diam t :=
        add_le_add (add_le_add (edist_le_diam_of_mem ha xs) le_rfl) (edist_le_diam_of_mem yt hb)
  refine' diam_le fun a ha b hb => _
  cases' (mem_union _ _ _).1 ha with h'a h'a <;> cases' (mem_union _ _ _).1 hb with h'b h'b
  · calc
      edist a b ≤ diam s := edist_le_diam_of_mem h'a h'b
      _ ≤ diam s + (edist x y + diam t) := le_self_add
      _ = diam s + edist x y + diam t := (add_assoc _ _ _).symm
  · exact A a h'a b h'b
  · have Z := A b h'b a h'a
    rwa [edist_comm] at Z
  · calc
      edist a b ≤ diam t := edist_le_diam_of_mem h'a h'b
      _ ≤ diam s + edist x y + diam t := le_add_self
#align emetric.diam_union EMetric.diam_union

theorem diam_union' {t : Set α} (h : (s ∩ t).Nonempty) : diam (s ∪ t) ≤ diam s + diam t := by
  let ⟨x, ⟨xs, xt⟩⟩ := h
  simpa using diam_union xs xt
#align emetric.diam_union' EMetric.diam_union'

theorem diam_closedBall {r : ℝ≥0∞} : diam (closedBall x r) ≤ 2 * r :=
  diam_le fun a ha b hb =>
    calc
      edist a b ≤ edist a x + edist b x := edist_triangle_right _ _ _
      _ ≤ r + r := (add_le_add ha hb)
      _ = 2 * r := (two_mul r).symm
#align emetric.diam_closed_ball EMetric.diam_closedBall

theorem diam_ball {r : ℝ≥0∞} : diam (ball x r) ≤ 2 * r :=
  le_trans (diam_mono ball_subset_closedBall) diam_closedBall
#align emetric.diam_ball EMetric.diam_ball

theorem diam_pi_le_of_le {π : β → Type*} [Fintype β] [∀ b, PseudoEMetricSpace (π b)]
    {s : ∀ b : β, Set (π b)} {c : ℝ≥0∞} (h : ∀ b, diam (s b) ≤ c) : diam (Set.pi univ s) ≤ c := by
  refine diam_le fun x hx y hy => edist_pi_le_iff.mpr ?_
  rw [mem_univ_pi] at hx hy
  exact fun b => diam_le_iff.1 (h b) (x b) (hx b) (y b) (hy b)
#align emetric.diam_pi_le_of_le EMetric.diam_pi_le_of_le

end Diam

end EMetric

--namespace
/-- We now define `EMetricSpace`, extending `PseudoEMetricSpace`. -/
class EMetricSpace (α : Type u) extends PseudoEMetricSpace α : Type u where
  eq_of_edist_eq_zero : ∀ {x y : α}, edist x y = 0 → x = y
#align emetric_space EMetricSpace

variable {γ : Type w} [EMetricSpace γ]

export EMetricSpace (eq_of_edist_eq_zero)

/-- Characterize the equality of points by the vanishing of their extended distance -/
@[simp]
theorem edist_eq_zero {x y : γ} : edist x y = 0 ↔ x = y :=
  ⟨eq_of_edist_eq_zero, fun h => h ▸ edist_self _⟩
#align edist_eq_zero edist_eq_zero

@[simp]
theorem zero_eq_edist {x y : γ} : 0 = edist x y ↔ x = y := eq_comm.trans edist_eq_zero
#align zero_eq_edist zero_eq_edist

theorem edist_le_zero {x y : γ} : edist x y ≤ 0 ↔ x = y :=
  nonpos_iff_eq_zero.trans edist_eq_zero
#align edist_le_zero edist_le_zero

@[simp]
theorem edist_pos {x y : γ} : 0 < edist x y ↔ x ≠ y := by simp [← not_le]
#align edist_pos edist_pos

/-- Two points coincide if their distance is `< ε` for all positive ε -/
theorem eq_of_forall_edist_le {x y : γ} (h : ∀ ε > 0, edist x y ≤ ε) : x = y :=
  eq_of_edist_eq_zero (eq_of_le_of_forall_le_of_dense bot_le h)
#align eq_of_forall_edist_le eq_of_forall_edist_le

-- see Note [lower instance priority]
/-- An emetric space is separated -/
instance (priority := 100) to_separated : SeparatedSpace γ :=
  separated_def.2 fun _ _ h =>
    eq_of_forall_edist_le fun _ ε0 => le_of_lt (h _ (edist_mem_uniformity ε0))
#align to_separated to_separated

/-- A map between emetric spaces is a uniform embedding if and only if the edistance between `f x`
and `f y` is controlled in terms of the distance between `x` and `y` and conversely. -/
theorem EMetric.uniformEmbedding_iff' [EMetricSpace β] {f : γ → β} :
    UniformEmbedding f ↔
      (∀ ε > 0, ∃ δ > 0, ∀ {a b : γ}, edist a b < δ → edist (f a) (f b) < ε) ∧
        ∀ δ > 0, ∃ ε > 0, ∀ {a b : γ}, edist (f a) (f b) < ε → edist a b < δ := by
  rw [uniformEmbedding_iff_uniformInducing, uniformInducing_iff, uniformContinuous_iff]
#align emetric.uniform_embedding_iff' EMetric.uniformEmbedding_iff'

/-- If a `PseudoEMetricSpace` is a T₀ space, then it is an `EMetricSpace`. -/
@[reducible] -- porting note: made `reducible`; todo: make it an instance?
def EMetricSpace.ofT0PseudoEMetricSpace (α : Type*) [PseudoEMetricSpace α] [T0Space α] :
    EMetricSpace α :=
  { ‹PseudoEMetricSpace α› with
    eq_of_edist_eq_zero := fun h => (EMetric.inseparable_iff.2 h).eq }
#align emetric_space.of_t0_pseudo_emetric_space EMetricSpace.ofT0PseudoEMetricSpace

/-- Auxiliary function to replace the uniformity on an emetric space with
a uniformity which is equal to the original one, but maybe not defeq.
This is useful if one wants to construct an emetric space with a
specified uniformity. See Note [forgetful inheritance] explaining why having definitionally
the right uniformity is often important.
-/
def EMetricSpace.replaceUniformity {γ} [U : UniformSpace γ] (m : EMetricSpace γ)
    (H : 𝓤[U] = 𝓤[PseudoEMetricSpace.toUniformSpace]) : EMetricSpace γ where
  edist := @edist _ m.toEDist
  edist_self := edist_self
  eq_of_edist_eq_zero := @eq_of_edist_eq_zero _ _
  edist_comm := edist_comm
  edist_triangle := edist_triangle
  toUniformSpace := U
  uniformity_edist := H.trans (@PseudoEMetricSpace.uniformity_edist γ _)
#align emetric_space.replace_uniformity EMetricSpace.replaceUniformity

/-- The extended metric induced by an injective function taking values in an emetric space. -/
def EMetricSpace.induced {γ β} (f : γ → β) (hf : Function.Injective f) (m : EMetricSpace β) :
    EMetricSpace γ :=
  { PseudoEMetricSpace.induced f m.toPseudoEMetricSpace with
    eq_of_edist_eq_zero := fun h => hf (edist_eq_zero.1 h) }
#align emetric_space.induced EMetricSpace.induced

/-- EMetric space instance on subsets of emetric spaces -/
instance {α : Type*} {p : α → Prop} [EMetricSpace α] : EMetricSpace (Subtype p) :=
  EMetricSpace.induced Subtype.val Subtype.coe_injective ‹_›

/-- EMetric space instance on the multiplicative opposite of an emetric space. -/
@[to_additive "EMetric space instance on the additive opposite of an emetric space."]
instance {α : Type*} [EMetricSpace α] : EMetricSpace αᵐᵒᵖ :=
  EMetricSpace.induced MulOpposite.unop MulOpposite.unop_injective ‹_›

instance {α : Type*} [EMetricSpace α] : EMetricSpace (ULift α) :=
  EMetricSpace.induced ULift.down ULift.down_injective ‹_›

/-- The product of two emetric spaces, with the max distance, is an extended
metric spaces. We make sure that the uniform structure thus constructed is the one
corresponding to the product of uniform spaces, to avoid diamond problems. -/
instance Prod.emetricSpaceMax [EMetricSpace β] : EMetricSpace (γ × β) :=
  .ofT0PseudoEMetricSpace _
#align prod.emetric_space_max Prod.emetricSpaceMax

/-- Reformulation of the uniform structure in terms of the extended distance -/
theorem uniformity_edist : 𝓤 γ = ⨅ ε > 0, 𝓟 { p : γ × γ | edist p.1 p.2 < ε } :=
  PseudoEMetricSpace.uniformity_edist
#align uniformity_edist uniformity_edist

section Pi

open Finset

variable {π : β → Type*} [Fintype β]

/-- The product of a finite number of emetric spaces, with the max distance, is still
an emetric space.
This construction would also work for infinite products, but it would not give rise
to the product topology. Hence, we only formalize it in the good situation of finitely many
spaces. -/
instance emetricSpacePi [∀ b, EMetricSpace (π b)] : EMetricSpace (∀ b, π b) :=
  .ofT0PseudoEMetricSpace _
#align emetric_space_pi emetricSpacePi

end Pi

namespace EMetric

/-- A compact set in an emetric space is separable, i.e., it is the closure of a countable set. -/
theorem countable_closure_of_compact {s : Set γ} (hs : IsCompact s) :
    ∃ t, t ⊆ s ∧ t.Countable ∧ s = closure t := by
  rcases subset_countable_closure_of_compact hs with ⟨t, hts, htc, hsub⟩
  exact ⟨t, hts, htc, hsub.antisymm (closure_minimal hts hs.isClosed)⟩
#align emetric.countable_closure_of_compact EMetric.countable_closure_of_compact

section Diam

variable {s : Set γ}

theorem diam_eq_zero_iff : diam s = 0 ↔ s.Subsingleton :=
  ⟨fun h _x hx _y hy => edist_le_zero.1 <| h ▸ edist_le_diam_of_mem hx hy, diam_subsingleton⟩
#align emetric.diam_eq_zero_iff EMetric.diam_eq_zero_iff

theorem diam_pos_iff : 0 < diam s ↔ s.Nontrivial := by
  simp only [pos_iff_ne_zero, Ne.def, diam_eq_zero_iff, Set.not_subsingleton_iff]

theorem diam_pos_iff' : 0 < diam s ↔ ∃ x ∈ s, ∃ y ∈ s, x ≠ y := by
  simp only [diam_pos_iff, Set.Nontrivial, exists_prop]
#align emetric.diam_pos_iff EMetric.diam_pos_iff'

end Diam

end EMetric

/-!
### Separation quotient
-/

instance [PseudoEMetricSpace X] : EDist (UniformSpace.SeparationQuotient X) where
  edist x y := Quotient.liftOn₂' x y edist fun _ _ _ _ hx hy =>
    edist_congr
      (EMetric.inseparable_iff.1 <| separationRel_iff_inseparable.1 hx)
      (EMetric.inseparable_iff.1 <| separationRel_iff_inseparable.1 hy)

@[simp] theorem UniformSpace.SeparationQuotient.edist_mk [PseudoEMetricSpace X] (x y : X) :
    @edist (UniformSpace.SeparationQuotient X) _ (Quot.mk _ x) (Quot.mk _ y) = edist x y :=
  rfl
#align uniform_space.separation_quotient.edist_mk UniformSpace.SeparationQuotient.edist_mk

instance [PseudoEMetricSpace X] : EMetricSpace (UniformSpace.SeparationQuotient X) :=
  @EMetricSpace.ofT0PseudoEMetricSpace (UniformSpace.SeparationQuotient X)
    { edist_self := fun x => Quotient.inductionOn' x edist_self,
      edist_comm := fun x y => Quotient.inductionOn₂' x y edist_comm,
      edist_triangle := fun x y z => Quotient.inductionOn₃' x y z edist_triangle,
      toUniformSpace := inferInstance,
      uniformity_edist := (uniformity_basis_edist.map _).eq_biInf.trans $ iInf_congr $ fun ε =>
        iInf_congr $ fun _ => congr_arg 𝓟 <| by
          ext ⟨⟨x⟩, ⟨y⟩⟩
          refine ⟨?_, fun h => ⟨(x, y), h, rfl⟩⟩
          rintro ⟨⟨x', y'⟩, h', h⟩
          simp only [Prod.ext_iff] at h
          rwa [← h.1, ← h.2] } _

/-!
### `Additive`, `Multiplicative`

The distance on those type synonyms is inherited without change.
-/


open Additive Multiplicative

section

variable [EDist X]

instance : EDist (Additive X) := ‹EDist X›
instance : EDist (Multiplicative X) := ‹EDist X›

@[simp]
theorem edist_ofMul (a b : X) : edist (ofMul a) (ofMul b) = edist a b :=
  rfl
#align edist_of_mul edist_ofMul

@[simp]
theorem edist_ofAdd (a b : X) : edist (ofAdd a) (ofAdd b) = edist a b :=
  rfl
#align edist_of_add edist_ofAdd

@[simp]
theorem edist_toMul (a b : Additive X) : edist (toMul a) (toMul b) = edist a b :=
  rfl
#align edist_to_mul edist_toMul

@[simp]
theorem edist_toAdd (a b : Multiplicative X) : edist (toAdd a) (toAdd b) = edist a b :=
  rfl
#align edist_to_add edist_toAdd

end

instance [PseudoEMetricSpace X] : PseudoEMetricSpace (Additive X) := ‹PseudoEMetricSpace X›
instance [PseudoEMetricSpace X] : PseudoEMetricSpace (Multiplicative X) := ‹PseudoEMetricSpace X›
instance [EMetricSpace X] : EMetricSpace (Additive X) := ‹EMetricSpace X›
instance [EMetricSpace X] : EMetricSpace (Multiplicative X) := ‹EMetricSpace X›

/-!
### Order dual

The distance on this type synonym is inherited without change.
-/


open OrderDual

section

variable [EDist X]

instance : EDist Xᵒᵈ := ‹EDist X›

@[simp]
theorem edist_toDual (a b : X) : edist (toDual a) (toDual b) = edist a b :=
  rfl
#align edist_to_dual edist_toDual

@[simp]
theorem edist_ofDual (a b : Xᵒᵈ) : edist (ofDual a) (ofDual b) = edist a b :=
  rfl
#align edist_of_dual edist_ofDual

end

instance [PseudoEMetricSpace X] : PseudoEMetricSpace Xᵒᵈ := ‹PseudoEMetricSpace X›
instance [EMetricSpace X] : EMetricSpace Xᵒᵈ := ‹EMetricSpace X›<|MERGE_RESOLUTION|>--- conflicted
+++ resolved
@@ -853,12 +853,8 @@
 variable (α)
 
 /-- A sigma compact pseudo emetric space has second countable topology. -/
-<<<<<<< HEAD
-instance secondCountable_of_sigmaCompact [SigmaCompactSpace α] : SecondCountableTopology α := by
-=======
 instance (priority := 90) secondCountable_of_sigmaCompact [SigmaCompactSpace α] :
     SecondCountableTopology α := by
->>>>>>> db69d42a
   suffices SeparableSpace α by exact UniformSpace.secondCountable_of_separable α
   choose T _ hTc hsubT using fun n =>
     subset_countable_closure_of_compact (isCompact_compactCovering α n)
