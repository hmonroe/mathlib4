/-
Copyright (c) 2021 Johan Commelin. All rights reserved.
Released under Apache 2.0 license as described in the file LICENSE.
Authors: Johan Commelin
-/
import Mathlib.Topology.Homeomorph
import Mathlib.Topology.StoneCech

#align_import topology.extremally_disconnected from "leanprover-community/mathlib"@"7e281deff072232a3c5b3e90034bd65dde396312"

/-!
# Extremally disconnected spaces

An extremally disconnected topological space is a space in which the closure of every open set is
open. Such spaces are also called Stonean spaces. They are the projective objects in the category of
compact Hausdorff spaces.

## Main declarations

* `ExtremallyDisconnected`: Predicate for a space to be extremally disconnected.
* `CompactT2.Projective`: Predicate for a topological space to be a projective object in the
  category of compact Hausdorff spaces.
* `CompactT2.Projective.extremallyDisconnected`: Compact Hausdorff spaces that are projective are
  extremally disconnected.
* `CompactT2.ExtremallyDisconnected.projective`: Extremally disconnected spaces are projective
  objects in the category of compact Hausdorff spaces.

## References

[Gleason, *Projective topological spaces*][gleason1958]
-/

noncomputable section

open Classical Function Set

universe u

section

variable (X : Type u) [TopologicalSpace X]

/-- An extremally disconnected topological space is a space
in which the closure of every open set is open. -/
class ExtremallyDisconnected : Prop where
  /-- The closure of every open set is open. -/
  open_closure : ∀ U : Set X, IsOpen U → IsOpen (closure U)
#align extremally_disconnected ExtremallyDisconnected

section TotallySeparated

/-- Extremally disconnected spaces are totally separated. -/
instance [ExtremallyDisconnected X] [T2Space X] : TotallySeparatedSpace X :=
{ isTotallySeparated_univ := by
    intro x _ y _ hxy
    obtain ⟨U, V, hUV⟩ := T2Space.t2 x y hxy
    use closure U
    use (closure U)ᶜ
    refine ⟨ExtremallyDisconnected.open_closure U hUV.1,
      by simp only [isOpen_compl_iff, isClosed_closure], subset_closure hUV.2.2.1, ?_,
      by simp only [Set.union_compl_self, Set.subset_univ], disjoint_compl_right⟩
    simp only [Set.mem_compl_iff]
    rw [mem_closure_iff]
    push_neg
    refine' ⟨V, ⟨hUV.2.1, hUV.2.2.2.1, _⟩⟩
    rw [Set.nonempty_iff_ne_empty]
    simp only [not_not]
    rw [← Set.disjoint_iff_inter_eq_empty, disjoint_comm]
    exact hUV.2.2.2.2 }

end TotallySeparated

section

/-- The assertion `CompactT2.Projective` states that given continuous maps
`f : X → Z` and `g : Y → Z` with `g` surjective between `t_2`, compact topological spaces,
there exists a continuous lift `h : X → Y`, such that `f = g ∘ h`. -/
def CompactT2.Projective : Prop :=
  ∀ {Y Z : Type u} [TopologicalSpace Y] [TopologicalSpace Z],
    ∀ [CompactSpace Y] [T2Space Y] [CompactSpace Z] [T2Space Z],
      ∀ {f : X → Z} {g : Y → Z} (_ : Continuous f) (_ : Continuous g) (_ : Surjective g),
        ∃ h : X → Y, Continuous h ∧ g ∘ h = f
#align compact_t2.projective CompactT2.Projective

variable {X}

theorem StoneCech.projective [DiscreteTopology X] : CompactT2.Projective (StoneCech X) := by
  intro Y Z _tsY _tsZ _csY _t2Y _csZ _csZ f g hf hg g_sur
  let s : Z → Y := fun z => Classical.choose <| g_sur z
  have hs : g ∘ s = id := funext fun z => Classical.choose_spec (g_sur z)
  let t := s ∘ f ∘ stoneCechUnit
  have ht : Continuous t := continuous_of_discreteTopology
  let h : StoneCech X → Y := stoneCechExtend ht
  have hh : Continuous h := continuous_stoneCechExtend ht
  refine' ⟨h, hh, denseRange_stoneCechUnit.equalizer (hg.comp hh) hf _⟩
  rw [comp.assoc, stoneCechExtend_extends ht, ← comp.assoc, hs, comp.left_id]
#align stone_cech.projective StoneCech.projective

protected theorem CompactT2.Projective.extremallyDisconnected [CompactSpace X] [T2Space X]
    (h : CompactT2.Projective X) : ExtremallyDisconnected X := by
  refine' { open_closure := fun U hU => _ }
  let Z₁ : Set (X × Bool) := Uᶜ ×ˢ {true}
  let Z₂ : Set (X × Bool) := closure U ×ˢ {false}
  let Z : Set (X × Bool) := Z₁ ∪ Z₂
  have hZ₁₂ : Disjoint Z₁ Z₂ := disjoint_left.2 fun x hx₁ hx₂ => by cases hx₁.2.symm.trans hx₂.2
  have hZ₁ : IsClosed Z₁ := hU.isClosed_compl.prod (T1Space.t1 _)
  have hZ₂ : IsClosed Z₂ := isClosed_closure.prod (T1Space.t1 false)
  have hZ : IsClosed Z := hZ₁.union hZ₂
  let f : Z → X := Prod.fst ∘ Subtype.val
  have f_cont : Continuous f := continuous_fst.comp continuous_subtype_val
  have f_sur : Surjective f := by
    intro x
    by_cases hx : x ∈ U
    · exact ⟨⟨(x, false), Or.inr ⟨subset_closure hx, mem_singleton _⟩⟩, rfl⟩
    · exact ⟨⟨(x, true), Or.inl ⟨hx, mem_singleton _⟩⟩, rfl⟩
  haveI : CompactSpace Z := isCompact_iff_compactSpace.mp hZ.isCompact
  obtain ⟨g, hg, g_sec⟩ := h continuous_id f_cont f_sur
  let φ := Subtype.val ∘ g
  have hφ : Continuous φ := continuous_subtype_val.comp hg
  have hφ₁ : ∀ x, (φ x).1 = x := congr_fun g_sec
  suffices closure U = φ ⁻¹' Z₂ by
    rw [this, preimage_comp, ← isClosed_compl_iff, ← preimage_compl,
      ← preimage_subtype_coe_eq_compl Subset.rfl]
    · exact hZ₁.preimage hφ
    · rw [hZ₁₂.inter_eq, inter_empty]
  refine' (closure_minimal _ <| hZ₂.preimage hφ).antisymm fun x hx => _
  · intro x hx
    have : φ x ∈ Z₁ ∪ Z₂ := (g x).2
    -- Porting note: Originally `simpa [hx, hφ₁] using this`
    cases' this with hφ hφ
    · exact ((hφ₁ x ▸ hφ.1) hx).elim
    · exact hφ
  · rw [← hφ₁ x]
    exact hx.1
#align compact_t2.projective.extremally_disconnected CompactT2.Projective.extremallyDisconnected

end

section

variable {A D E : Type u} [TopologicalSpace A] [TopologicalSpace D] [TopologicalSpace E]

/-- Lemma 2.4 in [Gleason, *Projective topological spaces*][gleason1958]:
a continuous surjection $\pi$ from a compact space $D$ to a Fréchet space $A$ restricts to
a compact subset $E$ of $D$, such that $\pi$ maps $E$ onto $A$ and satisfies the
"Zorn subset condition", where $\pi(E_0) \ne A$ for any proper closed subset $E_0 \subsetneq E$. -/
lemma exists_compact_surjective_zorn_subset [T1Space A] [CompactSpace D] {π : D → A}
    (π_cont : Continuous π) (π_surj : π.Surjective) : ∃ E : Set D, CompactSpace E ∧ π '' E = univ ∧
    ∀ E₀ : Set E, E₀ ≠ univ → IsClosed E₀ → E.restrict π '' E₀ ≠ univ := by
  -- suffices to apply Zorn's lemma on the subsets of $D$ that are closed and mapped onto $A$
  let S : Set <| Set D := {E : Set D | IsClosed E ∧ π '' E = univ}
  suffices ∀ (C : Set <| Set D) (_ : C ⊆ S) (_ : IsChain (· ⊆ ·) C), ∃ s ∈ S, ∀ c ∈ C, s ⊆ c by
    rcases zorn_superset S this with ⟨E, ⟨E_closed, E_surj⟩, E_min⟩
    refine ⟨E, isCompact_iff_compactSpace.mp E_closed.isCompact, E_surj, ?_⟩
    intro E₀ E₀_min E₀_closed
    contrapose! E₀_min
    exact eq_univ_of_coe_eq <|
      E_min E₀ ⟨E₀_closed.trans E_closed, image_coe_eq_restrict_image ▸ E₀_min⟩ coe_subset
  -- suffices to prove intersection of chain is minimal
  intro C C_sub C_chain
  -- prove intersection of chain is closed
  refine ⟨iInter (fun c : C => c), ⟨isClosed_iInter fun ⟨_, h⟩ => (C_sub h).left, ?_⟩,
    fun c hc _ h => mem_iInter.mp h ⟨c, hc⟩⟩
  -- prove intersection of chain is mapped onto $A$
  by_cases hC : Nonempty C
  · refine eq_univ_of_forall fun a => inter_nonempty_iff_exists_left.mp ?_
    -- apply Cantor's intersection theorem
    refine iInter_inter (ι := C) (π ⁻¹' {a}) _ ▸
      IsCompact.nonempty_iInter_of_directed_nonempty_compact_closed _
      ?_ (fun c => ?_) (fun c => IsClosed.isCompact ?_) (fun c => ?_)
    · replace C_chain : IsChain (· ⊇ ·) C := C_chain.symm
      have : ∀ s t : Set D, s ⊇ t → _ ⊇ _ := fun _ _ => inter_subset_inter_left <| π ⁻¹' {a}
      exact (directedOn_iff_directed.mp C_chain.directedOn).mono_comp (· ⊇ ·) this
    · rw [← image_inter_nonempty_iff, (C_sub c.mem).right, univ_inter]
      exact singleton_nonempty a
    all_goals exact (C_sub c.mem).left.inter <| (T1Space.t1 a).preimage π_cont
  · rw [@iInter_of_empty _ _ <| not_nonempty_iff.mp hC, image_univ_of_surjective π_surj]

/-- Lemma 2.1 in [Gleason, *Projective topological spaces*][gleason1958]:
if $\rho$ is a continuous surjection from a topological space $E$ to a topological space $A$
satisfying the "Zorn subset condition", then $\rho(G)$ is contained in
the closure of $A \setminus \rho(E \setminus G)}$ for any open set $G$ of $E$. -/
lemma image_subset_closure_compl_image_compl_of_isOpen {ρ : E → A} (ρ_cont : Continuous ρ)
    (ρ_surj : ρ.Surjective) (zorn_subset : ∀ E₀ : Set E, E₀ ≠ univ → IsClosed E₀ → ρ '' E₀ ≠ univ)
    {G : Set E} (hG : IsOpen G) : ρ '' G ⊆ closure ((ρ '' Gᶜ)ᶜ) := by
  -- suffices to prove for nonempty $G$
  by_cases G_empty : G = ∅
  · simpa only [G_empty, image_empty] using empty_subset _
  · -- let $a \in \rho(G)$
    intro a ha
    rw [mem_closure_iff]
    -- let $N$ be a neighbourhood of $a$
    intro N N_open hN
    -- get $x \in A$ from nonempty open $G \cap \rho^{-1}(N)$
    rcases (G.mem_image ρ a).mp ha with ⟨e, he, rfl⟩
    have nonempty : (G ∩ ρ⁻¹' N).Nonempty := ⟨e, mem_inter he <| mem_preimage.mpr hN⟩
    have is_open : IsOpen <| G ∩ ρ⁻¹' N := hG.inter <| N_open.preimage ρ_cont
    have ne_univ : ρ '' (G ∩ ρ⁻¹' N)ᶜ ≠ univ :=
      zorn_subset _ (compl_ne_univ.mpr nonempty) is_open.isClosed_compl
    rcases nonempty_compl.mpr ne_univ with ⟨x, hx⟩
    -- prove $x \in N \cap (A \setminus \rho(E \setminus G))$
    have hx' : x ∈ (ρ '' Gᶜ)ᶜ := fun h => hx <| image_subset ρ (by simp) h
    rcases ρ_surj x with ⟨y, rfl⟩
    have hy : y ∈ G ∩ ρ⁻¹' N := by simpa using mt (mem_image_of_mem ρ) <| mem_compl hx
    exact ⟨ρ y, mem_inter (mem_preimage.mp <| mem_of_mem_inter_right hy) hx'⟩

/-- Lemma 2.2 in [Gleason, *Projective topological spaces*][gleason1958]:
in an extremally disconnected space, if $U_1$ and $U_2$ are disjoint open sets,
then $\overline{U_1}$ and $\overline{U_2}$ are also disjoint. -/
lemma ExtremallyDisconnected.disjoint_closure_of_disjoint_IsOpen [ExtremallyDisconnected A]
    {U₁ U₂ : Set A} (h : Disjoint U₁ U₂) (hU₁ : IsOpen U₁) (hU₂ : IsOpen U₂) :
    Disjoint (closure U₁) (closure U₂) :=
  (h.closure_right hU₁).closure_left <| open_closure U₂ hU₂

private lemma ExtremallyDisconnected.homeoCompactToT2_injective [ExtremallyDisconnected A]
    [T2Space A] [T2Space E] [CompactSpace E] {ρ : E → A} (ρ_cont : Continuous ρ)
    (ρ_surj : ρ.Surjective) (zorn_subset : ∀ E₀ : Set E, E₀ ≠ univ → IsClosed E₀ → ρ '' E₀ ≠ univ) :
    ρ.Injective := by
  -- let $x_1, x_2 \in E$ be distinct points such that $\rho(x_1) = \rho(x_2)$
  intro x₁ x₂ hρx
  by_contra hx
  -- let $G_1$ and $G_2$ be disjoint open neighbourhoods of $x_1$ and $x_2$ respectively
  rcases t2_separation hx with ⟨G₁, G₂, G₁_open, G₂_open, hx₁, hx₂, disj⟩
  -- prove $A \setminus \rho(E - G_1)$ and $A \setminus \rho(E - G_2)$ are disjoint
  have G₁_comp : IsCompact G₁ᶜ := IsClosed.isCompact G₁_open.isClosed_compl
  have G₂_comp : IsCompact G₂ᶜ := IsClosed.isCompact G₂_open.isClosed_compl
  have G₁_open' : IsOpen (ρ '' G₁ᶜ)ᶜ := (G₁_comp.image ρ_cont).isClosed.isOpen_compl
  have G₂_open' : IsOpen (ρ '' G₂ᶜ)ᶜ := (G₂_comp.image ρ_cont).isClosed.isOpen_compl
  have disj' : Disjoint (ρ '' G₁ᶜ)ᶜ (ρ '' G₂ᶜ)ᶜ := by
    rw [disjoint_iff_inter_eq_empty, ← compl_union, ← image_union, ← compl_inter,
      disjoint_iff_inter_eq_empty.mp disj, compl_empty, compl_empty_iff,
      image_univ_of_surjective ρ_surj]
  -- apply Lemma 2.2 to prove their closures are disjoint
  have disj'' : Disjoint (closure (ρ '' G₁ᶜ)ᶜ) (closure (ρ '' G₂ᶜ)ᶜ) :=
    disjoint_closure_of_disjoint_IsOpen disj' G₁_open' G₂_open'
  -- apply Lemma 2.1 to prove $\rho(x_1) = \rho(x_2)$ lies in their intersection
  have hx₁' := image_subset_closure_compl_image_compl_of_isOpen ρ_cont ρ_surj zorn_subset G₁_open <|
    mem_image_of_mem ρ hx₁
  have hx₂' := image_subset_closure_compl_image_compl_of_isOpen ρ_cont ρ_surj zorn_subset G₂_open <|
    mem_image_of_mem ρ hx₂
  exact disj''.ne_of_mem hx₁' hx₂' hρx

/-- Lemma 2.3 in [Gleason, *Projective topological spaces*][gleason1958]:
a continuous surjection from a compact Hausdorff space to an extremally disconnected Hausdorff space
satisfying the "Zorn subset condition" is a homeomorphism. -/
noncomputable def ExtremallyDisconnected.homeoCompactToT2 [ExtremallyDisconnected A] [T2Space A]
    [T2Space E] [CompactSpace E] {ρ : E → A} (ρ_cont : Continuous ρ) (ρ_surj : ρ.Surjective)
    (zorn_subset : ∀ E₀ : Set E, E₀ ≠ univ → IsClosed E₀ → ρ '' E₀ ≠ univ) : E ≃ₜ A :=
  ρ_cont.homeoOfEquivCompactToT2
    (f := Equiv.ofBijective ρ ⟨homeoCompactToT2_injective ρ_cont ρ_surj zorn_subset, ρ_surj⟩)

/-- Theorem 2.5 in [Gleason, *Projective topological spaces*][gleason1958]:
in the category of compact spaces and continuous maps,
the projective spaces are precisely the extremally disconnected spaces.-/
protected theorem CompactT2.ExtremallyDisconnected.projective [ExtremallyDisconnected A]
    [CompactSpace A] [T2Space A] : CompactT2.Projective A := by
  -- let $B$ and $C$ be compact; let $f : B \twoheadrightarrow C$ and $\phi : A \to C$ be continuous
  intro B C _ _ _ _ _ _ φ f φ_cont f_cont f_surj
  -- let $D := \{(a, b) : \phi(a) = f(b)\}$ with projections $\pi_1 : D \to A$ and $\pi_2 : D \to B$
  let D : Set <| A × B := {x | φ x.fst = f x.snd}
  have D_comp : CompactSpace D := isCompact_iff_compactSpace.mp
    (isClosed_eq (φ_cont.comp continuous_fst) (f_cont.comp continuous_snd)).isCompact
  -- apply Lemma 2.4 to get closed $E$ satisfying "Zorn subset condition"
  let π₁ : D → A := Prod.fst ∘ Subtype.val
  have π₁_cont : Continuous π₁ := continuous_fst.comp continuous_subtype_val
  have π₁_surj : π₁.Surjective := fun a => ⟨⟨⟨a, _⟩, (f_surj <| φ a).choose_spec.symm⟩, rfl⟩
  rcases exists_compact_surjective_zorn_subset π₁_cont π₁_surj with ⟨E, _, E_onto, E_min⟩
  -- apply Lemma 2.3 to get homeomorphism $\pi_1|_E : E \to A$
  let ρ : E → A := E.restrict π₁
  have ρ_cont : Continuous ρ := π₁_cont.continuousOn.restrict
  have ρ_surj : ρ.Surjective := fun a => by
    rcases (E_onto ▸ mem_univ a : a ∈ π₁ '' E) with ⟨d, ⟨hd, rfl⟩⟩; exact ⟨⟨d, hd⟩, rfl⟩
  let ρ' := ExtremallyDisconnected.homeoCompactToT2 ρ_cont ρ_surj E_min
  -- prove $\rho := \pi_2|_E \circ \pi_1|_E^{-1}$ satisfies $\phi = f \circ \rho$
  let π₂ : D → B := Prod.snd ∘ Subtype.val
  have π₂_cont : Continuous π₂ := continuous_snd.comp continuous_subtype_val
  refine ⟨E.restrict π₂ ∘ ρ'.symm, ⟨π₂_cont.continuousOn.restrict.comp ρ'.symm.continuous, ?_⟩⟩
  suffices f ∘ E.restrict π₂ = φ ∘ ρ' by
    rw [← comp.assoc, this, comp.assoc, Homeomorph.self_comp_symm, comp.right_id]
  ext x
  exact x.val.mem.symm

protected theorem CompactT2.projective_iff_extremallyDisconnnected [CompactSpace A] [T2Space A] :
    Projective A ↔ ExtremallyDisconnected A :=
  ⟨Projective.extremallyDisconnected, fun _ => ExtremallyDisconnected.projective⟩

end

-- Note: It might be possible to use Gleason for this instead
<<<<<<< HEAD
/-- The sigma-type of extremally disconneted spaces is extremally disconnected -/
instance instExtremallyDisconnected
    {π : ι → Type*} [∀ i, TopologicalSpace (π i)] [h₀ : ∀ i, ExtremallyDisconnected (π i)] :
    ExtremallyDisconnected (Σi, π i) := by
=======
/-- The sigma-type of extremally disconnected spaces is extremally disconnected. -/
instance instExtremallyDisconnected {π : ι → Type _} [∀ i, TopologicalSpace (π i)]
    [h₀ : ∀ i, ExtremallyDisconnected (π i)] : ExtremallyDisconnected (Σ i, π i) := by
>>>>>>> c4190b46
  constructor
  intro s hs
  rw [isOpen_sigma_iff] at hs ⊢
  intro i
  rcases h₀ i with ⟨h₀⟩
  have h₁ : IsOpen (closure (Sigma.mk i ⁻¹' s))
  · apply h₀
    exact hs i
  suffices h₂ : Sigma.mk i ⁻¹' closure s = closure (Sigma.mk i ⁻¹' s)
  · rwa [h₂]
  apply IsOpenMap.preimage_closure_eq_closure_preimage
  intro U _
  · rw [isOpen_sigma_iff]
    intro j
    by_cases ij : i = j
    · rw [← ij]
      rw [sigma_mk_preimage_image_eq_self]
      assumption
    · rw [sigma_mk_preimage_image' ij]
      apply isOpen_empty
  · continuity<|MERGE_RESOLUTION|>--- conflicted
+++ resolved
@@ -287,16 +287,9 @@
 end
 
 -- Note: It might be possible to use Gleason for this instead
-<<<<<<< HEAD
-/-- The sigma-type of extremally disconneted spaces is extremally disconnected -/
-instance instExtremallyDisconnected
-    {π : ι → Type*} [∀ i, TopologicalSpace (π i)] [h₀ : ∀ i, ExtremallyDisconnected (π i)] :
-    ExtremallyDisconnected (Σi, π i) := by
-=======
 /-- The sigma-type of extremally disconnected spaces is extremally disconnected. -/
-instance instExtremallyDisconnected {π : ι → Type _} [∀ i, TopologicalSpace (π i)]
+instance instExtremallyDisconnected {π : ι → Type*} [∀ i, TopologicalSpace (π i)]
     [h₀ : ∀ i, ExtremallyDisconnected (π i)] : ExtremallyDisconnected (Σ i, π i) := by
->>>>>>> c4190b46
   constructor
   intro s hs
   rw [isOpen_sigma_iff] at hs ⊢
