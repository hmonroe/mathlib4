/-
Copyright (c) 2022 Jujian Zhang. All rights reserved.
Released under Apache 2.0 license as described in the file LICENSE.
Authors: Jujian Zhang
-/
import Mathlib.Algebra.Category.ModuleCat.Basic
import Mathlib.RingTheory.TensorProduct

#align_import algebra.category.Module.change_of_rings from "leanprover-community/mathlib"@"56b71f0b55c03f70332b862e65c3aa1aa1249ca1"

/-!
# Change Of Rings

## Main definitions

* `ModuleCat.restrictScalars`: given rings `R, S` and a ring homomorphism `R ⟶ S`,
  then `restrictScalars : ModuleCat S ⥤ ModuleCat R` is defined by `M ↦ M` where an `S`-module `M`
  is seen as an `R`-module by `r • m := f r • m` and `S`-linear map `l : M ⟶ M'` is `R`-linear as
  well.

* `ModuleCat.extendScalars`: given **commutative** rings `R, S` and ring homomorphism
  `f : R ⟶ S`, then `extendScalars : ModuleCat R ⥤ ModuleCat S` is defined by `M ↦ S ⨂ M` where the
  module structure is defined by `s • (s' ⊗ m) := (s * s') ⊗ m` and `R`-linear map `l : M ⟶ M'`
  is sent to `S`-linear map `s ⊗ m ↦ s ⊗ l m : S ⨂ M ⟶ S ⨂ M'`.

* `ModuleCat.coextendScalars`: given rings `R, S` and a ring homomorphism `R ⟶ S`
  then `coextendScalars : ModuleCat R ⥤ ModuleCat S` is defined by `M ↦ (S →ₗ[R] M)` where `S` is
  seen as an `R`-module by restriction of scalars and `l ↦ l ∘ _`.

## Main results

* `ModuleCat.extendRestrictScalarsAdj`: given commutative rings `R, S` and a ring
  homomorphism `f : R →+* S`, the extension and restriction of scalars by `f` are adjoint functors.
* `ModuleCat.restrictCoextendScalarsAdj`: given rings `R, S` and a ring homomorphism
  `f : R ⟶ S` then `coextendScalars f` is the right adjoint of `restrictScalars f`.

## List of notations
Let `R, S` be rings and `f : R →+* S`
* if `M` is an `R`-module, `s : S` and `m : M`, then `s ⊗ₜ[R, f] m` is the pure tensor
  `s ⊗ m : S ⊗[R, f] M`.
-/

set_option linter.uppercaseLean3 false -- Porting note: Module

open CategoryTheory

namespace ModuleCat

universe v u₁ u₂ u₃

namespace RestrictScalars

variable {R : Type u₁} {S : Type u₂} [Ring R] [Ring S] (f : R →+* S)

variable (M : ModuleCat.{v} S)

/-- Any `S`-module M is also an `R`-module via a ring homomorphism `f : R ⟶ S` by defining
    `r • m := f r • m` (`Module.compHom`). This is called restriction of scalars. -/
def obj' : ModuleCat R where
  carrier := M
  isModule := Module.compHom M f
#align category_theory.Module.restrict_scalars.obj' ModuleCat.RestrictScalars.obj'

/-- Given an `S`-linear map `g : M → M'` between `S`-modules, `g` is also `R`-linear between `M` and
`M'` by means of restriction of scalars.
-/
def map' {M M' : ModuleCat.{v} S} (g : M ⟶ M') : obj' f M ⟶ obj' f M' :=
  { g with map_smul' := fun r => g.map_smul (f r) }
#align category_theory.Module.restrict_scalars.map' ModuleCat.RestrictScalars.map'

end RestrictScalars

/-- The restriction of scalars operation is functorial. For any `f : R →+* S` a ring homomorphism,
* an `S`-module `M` can be considered as `R`-module by `r • m = f r • m`
* an `S`-linear map is also `R`-linear
-/
def restrictScalars {R : Type u₁} {S : Type u₂} [Ring R] [Ring S] (f : R →+* S) :
    ModuleCat.{v} S ⥤ ModuleCat.{v} R where
  obj := RestrictScalars.obj' f
  map := RestrictScalars.map' f
  map_id _ := LinearMap.ext fun _ => rfl
  map_comp _ _ := LinearMap.ext fun _ => rfl
#align category_theory.Module.restrict_scalars ModuleCat.restrictScalars

instance {R : Type u₁} {S : Type u₂} [CommRing R] [CommRing S] (f : R →+* S) :
    CategoryTheory.Faithful (restrictScalars.{v} f) where
  map_injective h :=
    LinearMap.ext fun x => by simpa only using FunLike.congr_fun h x

-- Porting note: this should be automatic
instance {R : Type u₁} {S : Type u₂} [Ring R] [Ring S] {f : R →+* S}
    {M : ModuleCat.{v} S} : Module R <| (restrictScalars f).obj M :=
  inferInstanceAs <| Module R <| RestrictScalars.obj' f M

-- Porting note: this should be automatic
instance {R : Type u₁} {S : Type u₂} [Ring R] [Ring S] {f : R →+* S}
    {M : ModuleCat.{v} S} : Module S <| (restrictScalars f).obj M :=
  inferInstanceAs <| Module S M

@[simp]
theorem restrictScalars.map_apply {R : Type u₁} {S : Type u₂} [Ring R] [Ring S] (f : R →+* S)
    {M M' : ModuleCat.{v} S} (g : M ⟶ M') (x) : (restrictScalars f).map g x = g x :=
  rfl
#align category_theory.Module.restrict_scalars.map_apply ModuleCat.restrictScalars.map_apply

@[simp]
theorem restrictScalars.smul_def {R : Type u₁} {S : Type u₂} [Ring R] [Ring S] (f : R →+* S)
    {M : ModuleCat.{v} S} (r : R) (m : (restrictScalars f).obj M) : r • m = (f r • m : M) :=
  rfl
#align category_theory.Module.restrict_scalars.smul_def ModuleCat.restrictScalars.smul_def

theorem restrictScalars.smul_def' {R : Type u₁} {S : Type u₂} [Ring R] [Ring S] (f : R →+* S)
    {M : ModuleCat.{v} S} (r : R) (m : M) :
    -- Porting note: clumsy way to coerce
    let m' : (restrictScalars f).obj M := m
    (r • m' : (restrictScalars f).obj M) = (f r • m : M) :=
  rfl
#align category_theory.Module.restrict_scalars.smul_def' ModuleCat.restrictScalars.smul_def'


instance (priority := 100) sMulCommClass_mk {R : Type u₁} {S : Type u₂} [Ring R] [CommRing S]
    (f : R →+* S) (M : Type v) [I : AddCommGroup M] [Module S M] :
    have : SMul R M := (RestrictScalars.obj' f (ModuleCat.mk M)).isModule.toSMul
    SMulCommClass R S M :=
  -- Porting note: cannot synth SMul R M
  have : SMul R M := (RestrictScalars.obj' f (ModuleCat.mk M)).isModule.toSMul
  @SMulCommClass.mk R S M (_) _
   <| fun r s m => (by simp [← mul_smul, mul_comm] : f r • s • m = s • f r • m)
#align category_theory.Module.smul_comm_class_mk ModuleCat.sMulCommClass_mk

/-- Semilinear maps `M →ₛₗ[f] N` identify to
morphisms `M ⟶ (ModuleCat.restrictScalars f).obj N`. -/
@[simps]
def semilinearMapAddEquiv {R : Type u₁} {S : Type u₂} [Ring R] [Ring S] (f : R →+* S)
    (M : ModuleCat.{v} R) (N : ModuleCat.{v} S) :
    (M →ₛₗ[f] N) ≃+ (M ⟶ (ModuleCat.restrictScalars f).obj N) where
  toFun g :=
    { toFun := g
      map_add' := by simp
      map_smul' := by simp }
  invFun g :=
    { toFun := g
      map_add' := by simp
      map_smul' := g.map_smul }
  left_inv g := rfl
  right_inv g := rfl
  map_add' g₁ g₂ := rfl

section

variable {R : Type u₁} [Ring R] (f : R →+* R) (hf : f = RingHom.id R)

/-- The restriction of scalars by a ring morphism that is the identity identify to the
identity functor. -/
def restrictScalarsId' : ModuleCat.restrictScalars.{v} f ≅ 𝟭 _ := by subst hf; rfl

@[simp]
lemma restrictScalarsId'_inv_apply (M : ModuleCat R) (x : M) :
    (restrictScalarsId' f hf).inv.app M x = x := by subst hf; rfl

@[simp]
lemma restrictScalarsId'_hom_apply (M : ModuleCat R) (x : M) :
    (restrictScalarsId' f hf).hom.app M x = x := by subst hf; rfl

variable (R)

/-- The restriction of scalars by the identity morphisms identify to the
identity functor. -/
abbrev restrictScalarsId := restrictScalarsId'.{v} (RingHom.id R) rfl

end

section

variable {R₁ : Type u₁} {R₂ : Type u₂} {R₃ : Type u₃} [Ring R₁] [Ring R₂] [Ring R₃]
  (f : R₁ →+* R₂) (g : R₂ →+* R₃) (gf : R₁ →+* R₃) (hgf : gf = g.comp f)

/-- The restriction of scalars by a composition of ring morphisms identify to the
composition of the restriction of scalars functors. -/
def restrictScalarsComp' :
    ModuleCat.restrictScalars.{v} gf ≅
      ModuleCat.restrictScalars g ⋙ ModuleCat.restrictScalars f := by subst hgf; rfl
@[simp]
lemma restrictScalarsComp'_hom_apply (M : ModuleCat R₃) (x : M) :
    (restrictScalarsComp' f g gf hgf).hom.app M x = x := by subst hgf; rfl

@[simp]
lemma restrictScalarsComp'_inv_apply (M : ModuleCat R₃) (x : M) :
    (restrictScalarsComp' f g gf hgf).inv.app M x = x := by subst hgf; rfl

/-- The restriction of scalars by a composition of ring morphisms identify to the
composition of the restriction of scalars functors. -/
abbrev restrictScalarsComp := restrictScalarsComp'.{v} f g _ rfl

end

open TensorProduct

variable {R : Type u₁} {S : Type u₂} [CommRing R] [CommRing S] (f : R →+* S)

section ModuleCat.Unbundled

variable (M : Type v) [AddCommMonoid M] [Module R M]

-- mathport name: «expr ⊗ₜ[ , ] »
-- This notation is necessary because we need to reason about `s ⊗ₜ m` where `s : S` and `m : M`;
-- without this notation, one need to work with `s : (restrictScalars f).obj ⟨S⟩`.
scoped[ChangeOfRings]
  notation s "⊗ₜ[" R "," f "]" m => @TensorProduct.tmul R _ _ _ _ _ (Module.compHom _ f) _ s m

end Unbundled

namespace ExtendScalars

open ChangeOfRings

variable (M : ModuleCat.{v} R)

/-- Extension of scalars turn an `R`-module into `S`-module by M ↦ S ⨂ M
-/
def obj' : ModuleCat S :=
  ⟨TensorProduct R ((restrictScalars f).obj ⟨S⟩) M⟩
#align category_theory.Module.extend_scalars.obj' ModuleCat.ExtendScalars.obj'

/-- Extension of scalars is a functor where an `R`-module `M` is sent to `S ⊗ M` and
`l : M1 ⟶ M2` is sent to `s ⊗ m ↦ s ⊗ l m`
-/
def map' {M1 M2 : ModuleCat.{v} R} (l : M1 ⟶ M2) : obj' f M1 ⟶ obj' f M2 :=
  by-- The "by apply" part makes this require 75% fewer heartbeats to process (#16371).
  apply @LinearMap.baseChange R S M1 M2 _ _ ((algebraMap S _).comp f).toAlgebra _ _ _ _ l
#align category_theory.Module.extend_scalars.map' ModuleCat.ExtendScalars.map'

theorem map'_id {M : ModuleCat.{v} R} : map' f (𝟙 M) = 𝟙 _ :=
  LinearMap.ext fun x : obj' f M => by
    dsimp only [map']
    -- Porting note: this got put in the dsimp by mathport
    rw [ModuleCat.id_apply]
    induction' x using TensorProduct.induction_on with _ _ m s ihx ihy
    · rw [map_zero] -- Porting note: simp only [map_zero] failed
    · -- Porting note: issues with synthesizing Algebra R S
      erw [@LinearMap.baseChange_tmul R S M M _ _ (_), ModuleCat.id_apply]
    · rw [map_add, ihx, ihy]
#align category_theory.Module.extend_scalars.map'_id ModuleCat.ExtendScalars.map'_id

theorem map'_comp {M₁ M₂ M₃ : ModuleCat.{v} R} (l₁₂ : M₁ ⟶ M₂) (l₂₃ : M₂ ⟶ M₃) :
    map' f (l₁₂ ≫ l₂₃) = map' f l₁₂ ≫ map' f l₂₃ :=
  LinearMap.ext fun x : obj' f M₁ => by
    dsimp only [map']
    induction' x using TensorProduct.induction_on with _ _ x y ihx ihy
    · rfl
    · rfl
    · rw [map_add, map_add, ihx, ihy] -- Porting note: simp again failing where rw succeeds
#align category_theory.Module.extend_scalars.map'_comp ModuleCat.ExtendScalars.map'_comp

end ExtendScalars

/-- Extension of scalars is a functor where an `R`-module `M` is sent to `S ⊗ M` and
`l : M1 ⟶ M2` is sent to `s ⊗ m ↦ s ⊗ l m`
-/
def extendScalars {R : Type u₁} {S : Type u₂} [CommRing R] [CommRing S] (f : R →+* S) :
    ModuleCat R ⥤ ModuleCat S where
  obj M := ExtendScalars.obj' f M
  map l := ExtendScalars.map' f l
  map_id _ := ExtendScalars.map'_id f
  map_comp := ExtendScalars.map'_comp f
#align category_theory.Module.extend_scalars ModuleCat.extendScalars

namespace ExtendScalars

open ChangeOfRings

variable {R : Type u₁} {S : Type u₂} [CommRing R] [CommRing S] (f : R →+* S)

@[simp]
protected theorem smul_tmul {M : ModuleCat.{v} R} (s s' : S) (m : M) :
    s • (s'⊗ₜ[R,f]m : (extendScalars f).obj M) = (s * s')⊗ₜ[R,f]m :=
  rfl
#align category_theory.Module.extend_scalars.smul_tmul ModuleCat.ExtendScalars.smul_tmul

@[simp]
theorem map_tmul {M M' : ModuleCat.{v} R} (g : M ⟶ M') (s : S) (m : M) :
    (extendScalars f).map g (s⊗ₜ[R,f]m) = s⊗ₜ[R,f]g m :=
  rfl
#align category_theory.Module.extend_scalars.map_tmul ModuleCat.ExtendScalars.map_tmul

end ExtendScalars

namespace CoextendScalars

variable {R : Type u₁} {S : Type u₂} [Ring R] [Ring S] (f : R →+* S)

section Unbundled

variable (M : Type v) [AddCommMonoid M] [Module R M]

-- mathport name: exprS'
-- We use `S'` to denote `S` viewed as `R`-module, via the map `f`.
-- Porting note: this seems to cause problems related to lack of reducibility
-- local notation "S'" => (restrictScalars f).obj ⟨S⟩

/-- Given an `R`-module M, consider Hom(S, M) -- the `R`-linear maps between S (as an `R`-module by
 means of restriction of scalars) and M. `S` acts on Hom(S, M) by `s • g = x ↦ g (x • s)`
 -/
instance hasSMul : SMul S <| (restrictScalars f).obj ⟨S⟩ →ₗ[R] M where
  smul s g :=
    { toFun := fun s' : S => g (s' * s : S)
      map_add' := fun x y : S => by dsimp; rw [add_mul, map_add]
      map_smul' := fun r (t : S) => by
        -- Porting note: needed some erw's even after dsimp to clean things up
        dsimp
        rw [← LinearMap.map_smul]
        erw [smul_eq_mul, smul_eq_mul, mul_assoc] }
#align category_theory.Module.coextend_scalars.has_smul ModuleCat.CoextendScalars.hasSMul

@[simp]
theorem smul_apply' (s : S) (g : (restrictScalars f).obj ⟨S⟩ →ₗ[R] M) (s' : S) :
    (s • g) s' = g (s' * s : S) :=
  rfl
#align category_theory.Module.coextend_scalars.smul_apply' ModuleCat.CoextendScalars.smul_apply'

instance mulAction : MulAction S <| (restrictScalars f).obj ⟨S⟩ →ₗ[R] M :=
  { CoextendScalars.hasSMul f _ with
    one_smul := fun g => LinearMap.ext fun s : S => by simp
    mul_smul := fun (s t : S) g => LinearMap.ext fun x : S => by simp [mul_assoc] }
#align category_theory.Module.coextend_scalars.mul_action ModuleCat.CoextendScalars.mulAction

instance distribMulAction : DistribMulAction S <| (restrictScalars f).obj ⟨S⟩ →ₗ[R] M :=
  { CoextendScalars.mulAction f _ with
    smul_add := fun s g h => LinearMap.ext fun t : S => by simp
    smul_zero := fun s => LinearMap.ext fun t : S => by simp }
#align category_theory.Module.coextend_scalars.distrib_mul_action ModuleCat.CoextendScalars.distribMulAction

/-- `S` acts on Hom(S, M) by `s • g = x ↦ g (x • s)`, this action defines an `S`-module structure on
Hom(S, M).
 -/
instance isModule : Module S <| (restrictScalars f).obj ⟨S⟩ →ₗ[R] M :=
  { CoextendScalars.distribMulAction f _ with
    add_smul := fun s1 s2 g => LinearMap.ext fun x : S => by simp [mul_add, LinearMap.map_add]
    zero_smul := fun g => LinearMap.ext fun x : S => by simp [LinearMap.map_zero] }
#align category_theory.Module.coextend_scalars.is_module ModuleCat.CoextendScalars.isModule

end Unbundled

variable (M : ModuleCat.{v} R)

/-- If `M` is an `R`-module, then the set of `R`-linear maps `S →ₗ[R] M` is an `S`-module with
scalar multiplication defined by `s • l := x ↦ l (x • s)`-/
def obj' : ModuleCat S :=
  ⟨(restrictScalars f).obj ⟨S⟩ →ₗ[R] M⟩
#align category_theory.Module.coextend_scalars.obj' ModuleCat.CoextendScalars.obj'

instance : CoeFun (obj' f M) fun _ => S → M where coe g := g.toFun

/-- If `M, M'` are `R`-modules, then any `R`-linear map `g : M ⟶ M'` induces an `S`-linear map
`(S →ₗ[R] M) ⟶ (S →ₗ[R] M')` defined by `h ↦ g ∘ h`-/
@[simps]
def map' {M M' : ModuleCat R} (g : M ⟶ M') : obj' f M ⟶ obj' f M' where
  toFun h := g.comp h
  map_add' _ _ := LinearMap.comp_add _ _ _
  map_smul' s h := LinearMap.ext fun t : S => by dsimp; rw [smul_apply',smul_apply']; simp
  -- Porting note: smul_apply' not working in simp
#align category_theory.Module.coextend_scalars.map' ModuleCat.CoextendScalars.map'

end CoextendScalars

/--
For any rings `R, S` and a ring homomorphism `f : R →+* S`, there is a functor from `R`-module to
`S`-module defined by `M ↦ (S →ₗ[R] M)` where `S` is considered as an `R`-module via restriction of
scalars and `g : M ⟶ M'` is sent to `h ↦ g ∘ h`.
-/
def coextendScalars {R : Type u₁} {S : Type u₂} [Ring R] [Ring S] (f : R →+* S) :
    ModuleCat R ⥤ ModuleCat S where
  obj := CoextendScalars.obj' f
  map := CoextendScalars.map' f
  map_id _ := LinearMap.ext fun _ => LinearMap.ext fun _ => rfl
  map_comp _ _ := LinearMap.ext fun _ => LinearMap.ext fun _ => rfl
#align category_theory.Module.coextend_scalars ModuleCat.coextendScalars

namespace CoextendScalars

variable {R : Type u₁} {S : Type u₂} [Ring R] [Ring S] (f : R →+* S)

-- Porting note: this coercion doesn't line up well with task below
instance (M : ModuleCat R) : CoeFun ((coextendScalars f).obj M) fun _ => S → M :=
  inferInstanceAs <| CoeFun (CoextendScalars.obj' f M) _

theorem smul_apply (M : ModuleCat R) (g : (coextendScalars f).obj M) (s s' : S) :
    (s • g) s' = g (s' * s) :=
  rfl
#align category_theory.Module.coextend_scalars.smul_apply ModuleCat.CoextendScalars.smul_apply

@[simp]
theorem map_apply {M M' : ModuleCat R} (g : M ⟶ M') (x) (s : S) :
    (coextendScalars f).map g x s = g (x s) :=
  rfl
#align category_theory.Module.coextend_scalars.map_apply ModuleCat.CoextendScalars.map_apply

end CoextendScalars

namespace RestrictionCoextensionAdj

variable {R : Type u₁} {S : Type u₂} [Ring R] [Ring S] (f : R →+* S)

-- Porting note: too much time
set_option maxHeartbeats 500000 in
/-- Given `R`-module X and `S`-module Y, any `g : (restrictScalars f).obj Y ⟶ X`
corresponds to `Y ⟶ (coextendScalars f).obj X` by sending `y ↦ (s ↦ g (s • y))`
-/
@[simps apply_apply]
def HomEquiv.fromRestriction {X : ModuleCat R} {Y : ModuleCat S}
    (g : (restrictScalars f).obj Y ⟶ X) : Y ⟶ (coextendScalars f).obj X where
  toFun := fun y : Y =>
    { toFun := fun s : S => g <| (s • y : Y)
      map_add' := fun s1 s2 : S => by simp only [add_smul]; rw [LinearMap.map_add]
      map_smul' := fun r (s : S) => by
        -- Porting note: dsimp clears out some rw's but less eager to apply others with Lean 4
        dsimp
        rw [← g.map_smul]
        erw [smul_eq_mul, mul_smul]
        rfl}
  map_add' := fun y1 y2 : Y =>
    LinearMap.ext fun s : S => by
      -- Porting note: double dsimp seems odd
      dsimp
      rw [LinearMap.add_apply, LinearMap.coe_mk, LinearMap.coe_mk]
      dsimp
      rw [smul_add, map_add]
  map_smul' := fun (s : S) (y : Y) => LinearMap.ext fun t : S => by
      -- Porting note: used to be simp [mul_smul]
      rw [RingHom.id_apply, LinearMap.coe_mk, ModuleCat.CoextendScalars.smul_apply',
        LinearMap.coe_mk]
      dsimp
      rw [mul_smul]
#align category_theory.Module.restriction_coextension_adj.hom_equiv.from_restriction ModuleCat.RestrictionCoextensionAdj.HomEquiv.fromRestriction

/-- Given `R`-module X and `S`-module Y, any `g : Y ⟶ (coextendScalars f).obj X`
corresponds to `(restrictScalars f).obj Y ⟶ X` by `y ↦ g y 1`
-/
@[simps apply]
def HomEquiv.toRestriction {X Y} (g : Y ⟶ (coextendScalars f).obj X) : (restrictScalars f).obj Y ⟶ X
    where
  toFun := fun y : Y => (g y) (1 : S)
  map_add' x y := by dsimp; rw [g.map_add, LinearMap.add_apply]
  map_smul' r (y : Y) := by
    dsimp
    rw [← LinearMap.map_smul]
    erw [smul_eq_mul, mul_one, LinearMap.map_smul]
    -- Porting note: should probably change CoeFun for obj above
    rw [← LinearMap.coe_toAddHom, ←AddHom.toFun_eq_coe]
    rw [CoextendScalars.smul_apply (s := f r) (g := g y) (s' := 1), one_mul]
<<<<<<< HEAD
    simp
#align category_theory.Module.restriction_coextension_adj.hom_equiv.to_restriction CategoryTheory.ModuleCat.RestrictionCoextensionAdj.HomEquiv.toRestriction
=======
    rw [AddHom.toFun_eq_coe, LinearMap.coe_toAddHom]
#align category_theory.Module.restriction_coextension_adj.hom_equiv.to_restriction ModuleCat.RestrictionCoextensionAdj.HomEquiv.toRestriction
>>>>>>> eae0fe5d

-- Porting note: add to address timeout in unit'
/-- Auxiliary definition for `unit'` -/
def app' (Y : ModuleCat S) : Y →ₗ[S] (restrictScalars f ⋙ coextendScalars f).obj Y :=
  { toFun := fun y : Y =>
      { toFun := fun s : S => (s • y : Y)
        map_add' := fun s s' => add_smul _ _ _
        map_smul' := fun r (s : S) => by
          dsimp
          erw [smul_eq_mul, mul_smul]
          simp }
    map_add' := fun y1 y2 =>
      LinearMap.ext fun s : S => by
        -- Porting note: double dsimp seems odd
        dsimp
        rw [LinearMap.add_apply, LinearMap.coe_mk, LinearMap.coe_mk, LinearMap.coe_mk]
        dsimp
        rw [smul_add]
    map_smul' := fun s (y : Y) => LinearMap.ext fun t : S => by
      -- Porting note: used to be simp [mul_smul]
      rw [RingHom.id_apply, LinearMap.coe_mk, CoextendScalars.smul_apply', LinearMap.coe_mk]
      dsimp
      rw [mul_smul] }

/--
The natural transformation from identity functor to the composition of restriction and coextension
of scalars.
-/
-- @[simps] Porting note: not in normal form and not used
protected def unit' : 𝟭 (ModuleCat S) ⟶ restrictScalars f ⋙ coextendScalars f where
  app Y := app' f Y
  naturality Y Y' g :=
    LinearMap.ext fun y : Y => LinearMap.ext fun s : S => by
      -- Porting note: previously simp [CoextendScalars.map_apply]
      simp only [ModuleCat.coe_comp, Functor.id_map, Functor.id_obj, Functor.comp_obj,
        Functor.comp_map]
      rw [coe_comp, coe_comp, Function.comp, Function.comp]
      conv_rhs => rw [← LinearMap.coe_toAddHom, ←AddHom.toFun_eq_coe]
      erw [CoextendScalars.map_apply, AddHom.toFun_eq_coe, LinearMap.coe_toAddHom,
        restrictScalars.map_apply f]
      change s • (g y) = g (s • y)
      rw [map_smul]
#align category_theory.Module.restriction_coextension_adj.unit' ModuleCat.RestrictionCoextensionAdj.unit'

/-- The natural transformation from the composition of coextension and restriction of scalars to
identity functor.
-/
-- @[simps] Porting note: not in normal form and not used
protected def counit' : coextendScalars f ⋙ restrictScalars f ⟶ 𝟭 (ModuleCat R) where
  app X :=
    { toFun := fun g => g.toFun (1 : S)
      map_add' := fun x1 x2 => by
        dsimp
        rw [LinearMap.add_apply]
      map_smul' := fun r (g : (restrictScalars f).obj ((coextendScalars f).obj X)) => by
        dsimp
        rw [← LinearMap.coe_toAddHom, ←AddHom.toFun_eq_coe]
        rw [CoextendScalars.smul_apply (s := f r) (g := g) (s' := 1), one_mul, ← LinearMap.map_smul]
        rw [← LinearMap.coe_toAddHom, ←AddHom.toFun_eq_coe]
        congr
        change f r = (f r) • (1 : S)
        rw [smul_eq_mul (a := f r) (a' := 1), mul_one] }
  naturality X X' g := LinearMap.ext fun h => by
    rw [ModuleCat.coe_comp]
    rfl
#align category_theory.Module.restriction_coextension_adj.counit' ModuleCat.RestrictionCoextensionAdj.counit'

end RestrictionCoextensionAdj

-- Porting note: very fiddly universes
/-- Restriction of scalars is left adjoint to coextension of scalars. -/
-- @[simps] Porting note: not in normal form and not used
def restrictCoextendScalarsAdj {R : Type u₁} {S : Type u₂} [Ring R] [Ring S] (f : R →+* S) :
    restrictScalars.{max v u₂,u₁,u₂} f ⊣ coextendScalars f where
  homEquiv X Y :=
    { toFun := RestrictionCoextensionAdj.HomEquiv.fromRestriction.{u₁,u₂,v} f
      invFun := RestrictionCoextensionAdj.HomEquiv.toRestriction.{u₁,u₂,v} f
      left_inv := fun g => LinearMap.ext fun x : X => by
        -- Porting note: once just simp
        rw [RestrictionCoextensionAdj.HomEquiv.toRestriction_apply, AddHom.toFun_eq_coe,
          LinearMap.coe_toAddHom, RestrictionCoextensionAdj.HomEquiv.fromRestriction_apply_apply,
          one_smul]
      right_inv := fun g => LinearMap.ext fun x => LinearMap.ext fun s : S => by
        -- Porting note: once just simp
        rw [RestrictionCoextensionAdj.HomEquiv.fromRestriction_apply_apply,
          RestrictionCoextensionAdj.HomEquiv.toRestriction_apply, AddHom.toFun_eq_coe,
          LinearMap.coe_toAddHom, LinearMap.map_smulₛₗ, RingHom.id_apply,
          CoextendScalars.smul_apply', one_mul] }
  unit := RestrictionCoextensionAdj.unit'.{u₁,u₂,v} f
  counit := RestrictionCoextensionAdj.counit'.{u₁,u₂,v} f
  homEquiv_unit := LinearMap.ext fun y => rfl
  homEquiv_counit := fun {X Y g} => LinearMap.ext <| by
    -- Porting note: previously simp [RestrictionCoextensionAdj.counit']
    intro x; dsimp
    rw [coe_comp, Function.comp]
    change _ = (((restrictScalars f).map g) x).toFun (1 : S)
    rw [AddHom.toFun_eq_coe, LinearMap.coe_toAddHom, restrictScalars.map_apply]
#align category_theory.Module.restrict_coextend_scalars_adj ModuleCat.restrictCoextendScalarsAdj

instance {R : Type u₁} {S : Type u₂} [Ring R] [Ring S] (f : R →+* S) :
    CategoryTheory.IsLeftAdjoint (restrictScalars f) :=
  ⟨_, restrictCoextendScalarsAdj f⟩

instance {R : Type u₁} {S : Type u₂} [Ring R] [Ring S] (f : R →+* S) :
    CategoryTheory.IsRightAdjoint (coextendScalars f) :=
  ⟨_, restrictCoextendScalarsAdj f⟩

namespace ExtendRestrictScalarsAdj

open ChangeOfRings

open TensorProduct

variable {R : Type u₁} {S : Type u₂} [CommRing R] [CommRing S] (f : R →+* S)

/--
Given `R`-module X and `S`-module Y and a map `g : (extendScalars f).obj X ⟶ Y`, i.e. `S`-linear
map `S ⨂ X → Y`, there is a `X ⟶ (restrictScalars f).obj Y`, i.e. `R`-linear map `X ⟶ Y` by
`x ↦ g (1 ⊗ x)`.
-/
@[simps apply]
def HomEquiv.toRestrictScalars {X Y} (g : (extendScalars f).obj X ⟶ Y) :
    X ⟶ (restrictScalars f).obj Y where
  toFun x := g <| (1 : S)⊗ₜ[R,f]x
  map_add' _ _ := by dsimp; rw [tmul_add, map_add]
  map_smul' r x := by
    letI : Module R S := Module.compHom S f
    letI : Module R Y := Module.compHom Y f
    dsimp
    rw [RestrictScalars.smul_def, ← LinearMap.map_smul]
    erw [tmul_smul]
    congr
#align category_theory.Module.extend_restrict_scalars_adj.hom_equiv.to_restrict_scalars ModuleCat.ExtendRestrictScalarsAdj.HomEquiv.toRestrictScalars

-- Porting note: forced to break apart fromExtendScalars due to timeouts
/--
The map `S → X →ₗ[R] Y` given by `fun s x => s • (g x)`
-/
@[simps]
def HomEquiv.evalAt {X : ModuleCat R} {Y : ModuleCat S} (s : S)
    (g : X ⟶ (restrictScalars f).obj Y) : have : Module R Y := Module.compHom Y f
    X →ₗ[R] Y :=
  @LinearMap.mk _ _ _ _ (RingHom.id R) X Y _ _ _ (_)
    { toFun := fun x => s • (g x : Y)
      map_add' := by intros; dsimp; rw [map_add,smul_add] }
    (by
      intros r x
      rw [AddHom.toFun_eq_coe, AddHom.coe_mk, RingHom.id_apply,
        LinearMap.map_smul, smul_comm r s (g x : Y)] )

/--
Given `R`-module X and `S`-module Y and a map `X ⟶ (restrictScalars f).obj Y`, i.e `R`-linear map
`X ⟶ Y`, there is a map `(extend_scalars f).obj X ⟶ Y`, i.e `S`-linear map `S ⨂ X → Y` by
`s ⊗ x ↦ s • g x`.
-/
@[simps apply]
def HomEquiv.fromExtendScalars {X Y} (g : X ⟶ (restrictScalars f).obj Y) :
    (extendScalars f).obj X ⟶ Y := by
  letI m1 : Module R S := Module.compHom S f; letI m2 : Module R Y := Module.compHom Y f
  refine {toFun := fun z => TensorProduct.lift ?_ z, map_add' := ?_, map_smul' := ?_}
  · refine
    {toFun := fun s => HomEquiv.evalAt f s g, map_add' := fun (s₁ s₂ : S) => ?_,
      map_smul' := fun (r : R) (s : S) => ?_}
    · ext
      dsimp
      rw [← add_smul]
    · ext x
      apply mul_smul (f r) s (g x)
  · intros z₁ z₂
    change lift _ (z₁ + z₂) = lift _ z₁ + lift _ z₂
    rw [map_add]
  · intro s z
    change lift _ (s • z) = s • lift _ z
    induction' z using TensorProduct.induction_on with s' x x y ih1 ih2
    · rw [smul_zero, map_zero, smul_zero]
    · rw [LinearMap.coe_mk, ExtendScalars.smul_tmul]
      erw [lift.tmul, lift.tmul]
      set s' : S := s'
      change (s * s') • (g x) = s • s' • (g x)
      rw [mul_smul]
    · rw [smul_add, map_add, ih1, ih2, map_add, smul_add]
#align category_theory.Module.extend_restrict_scalars_adj.hom_equiv.from_extend_scalars ModuleCat.ExtendRestrictScalarsAdj.HomEquiv.fromExtendScalars

/-- Given `R`-module X and `S`-module Y, `S`-linear linear maps `(extendScalars f).obj X ⟶ Y`
bijectively correspond to `R`-linear maps `X ⟶ (restrictScalars f).obj Y`.
-/
@[simps symm_apply]
def homEquiv {X Y} :
    ((extendScalars f).obj X ⟶ Y) ≃ (X ⟶ (restrictScalars.{max v u₂,u₁,u₂} f).obj Y) where
  toFun := HomEquiv.toRestrictScalars.{u₁,u₂,v} f
  invFun := HomEquiv.fromExtendScalars.{u₁,u₂,v} f
  left_inv g := by
    letI m1 : Module R S := Module.compHom S f; letI m2 : Module R Y := Module.compHom Y f
    apply LinearMap.ext; intro z
    induction' z using TensorProduct.induction_on with x s z1 z2 ih1 ih2
    · rw [map_zero, map_zero]
    · erw [TensorProduct.lift.tmul]
      simp only [LinearMap.coe_mk]
      change S at x
      dsimp
      erw [← LinearMap.map_smul, ExtendScalars.smul_tmul, mul_one x]
    · rw [map_add, map_add, ih1, ih2]
  right_inv g := by
    letI m1 : Module R S := Module.compHom S f; letI m2 : Module R Y := Module.compHom Y f
    apply LinearMap.ext; intro x
    rw [HomEquiv.toRestrictScalars_apply, HomEquiv.fromExtendScalars_apply, lift.tmul,
      LinearMap.coe_mk, LinearMap.coe_mk]
    dsimp
    rw [one_smul]
#align category_theory.Module.extend_restrict_scalars_adj.hom_equiv ModuleCat.ExtendRestrictScalarsAdj.homEquiv

/--
For any `R`-module X, there is a natural `R`-linear map from `X` to `X ⨂ S` by sending `x ↦ x ⊗ 1`
-/
-- @[simps] Porting note: not in normal form and not used
def Unit.map {X} : X ⟶ (extendScalars f ⋙ restrictScalars f).obj X where
  toFun x := (1 : S)⊗ₜ[R,f]x
  map_add' x x' := by dsimp; rw [TensorProduct.tmul_add]
  map_smul' r x := by
    letI m1 : Module R S := Module.compHom S f
    -- Porting note: used to be rfl
    dsimp; rw [←TensorProduct.smul_tmul,TensorProduct.smul_tmul']
#align category_theory.Module.extend_restrict_scalars_adj.unit.map ModuleCat.ExtendRestrictScalarsAdj.Unit.map

/--
The natural transformation from identity functor on `R`-module to the composition of extension and
restriction of scalars.
-/
@[simps]
def unit : 𝟭 (ModuleCat R) ⟶ extendScalars f ⋙ restrictScalars.{max v u₂,u₁,u₂} f where
  app _ := Unit.map.{u₁,u₂,v} f
#align category_theory.Module.extend_restrict_scalars_adj.unit ModuleCat.ExtendRestrictScalarsAdj.unit

/-- For any `S`-module Y, there is a natural `R`-linear map from `S ⨂ Y` to `Y` by
`s ⊗ y ↦ s • y`
-/
@[simps apply]
def Counit.map {Y} : (restrictScalars f ⋙ extendScalars f).obj Y ⟶ Y := by
  letI m1 : Module R S := Module.compHom S f
  letI m2 : Module R Y := Module.compHom Y f
  refine'
    {toFun := TensorProduct.lift
      {toFun := fun s : S => {toFun := fun y : Y => s • y, map_add' := smul_add _, map_smul' := _},
        map_add' := _, map_smul' := _}, map_add' := _, map_smul' := _}
  · intros r y
    dsimp
    change s • f r • y = f r • s • y
    rw [←mul_smul, mul_comm, mul_smul]
  · intros s₁ s₂
    ext y
    change (s₁ + s₂) • y = s₁ • y + s₂ • y
    rw [add_smul]
  · intros r s
    ext y
    change (f r • s) • y = (f r) • s • y
    rw [smul_eq_mul,mul_smul]
  · intros
    rw [map_add]
  · intro s z
    dsimp
    induction' z using TensorProduct.induction_on with s' y z1 z2 ih1 ih2
    · rw [smul_zero, map_zero, smul_zero]
    · rw [ExtendScalars.smul_tmul, LinearMap.coe_mk]
      erw [TensorProduct.lift.tmul, TensorProduct.lift.tmul]
      set s' : S := s'
      change (s * s') • y = s • s' • y
      rw [mul_smul]
    · rw [smul_add, map_add, map_add, ih1, ih2, smul_add]
#align category_theory.Module.extend_restrict_scalars_adj.counit.map ModuleCat.ExtendRestrictScalarsAdj.Counit.map

-- Porting note: this file has to probably be reworked when
-- coercions and instance synthesis are fixed for concrete categories
-- so I say nolint now and move on
attribute [nolint simpNF] Counit.map_apply

/-- The natural transformation from the composition of restriction and extension of scalars to the
identity functor on `S`-module.
-/
@[simps app]
def counit : restrictScalars.{max v u₂,u₁,u₂} f ⋙ extendScalars f ⟶ 𝟭 (ModuleCat S) where
  app _ := Counit.map.{u₁,u₂,v} f
  naturality Y Y' g := by
    -- Porting note: this is very annoying; fix instances in concrete categories
    letI m1 : Module R S := Module.compHom S f
    letI m2 : Module R Y := Module.compHom Y f
    letI m2 : Module R Y' := Module.compHom Y' f
    apply LinearMap.ext; intro z
    induction' z using TensorProduct.induction_on with s' y z₁ z₂ ih₁ ih₂
    · rw [map_zero, map_zero]
    · dsimp
      rw [ModuleCat.coe_comp, ModuleCat.coe_comp,Function.comp,Function.comp,
        ExtendScalars.map_tmul, restrictScalars.map_apply, Counit.map_apply, Counit.map_apply,
        lift.tmul, lift.tmul, LinearMap.coe_mk, LinearMap.coe_mk]
      set s' : S := s'
      change s' • g y = g (s' • y)
      rw [map_smul]
    · rw [map_add,map_add]
      congr 1
#align category_theory.Module.extend_restrict_scalars_adj.counit ModuleCat.ExtendRestrictScalarsAdj.counit
end ExtendRestrictScalarsAdj

/-- Given commutative rings `R, S` and a ring hom `f : R →+* S`, the extension and restriction of
scalars by `f` are adjoint to each other.
-/
-- @[simps] -- Porting note: removed not in normal form and not used
def extendRestrictScalarsAdj {R : Type u₁} {S : Type u₂} [CommRing R] [CommRing S] (f : R →+* S) :
    extendScalars.{u₁,u₂,max v u₂} f ⊣ restrictScalars.{max v u₂,u₁,u₂} f where
  homEquiv _ _ := ExtendRestrictScalarsAdj.homEquiv.{v,u₁,u₂} f
  unit := ExtendRestrictScalarsAdj.unit.{v,u₁,u₂} f
  counit := ExtendRestrictScalarsAdj.counit.{v,u₁,u₂} f
  homEquiv_unit {X Y g} := LinearMap.ext fun x => by
    dsimp
    rw [ModuleCat.coe_comp, Function.comp, restrictScalars.map_apply]
    rfl
  homEquiv_counit {X Y g} := LinearMap.ext fun x => by
      -- Porting note: once again reminding Lean of the instances
      letI m1 : Module R S := Module.compHom S f
      letI m2 : Module R Y := Module.compHom Y f
      induction' x using TensorProduct.induction_on with s x _ _ _ _
      · rw [map_zero, map_zero]
      · rw [ExtendRestrictScalarsAdj.homEquiv_symm_apply, ModuleCat.coe_comp, Function.comp_apply,
          ExtendRestrictScalarsAdj.counit_app, ExtendRestrictScalarsAdj.Counit.map_apply]
        dsimp
        rw [TensorProduct.lift.tmul]
        rfl
      · rw [map_add,map_add]
        congr 1
#align category_theory.Module.extend_restrict_scalars_adj ModuleCat.extendRestrictScalarsAdj

instance {R : Type u₁} {S : Type u₂} [CommRing R] [CommRing S] (f : R →+* S) :
    CategoryTheory.IsLeftAdjoint (extendScalars f) :=
  ⟨_, extendRestrictScalarsAdj f⟩

instance {R : Type u₁} {S : Type u₂} [CommRing R] [CommRing S] (f : R →+* S) :
    CategoryTheory.IsRightAdjoint (restrictScalars f) :=
  ⟨_, extendRestrictScalarsAdj f⟩

end ModuleCat<|MERGE_RESOLUTION|>--- conflicted
+++ resolved
@@ -448,13 +448,8 @@
     -- Porting note: should probably change CoeFun for obj above
     rw [← LinearMap.coe_toAddHom, ←AddHom.toFun_eq_coe]
     rw [CoextendScalars.smul_apply (s := f r) (g := g y) (s' := 1), one_mul]
-<<<<<<< HEAD
     simp
 #align category_theory.Module.restriction_coextension_adj.hom_equiv.to_restriction CategoryTheory.ModuleCat.RestrictionCoextensionAdj.HomEquiv.toRestriction
-=======
-    rw [AddHom.toFun_eq_coe, LinearMap.coe_toAddHom]
-#align category_theory.Module.restriction_coextension_adj.hom_equiv.to_restriction ModuleCat.RestrictionCoextensionAdj.HomEquiv.toRestriction
->>>>>>> eae0fe5d
 
 -- Porting note: add to address timeout in unit'
 /-- Auxiliary definition for `unit'` -/
