--- conflicted
+++ resolved
@@ -343,13 +343,9 @@
 
 variable (p)
 
-<<<<<<< HEAD
-#noalign submodule.add_comm_monoid
-=======
 instance addCommMonoid : AddCommMonoid p :=
   { p.toAddSubmonoid.toAddCommMonoid with }
 #align submodule.add_comm_monoid Submodule.addCommMonoid
->>>>>>> e92d6643
 
 instance module' [Semiring S] [SMul S R] [Module S M] [IsScalarTower S R M] : Module S p :=
   { (show MulAction S p from p.toSubMulAction.mulAction') with
@@ -590,13 +586,9 @@
   rw [sub_eq_add_neg, p.add_mem_iff_right hx, p.neg_mem_iff]
 #align submodule.sub_mem_iff_right Submodule.sub_mem_iff_right
 
-<<<<<<< HEAD
-#noalign submodule.add_comm_group
-=======
 instance addCommGroup : AddCommGroup p :=
   { p.toAddSubgroup.toAddCommGroup with }
 #align submodule.add_comm_group Submodule.addCommGroup
->>>>>>> e92d6643
 
 end AddCommGroup
 
