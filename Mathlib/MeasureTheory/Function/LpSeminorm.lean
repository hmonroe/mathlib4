/-
Copyright (c) 2020 Rémy Degenne. All rights reserved.
Released under Apache 2.0 license as described in the file LICENSE.
Authors: Rémy Degenne, Sébastien Gouëzel
-/
import Mathlib.Analysis.NormedSpace.IndicatorFunction
import Mathlib.Analysis.SpecialFunctions.Pow.Continuity
import Mathlib.MeasureTheory.Function.EssSup
import Mathlib.MeasureTheory.Function.AEEqFun
import Mathlib.MeasureTheory.Integral.MeanInequalities

#align_import measure_theory.function.lp_seminorm from "leanprover-community/mathlib"@"c4015acc0a223449d44061e27ddac1835a3852b9"

/-!
# ℒp space

This file describes properties of almost everywhere strongly measurable functions with finite
`p`-seminorm, denoted by `snorm f p μ` and defined for `p:ℝ≥0∞` as `0` if `p=0`,
`(∫ ‖f a‖^p ∂μ) ^ (1/p)` for `0 < p < ∞` and `essSup ‖f‖ μ` for `p=∞`.

The Prop-valued `Memℒp f p μ` states that a function `f : α → E` has finite `p`-seminorm
and is almost everywhere strongly measurable.

## Main definitions

* `snorm' f p μ` : `(∫ ‖f a‖^p ∂μ) ^ (1/p)` for `f : α → F` and `p : ℝ`, where `α` is a measurable
  space and `F` is a normed group.
* `snormEssSup f μ` : seminorm in `ℒ∞`, equal to the essential supremum `ess_sup ‖f‖ μ`.
* `snorm f p μ` : for `p : ℝ≥0∞`, seminorm in `ℒp`, equal to `0` for `p=0`, to `snorm' f p μ`
  for `0 < p < ∞` and to `snormEssSup f μ` for `p = ∞`.

* `Memℒp f p μ` : property that the function `f` is almost everywhere strongly measurable and has
  finite `p`-seminorm for the measure `μ` (`snorm f p μ < ∞`)

-/


noncomputable section

set_option linter.uppercaseLean3 false

open TopologicalSpace MeasureTheory Filter

open NNReal ENNReal BigOperators Topology MeasureTheory

variable {α E F G : Type*} {m m0 : MeasurableSpace α} {p : ℝ≥0∞} {q : ℝ} {μ ν : Measure α}
  [NormedAddCommGroup E] [NormedAddCommGroup F] [NormedAddCommGroup G]

namespace MeasureTheory

section ℒp

/-!
### ℒp seminorm

We define the ℒp seminorm, denoted by `snorm f p μ`. For real `p`, it is given by an integral
formula (for which we use the notation `snorm' f p μ`), and for `p = ∞` it is the essential
supremum (for which we use the notation `snormEssSup f μ`).

We also define a predicate `Memℒp f p μ`, requesting that a function is almost everywhere
measurable and has finite `snorm f p μ`.

This paragraph is devoted to the basic properties of these definitions. It is constructed as
follows: for a given property, we prove it for `snorm'` and `snormEssSup` when it makes sense,
deduce it for `snorm`, and translate it in terms of `Memℒp`.
-/


section ℒpSpaceDefinition

/-- `(∫ ‖f a‖^q ∂μ) ^ (1/q)`, which is a seminorm on the space of measurable functions for which
this quantity is finite -/
def snorm' {_ : MeasurableSpace α} (f : α → F) (q : ℝ) (μ : Measure α) : ℝ≥0∞ :=
  (∫⁻ a, (‖f a‖₊ : ℝ≥0∞) ^ q ∂μ) ^ (1 / q)
#align measure_theory.snorm' MeasureTheory.snorm'

/-- seminorm for `ℒ∞`, equal to the essential supremum of `‖f‖`. -/
def snormEssSup {_ : MeasurableSpace α} (f : α → F) (μ : Measure α) :=
  essSup (fun x => (‖f x‖₊ : ℝ≥0∞)) μ
#align measure_theory.snorm_ess_sup MeasureTheory.snormEssSup

/-- `ℒp` seminorm, equal to `0` for `p=0`, to `(∫ ‖f a‖^p ∂μ) ^ (1/p)` for `0 < p < ∞` and to
`essSup ‖f‖ μ` for `p = ∞`. -/
def snorm {_ : MeasurableSpace α} (f : α → F) (p : ℝ≥0∞) (μ : Measure α) : ℝ≥0∞ :=
  if p = 0 then 0 else if p = ∞ then snormEssSup f μ else snorm' f (ENNReal.toReal p) μ
#align measure_theory.snorm MeasureTheory.snorm

theorem snorm_eq_snorm' (hp_ne_zero : p ≠ 0) (hp_ne_top : p ≠ ∞) {f : α → F} :
    snorm f p μ = snorm' f (ENNReal.toReal p) μ := by simp [snorm, hp_ne_zero, hp_ne_top]
#align measure_theory.snorm_eq_snorm' MeasureTheory.snorm_eq_snorm'

theorem snorm_eq_lintegral_rpow_nnnorm (hp_ne_zero : p ≠ 0) (hp_ne_top : p ≠ ∞) {f : α → F} :
    snorm f p μ = (∫⁻ x, (‖f x‖₊ : ℝ≥0∞) ^ p.toReal ∂μ) ^ (1 / p.toReal) := by
  rw [snorm_eq_snorm' hp_ne_zero hp_ne_top, snorm']
#align measure_theory.snorm_eq_lintegral_rpow_nnnorm MeasureTheory.snorm_eq_lintegral_rpow_nnnorm

theorem snorm_one_eq_lintegral_nnnorm {f : α → F} : snorm f 1 μ = ∫⁻ x, ‖f x‖₊ ∂μ := by
  simp_rw [snorm_eq_lintegral_rpow_nnnorm one_ne_zero ENNReal.coe_ne_top, ENNReal.one_toReal,
    one_div_one, ENNReal.rpow_one]
#align measure_theory.snorm_one_eq_lintegral_nnnorm MeasureTheory.snorm_one_eq_lintegral_nnnorm

@[simp]
theorem snorm_exponent_top {f : α → F} : snorm f ∞ μ = snormEssSup f μ := by simp [snorm]
#align measure_theory.snorm_exponent_top MeasureTheory.snorm_exponent_top

/-- The property that `f:α→E` is ae strongly measurable and `(∫ ‖f a‖^p ∂μ)^(1/p)` is finite
if `p < ∞`, or `essSup f < ∞` if `p = ∞`. -/
def Memℒp {α} {_ : MeasurableSpace α} (f : α → E) (p : ℝ≥0∞)
    (μ : Measure α := by volume_tac) : Prop :=
  AEStronglyMeasurable f μ ∧ snorm f p μ < ∞
#align measure_theory.mem_ℒp MeasureTheory.Memℒp

-- Porting note: TODO Delete this when leanprover/lean4#2243 is fixed.
theorem memℒp_def {α} {_ : MeasurableSpace α} (f : α → E) (p : ℝ≥0∞) (μ : Measure α) :
    Memℒp f p μ ↔ (AEStronglyMeasurable f μ ∧ snorm f p μ < ∞) :=
  Iff.rfl

attribute [eqns memℒp_def] Memℒp

theorem Memℒp.aestronglyMeasurable {f : α → E} {p : ℝ≥0∞} (h : Memℒp f p μ) :
    AEStronglyMeasurable f μ :=
  h.1
#align measure_theory.mem_ℒp.ae_strongly_measurable MeasureTheory.Memℒp.aestronglyMeasurable

theorem lintegral_rpow_nnnorm_eq_rpow_snorm' {f : α → F} (hq0_lt : 0 < q) :
    (∫⁻ a, (‖f a‖₊ : ℝ≥0∞) ^ q ∂μ) = snorm' f q μ ^ q := by
  rw [snorm', ← ENNReal.rpow_mul, one_div, inv_mul_cancel, ENNReal.rpow_one]
  exact (ne_of_lt hq0_lt).symm
#align measure_theory.lintegral_rpow_nnnorm_eq_rpow_snorm' MeasureTheory.lintegral_rpow_nnnorm_eq_rpow_snorm'

end ℒpSpaceDefinition

section Top

theorem Memℒp.snorm_lt_top {f : α → E} (hfp : Memℒp f p μ) : snorm f p μ < ∞ :=
  hfp.2
#align measure_theory.mem_ℒp.snorm_lt_top MeasureTheory.Memℒp.snorm_lt_top

theorem Memℒp.snorm_ne_top {f : α → E} (hfp : Memℒp f p μ) : snorm f p μ ≠ ∞ :=
  ne_of_lt hfp.2
#align measure_theory.mem_ℒp.snorm_ne_top MeasureTheory.Memℒp.snorm_ne_top

theorem lintegral_rpow_nnnorm_lt_top_of_snorm'_lt_top {f : α → F} (hq0_lt : 0 < q)
    (hfq : snorm' f q μ < ∞) : (∫⁻ a, (‖f a‖₊ : ℝ≥0∞) ^ q ∂μ) < ∞ := by
  rw [lintegral_rpow_nnnorm_eq_rpow_snorm' hq0_lt]
  exact ENNReal.rpow_lt_top_of_nonneg (le_of_lt hq0_lt) (ne_of_lt hfq)
#align measure_theory.lintegral_rpow_nnnorm_lt_top_of_snorm'_lt_top MeasureTheory.lintegral_rpow_nnnorm_lt_top_of_snorm'_lt_top

theorem lintegral_rpow_nnnorm_lt_top_of_snorm_lt_top {f : α → F} (hp_ne_zero : p ≠ 0)
    (hp_ne_top : p ≠ ∞) (hfp : snorm f p μ < ∞) : (∫⁻ a, (‖f a‖₊ : ℝ≥0∞) ^ p.toReal ∂μ) < ∞ := by
  apply lintegral_rpow_nnnorm_lt_top_of_snorm'_lt_top
  · exact ENNReal.toReal_pos hp_ne_zero hp_ne_top
  · simpa [snorm_eq_snorm' hp_ne_zero hp_ne_top] using hfp
#align measure_theory.lintegral_rpow_nnnorm_lt_top_of_snorm_lt_top MeasureTheory.lintegral_rpow_nnnorm_lt_top_of_snorm_lt_top

theorem snorm_lt_top_iff_lintegral_rpow_nnnorm_lt_top {f : α → F} (hp_ne_zero : p ≠ 0)
    (hp_ne_top : p ≠ ∞) : snorm f p μ < ∞ ↔ (∫⁻ a, (‖f a‖₊ : ℝ≥0∞) ^ p.toReal ∂μ) < ∞ :=
  ⟨lintegral_rpow_nnnorm_lt_top_of_snorm_lt_top hp_ne_zero hp_ne_top, by
    intro h
    have hp' := ENNReal.toReal_pos hp_ne_zero hp_ne_top
    have : 0 < 1 / p.toReal := div_pos zero_lt_one hp'
    simpa [snorm_eq_lintegral_rpow_nnnorm hp_ne_zero hp_ne_top] using
      ENNReal.rpow_lt_top_of_nonneg (le_of_lt this) (ne_of_lt h)⟩
#align measure_theory.snorm_lt_top_iff_lintegral_rpow_nnnorm_lt_top MeasureTheory.snorm_lt_top_iff_lintegral_rpow_nnnorm_lt_top

end Top

section Zero

@[simp]
theorem snorm'_exponent_zero {f : α → F} : snorm' f 0 μ = 1 := by
  rw [snorm', _root_.div_zero, ENNReal.rpow_zero]
#align measure_theory.snorm'_exponent_zero MeasureTheory.snorm'_exponent_zero

@[simp]
theorem snorm_exponent_zero {f : α → F} : snorm f 0 μ = 0 := by simp [snorm]
#align measure_theory.snorm_exponent_zero MeasureTheory.snorm_exponent_zero

@[simp]
theorem memℒp_zero_iff_aestronglyMeasurable {f : α → E} : Memℒp f 0 μ ↔ AEStronglyMeasurable f μ :=
  by simp [Memℒp, snorm_exponent_zero]
#align measure_theory.mem_ℒp_zero_iff_ae_strongly_measurable MeasureTheory.memℒp_zero_iff_aestronglyMeasurable

@[simp]
theorem snorm'_zero (hp0_lt : 0 < q) : snorm' (0 : α → F) q μ = 0 := by simp [snorm', hp0_lt]
#align measure_theory.snorm'_zero MeasureTheory.snorm'_zero

@[simp]
theorem snorm'_zero' (hq0_ne : q ≠ 0) (hμ : μ ≠ 0) : snorm' (0 : α → F) q μ = 0 := by
  cases' le_or_lt 0 q with hq0 hq_neg
  · exact snorm'_zero (lt_of_le_of_ne hq0 hq0_ne.symm)
  · simp [snorm', ENNReal.rpow_eq_zero_iff, hμ, hq_neg]
#align measure_theory.snorm'_zero' MeasureTheory.snorm'_zero'

@[simp]
theorem snormEssSup_zero : snormEssSup (0 : α → F) μ = 0 := by
  simp_rw [snormEssSup, Pi.zero_apply, nnnorm_zero, ENNReal.coe_zero, ← ENNReal.bot_eq_zero]
  exact essSup_const_bot
#align measure_theory.snorm_ess_sup_zero MeasureTheory.snormEssSup_zero

@[simp]
theorem snorm_zero : snorm (0 : α → F) p μ = 0 := by
  by_cases h0 : p = 0
  · simp [h0]
  by_cases h_top : p = ∞
  · simp only [h_top, snorm_exponent_top, snormEssSup_zero]
  rw [← Ne.def] at h0
  simp [snorm_eq_snorm' h0 h_top, ENNReal.toReal_pos h0 h_top]
#align measure_theory.snorm_zero MeasureTheory.snorm_zero

@[simp]
theorem snorm_zero' : snorm (fun _ : α => (0 : F)) p μ = 0 := by convert snorm_zero (F := F)
#align measure_theory.snorm_zero' MeasureTheory.snorm_zero'

theorem zero_memℒp : Memℒp (0 : α → E) p μ :=
  ⟨aestronglyMeasurable_zero, by
    rw [snorm_zero]
    exact ENNReal.coe_lt_top⟩
#align measure_theory.zero_mem_ℒp MeasureTheory.zero_memℒp

theorem zero_mem_ℒp' : Memℒp (fun _ : α => (0 : E)) p μ := zero_memℒp (E := E)
#align measure_theory.zero_mem_ℒp' MeasureTheory.zero_mem_ℒp'

variable [MeasurableSpace α]

theorem snorm'_measure_zero_of_pos {f : α → F} (hq_pos : 0 < q) : snorm' f q (0 : Measure α) = 0 :=
  by simp [snorm', hq_pos]
#align measure_theory.snorm'_measure_zero_of_pos MeasureTheory.snorm'_measure_zero_of_pos

theorem snorm'_measure_zero_of_exponent_zero {f : α → F} : snorm' f 0 (0 : Measure α) = 1 := by
  simp [snorm']
#align measure_theory.snorm'_measure_zero_of_exponent_zero MeasureTheory.snorm'_measure_zero_of_exponent_zero

theorem snorm'_measure_zero_of_neg {f : α → F} (hq_neg : q < 0) : snorm' f q (0 : Measure α) = ∞ :=
  by simp [snorm', hq_neg]
#align measure_theory.snorm'_measure_zero_of_neg MeasureTheory.snorm'_measure_zero_of_neg

@[simp]
theorem snormEssSup_measure_zero {f : α → F} : snormEssSup f (0 : Measure α) = 0 := by
  simp [snormEssSup]
#align measure_theory.snorm_ess_sup_measure_zero MeasureTheory.snormEssSup_measure_zero

@[simp]
theorem snorm_measure_zero {f : α → F} : snorm f p (0 : Measure α) = 0 := by
  by_cases h0 : p = 0
  · simp [h0]
  by_cases h_top : p = ∞
  · simp [h_top]
  rw [← Ne.def] at h0
  simp [snorm_eq_snorm' h0 h_top, snorm', ENNReal.toReal_pos h0 h_top]
#align measure_theory.snorm_measure_zero MeasureTheory.snorm_measure_zero

end Zero

section Neg

@[simp]
theorem snorm'_neg {f : α → F} : snorm' (-f) q μ = snorm' f q μ := by simp [snorm']
#align measure_theory.snorm'_neg MeasureTheory.snorm'_neg

@[simp]
theorem snorm_neg {f : α → F} : snorm (-f) p μ = snorm f p μ := by
  by_cases h0 : p = 0
  · simp [h0]
  by_cases h_top : p = ∞
  · simp [h_top, snormEssSup]
  simp [snorm_eq_snorm' h0 h_top]
#align measure_theory.snorm_neg MeasureTheory.snorm_neg

theorem Memℒp.neg {f : α → E} (hf : Memℒp f p μ) : Memℒp (-f) p μ :=
  ⟨AEStronglyMeasurable.neg hf.1, by simp [hf.right]⟩
#align measure_theory.mem_ℒp.neg MeasureTheory.Memℒp.neg

theorem memℒp_neg_iff {f : α → E} : Memℒp (-f) p μ ↔ Memℒp f p μ :=
  ⟨fun h => neg_neg f ▸ h.neg, Memℒp.neg⟩
#align measure_theory.mem_ℒp_neg_iff MeasureTheory.memℒp_neg_iff

end Neg

section Const

theorem snorm'_const (c : F) (hq_pos : 0 < q) :
    snorm' (fun _ : α => c) q μ = (‖c‖₊ : ℝ≥0∞) * μ Set.univ ^ (1 / q) := by
  rw [snorm', lintegral_const, ENNReal.mul_rpow_of_nonneg _ _ (by simp [hq_pos.le] : 0 ≤ 1 / q)]
  congr
  rw [← ENNReal.rpow_mul]
  suffices hq_cancel : q * (1 / q) = 1; · rw [hq_cancel, ENNReal.rpow_one]
  rw [one_div, mul_inv_cancel (ne_of_lt hq_pos).symm]
#align measure_theory.snorm'_const MeasureTheory.snorm'_const

theorem snorm'_const' [IsFiniteMeasure μ] (c : F) (hc_ne_zero : c ≠ 0) (hq_ne_zero : q ≠ 0) :
    snorm' (fun _ : α => c) q μ = (‖c‖₊ : ℝ≥0∞) * μ Set.univ ^ (1 / q) := by
  rw [snorm', lintegral_const, ENNReal.mul_rpow_of_ne_top _ (measure_ne_top μ Set.univ)]
  · congr
    rw [← ENNReal.rpow_mul]
    suffices hp_cancel : q * (1 / q) = 1
    · rw [hp_cancel, ENNReal.rpow_one]
    rw [one_div, mul_inv_cancel hq_ne_zero]
  · rw [Ne.def, ENNReal.rpow_eq_top_iff, not_or, not_and_or, not_and_or]
    constructor
    · left
      rwa [ENNReal.coe_eq_zero, nnnorm_eq_zero]
    · exact Or.inl ENNReal.coe_ne_top
#align measure_theory.snorm'_const' MeasureTheory.snorm'_const'

theorem snormEssSup_const (c : F) (hμ : μ ≠ 0) : snormEssSup (fun _ : α => c) μ = (‖c‖₊ : ℝ≥0∞) :=
  by rw [snormEssSup, essSup_const _ hμ]
#align measure_theory.snorm_ess_sup_const MeasureTheory.snormEssSup_const

theorem snorm'_const_of_isProbabilityMeasure (c : F) (hq_pos : 0 < q) [IsProbabilityMeasure μ] :
    snorm' (fun _ : α => c) q μ = (‖c‖₊ : ℝ≥0∞) := by simp [snorm'_const c hq_pos, measure_univ]
#align measure_theory.snorm'_const_of_is_probability_measure MeasureTheory.snorm'_const_of_isProbabilityMeasure

theorem snorm_const (c : F) (h0 : p ≠ 0) (hμ : μ ≠ 0) :
    snorm (fun _ : α => c) p μ = (‖c‖₊ : ℝ≥0∞) * μ Set.univ ^ (1 / ENNReal.toReal p) := by
  by_cases h_top : p = ∞
  · simp [h_top, snormEssSup_const c hμ]
  simp [snorm_eq_snorm' h0 h_top, snorm'_const, ENNReal.toReal_pos h0 h_top]
#align measure_theory.snorm_const MeasureTheory.snorm_const

theorem snorm_const' (c : F) (h0 : p ≠ 0) (h_top : p ≠ ∞) :
    snorm (fun _ : α => c) p μ = (‖c‖₊ : ℝ≥0∞) * μ Set.univ ^ (1 / ENNReal.toReal p) := by
  simp [snorm_eq_snorm' h0 h_top, snorm'_const, ENNReal.toReal_pos h0 h_top]
#align measure_theory.snorm_const' MeasureTheory.snorm_const'

theorem snorm_const_lt_top_iff {p : ℝ≥0∞} {c : F} (hp_ne_zero : p ≠ 0) (hp_ne_top : p ≠ ∞) :
    snorm (fun _ : α => c) p μ < ∞ ↔ c = 0 ∨ μ Set.univ < ∞ := by
  have hp : 0 < p.toReal := ENNReal.toReal_pos hp_ne_zero hp_ne_top
  by_cases hμ : μ = 0
  · simp only [hμ, Measure.coe_zero, Pi.zero_apply, or_true_iff, WithTop.zero_lt_top,
      snorm_measure_zero]
  by_cases hc : c = 0
  · simp only [hc, true_or_iff, eq_self_iff_true, WithTop.zero_lt_top, snorm_zero']
  rw [snorm_const' c hp_ne_zero hp_ne_top]
  by_cases hμ_top : μ Set.univ = ∞
  · simp [hc, hμ_top, hp]
  rw [ENNReal.mul_lt_top_iff]
  simp only [true_and_iff, one_div, ENNReal.rpow_eq_zero_iff, hμ, false_or_iff, or_false_iff,
    ENNReal.coe_lt_top, nnnorm_eq_zero, ENNReal.coe_eq_zero,
    MeasureTheory.Measure.measure_univ_eq_zero, hp, inv_lt_zero, hc, and_false_iff, false_and_iff,
    _root_.inv_pos, or_self_iff, hμ_top, Ne.lt_top hμ_top, iff_true_iff]
  exact ENNReal.rpow_lt_top_of_nonneg (inv_nonneg.mpr hp.le) hμ_top
#align measure_theory.snorm_const_lt_top_iff MeasureTheory.snorm_const_lt_top_iff

theorem memℒp_const (c : E) [IsFiniteMeasure μ] : Memℒp (fun _ : α => c) p μ := by
  refine' ⟨aestronglyMeasurable_const, _⟩
  by_cases h0 : p = 0
  · simp [h0]
  by_cases hμ : μ = 0
  · simp [hμ]
  rw [snorm_const c h0 hμ]
  refine' ENNReal.mul_lt_top ENNReal.coe_ne_top _
  refine' (ENNReal.rpow_lt_top_of_nonneg _ (measure_ne_top μ Set.univ)).ne
  simp
#align measure_theory.mem_ℒp_const MeasureTheory.memℒp_const

theorem memℒp_top_const (c : E) : Memℒp (fun _ : α => c) ∞ μ := by
  refine' ⟨aestronglyMeasurable_const, _⟩
  by_cases h : μ = 0
  · simp only [h, snorm_measure_zero, WithTop.zero_lt_top]
  · rw [snorm_const _ ENNReal.top_ne_zero h]
    simp only [ENNReal.top_toReal, _root_.div_zero, ENNReal.rpow_zero, mul_one, ENNReal.coe_lt_top]
#align measure_theory.mem_ℒp_top_const MeasureTheory.memℒp_top_const

theorem memℒp_const_iff {p : ℝ≥0∞} {c : E} (hp_ne_zero : p ≠ 0) (hp_ne_top : p ≠ ∞) :
    Memℒp (fun _ : α => c) p μ ↔ c = 0 ∨ μ Set.univ < ∞ := by
  rw [← snorm_const_lt_top_iff hp_ne_zero hp_ne_top]
  exact ⟨fun h => h.2, fun h => ⟨aestronglyMeasurable_const, h⟩⟩
#align measure_theory.mem_ℒp_const_iff MeasureTheory.memℒp_const_iff

end Const

theorem snorm'_mono_nnnorm_ae {f : α → F} {g : α → G} (hq : 0 ≤ q) (h : ∀ᵐ x ∂μ, ‖f x‖₊ ≤ ‖g x‖₊) :
    snorm' f q μ ≤ snorm' g q μ := by
  rw [snorm']
  refine' ENNReal.rpow_le_rpow _ (one_div_nonneg.2 hq)
  refine' lintegral_mono_ae (h.mono fun x hx => _)
  exact ENNReal.rpow_le_rpow (ENNReal.coe_le_coe.2 hx) hq
#align measure_theory.snorm'_mono_nnnorm_ae MeasureTheory.snorm'_mono_nnnorm_ae

theorem snorm'_mono_ae {f : α → F} {g : α → G} (hq : 0 ≤ q) (h : ∀ᵐ x ∂μ, ‖f x‖ ≤ ‖g x‖) :
    snorm' f q μ ≤ snorm' g q μ :=
  snorm'_mono_nnnorm_ae hq h
#align measure_theory.snorm'_mono_ae MeasureTheory.snorm'_mono_ae

theorem snorm'_congr_nnnorm_ae {f g : α → F} (hfg : ∀ᵐ x ∂μ, ‖f x‖₊ = ‖g x‖₊) :
    snorm' f q μ = snorm' g q μ := by
  have : (fun x => (‖f x‖₊ : ℝ≥0∞) ^ q) =ᵐ[μ] fun x => (‖g x‖₊ : ℝ≥0∞) ^ q :=
    hfg.mono fun x hx => by simp_rw [hx]
  simp only [snorm', lintegral_congr_ae this]
#align measure_theory.snorm'_congr_nnnorm_ae MeasureTheory.snorm'_congr_nnnorm_ae

theorem snorm'_congr_norm_ae {f g : α → F} (hfg : ∀ᵐ x ∂μ, ‖f x‖ = ‖g x‖) :
    snorm' f q μ = snorm' g q μ :=
  snorm'_congr_nnnorm_ae <| hfg.mono fun _x hx => NNReal.eq hx
#align measure_theory.snorm'_congr_norm_ae MeasureTheory.snorm'_congr_norm_ae

theorem snorm'_congr_ae {f g : α → F} (hfg : f =ᵐ[μ] g) : snorm' f q μ = snorm' g q μ :=
  snorm'_congr_nnnorm_ae (hfg.fun_comp _)
#align measure_theory.snorm'_congr_ae MeasureTheory.snorm'_congr_ae

theorem snormEssSup_congr_ae {f g : α → F} (hfg : f =ᵐ[μ] g) : snormEssSup f μ = snormEssSup g μ :=
  essSup_congr_ae (hfg.fun_comp (((↑) : ℝ≥0 → ℝ≥0∞) ∘ nnnorm))
#align measure_theory.snorm_ess_sup_congr_ae MeasureTheory.snormEssSup_congr_ae

theorem snormEssSup_mono_nnnorm_ae {f g : α → F} (hfg : ∀ᵐ x ∂μ, ‖f x‖₊ ≤ ‖g x‖₊) :
    snormEssSup f μ ≤ snormEssSup g μ :=
  essSup_mono_ae <| hfg.mono fun _x hx => ENNReal.coe_le_coe.mpr hx
#align measure_theory.snorm_ess_sup_mono_nnnorm_ae MeasureTheory.snormEssSup_mono_nnnorm_ae

theorem snorm_mono_nnnorm_ae {f : α → F} {g : α → G} (h : ∀ᵐ x ∂μ, ‖f x‖₊ ≤ ‖g x‖₊) :
    snorm f p μ ≤ snorm g p μ := by
  simp only [snorm]
  split_ifs
  · exact le_rfl
  · exact essSup_mono_ae (h.mono fun x hx => ENNReal.coe_le_coe.mpr hx)
  · exact snorm'_mono_nnnorm_ae ENNReal.toReal_nonneg h
#align measure_theory.snorm_mono_nnnorm_ae MeasureTheory.snorm_mono_nnnorm_ae

theorem snorm_mono_ae {f : α → F} {g : α → G} (h : ∀ᵐ x ∂μ, ‖f x‖ ≤ ‖g x‖) :
    snorm f p μ ≤ snorm g p μ :=
  snorm_mono_nnnorm_ae h
#align measure_theory.snorm_mono_ae MeasureTheory.snorm_mono_ae

theorem snorm_mono_ae_real {f : α → F} {g : α → ℝ} (h : ∀ᵐ x ∂μ, ‖f x‖ ≤ g x) :
    snorm f p μ ≤ snorm g p μ :=
  snorm_mono_ae <| h.mono fun _x hx => hx.trans ((le_abs_self _).trans (Real.norm_eq_abs _).symm.le)
#align measure_theory.snorm_mono_ae_real MeasureTheory.snorm_mono_ae_real

theorem snorm_mono_nnnorm {f : α → F} {g : α → G} (h : ∀ x, ‖f x‖₊ ≤ ‖g x‖₊) :
    snorm f p μ ≤ snorm g p μ :=
  snorm_mono_nnnorm_ae (eventually_of_forall fun x => h x)
#align measure_theory.snorm_mono_nnnorm MeasureTheory.snorm_mono_nnnorm

theorem snorm_mono {f : α → F} {g : α → G} (h : ∀ x, ‖f x‖ ≤ ‖g x‖) : snorm f p μ ≤ snorm g p μ :=
  snorm_mono_ae (eventually_of_forall fun x => h x)
#align measure_theory.snorm_mono MeasureTheory.snorm_mono

theorem snorm_mono_real {f : α → F} {g : α → ℝ} (h : ∀ x, ‖f x‖ ≤ g x) :
    snorm f p μ ≤ snorm g p μ :=
  snorm_mono_ae_real (eventually_of_forall fun x => h x)
#align measure_theory.snorm_mono_real MeasureTheory.snorm_mono_real

theorem snormEssSup_le_of_ae_nnnorm_bound {f : α → F} {C : ℝ≥0} (hfC : ∀ᵐ x ∂μ, ‖f x‖₊ ≤ C) :
    snormEssSup f μ ≤ C :=
  essSup_le_of_ae_le (C : ℝ≥0∞) <| hfC.mono fun _x hx => ENNReal.coe_le_coe.mpr hx
#align measure_theory.snorm_ess_sup_le_of_ae_nnnorm_bound MeasureTheory.snormEssSup_le_of_ae_nnnorm_bound

theorem snormEssSup_le_of_ae_bound {f : α → F} {C : ℝ} (hfC : ∀ᵐ x ∂μ, ‖f x‖ ≤ C) :
    snormEssSup f μ ≤ ENNReal.ofReal C :=
  snormEssSup_le_of_ae_nnnorm_bound <| hfC.mono fun _x hx => hx.trans C.le_coe_toNNReal
#align measure_theory.snorm_ess_sup_le_of_ae_bound MeasureTheory.snormEssSup_le_of_ae_bound

theorem snormEssSup_lt_top_of_ae_nnnorm_bound {f : α → F} {C : ℝ≥0} (hfC : ∀ᵐ x ∂μ, ‖f x‖₊ ≤ C) :
    snormEssSup f μ < ∞ :=
  (snormEssSup_le_of_ae_nnnorm_bound hfC).trans_lt ENNReal.coe_lt_top
#align measure_theory.snorm_ess_sup_lt_top_of_ae_nnnorm_bound MeasureTheory.snormEssSup_lt_top_of_ae_nnnorm_bound

theorem snormEssSup_lt_top_of_ae_bound {f : α → F} {C : ℝ} (hfC : ∀ᵐ x ∂μ, ‖f x‖ ≤ C) :
    snormEssSup f μ < ∞ :=
  (snormEssSup_le_of_ae_bound hfC).trans_lt ENNReal.ofReal_lt_top
#align measure_theory.snorm_ess_sup_lt_top_of_ae_bound MeasureTheory.snormEssSup_lt_top_of_ae_bound

theorem snorm_le_of_ae_nnnorm_bound {f : α → F} {C : ℝ≥0} (hfC : ∀ᵐ x ∂μ, ‖f x‖₊ ≤ C) :
    snorm f p μ ≤ C • μ Set.univ ^ p.toReal⁻¹ := by
  rcases eq_zero_or_neZero μ with rfl | hμ
  · simp
  by_cases hp : p = 0
  · simp [hp]
  have : ∀ᵐ x ∂μ, ‖f x‖₊ ≤ ‖(C : ℝ)‖₊ := hfC.mono fun x hx => hx.trans_eq C.nnnorm_eq.symm
  refine' (snorm_mono_ae this).trans_eq _
  rw [snorm_const _ hp (NeZero.ne μ), C.nnnorm_eq, one_div, ENNReal.smul_def, smul_eq_mul]
#align measure_theory.snorm_le_of_ae_nnnorm_bound MeasureTheory.snorm_le_of_ae_nnnorm_bound

theorem snorm_le_of_ae_bound {f : α → F} {C : ℝ} (hfC : ∀ᵐ x ∂μ, ‖f x‖ ≤ C) :
    snorm f p μ ≤ μ Set.univ ^ p.toReal⁻¹ * ENNReal.ofReal C := by
  rw [← mul_comm]
  exact snorm_le_of_ae_nnnorm_bound (hfC.mono fun x hx => hx.trans C.le_coe_toNNReal)
#align measure_theory.snorm_le_of_ae_bound MeasureTheory.snorm_le_of_ae_bound

theorem snorm_congr_nnnorm_ae {f : α → F} {g : α → G} (hfg : ∀ᵐ x ∂μ, ‖f x‖₊ = ‖g x‖₊) :
    snorm f p μ = snorm g p μ :=
  le_antisymm (snorm_mono_nnnorm_ae <| EventuallyEq.le hfg)
    (snorm_mono_nnnorm_ae <| (EventuallyEq.symm hfg).le)
#align measure_theory.snorm_congr_nnnorm_ae MeasureTheory.snorm_congr_nnnorm_ae

theorem snorm_congr_norm_ae {f : α → F} {g : α → G} (hfg : ∀ᵐ x ∂μ, ‖f x‖ = ‖g x‖) :
    snorm f p μ = snorm g p μ :=
  snorm_congr_nnnorm_ae <| hfg.mono fun _x hx => NNReal.eq hx
#align measure_theory.snorm_congr_norm_ae MeasureTheory.snorm_congr_norm_ae

theorem snorm_indicator_sub_indicator (s t : Set α) (f : α → E) :
    snorm (s.indicator f - t.indicator f) p μ = snorm ((s ∆ t).indicator f) p μ :=
  snorm_congr_norm_ae <| ae_of_all _ fun x ↦ by
    simp only [Pi.sub_apply, Set.apply_indicator_symmDiff norm_neg]

@[simp]
theorem snorm'_norm {f : α → F} : snorm' (fun a => ‖f a‖) q μ = snorm' f q μ := by simp [snorm']
#align measure_theory.snorm'_norm MeasureTheory.snorm'_norm

@[simp]
theorem snorm_norm (f : α → F) : snorm (fun x => ‖f x‖) p μ = snorm f p μ :=
  snorm_congr_norm_ae <| eventually_of_forall fun _ => norm_norm _
#align measure_theory.snorm_norm MeasureTheory.snorm_norm

theorem snorm'_norm_rpow (f : α → F) (p q : ℝ) (hq_pos : 0 < q) :
    snorm' (fun x => ‖f x‖ ^ q) p μ = snorm' f (p * q) μ ^ q := by
  simp_rw [snorm']
  rw [← ENNReal.rpow_mul, ← one_div_mul_one_div]
  simp_rw [one_div]
  rw [mul_assoc, inv_mul_cancel hq_pos.ne.symm, mul_one]
  congr
  ext1 x
  simp_rw [← ofReal_norm_eq_coe_nnnorm]
  rw [Real.norm_eq_abs, abs_eq_self.mpr (Real.rpow_nonneg_of_nonneg (norm_nonneg _) _), mul_comm, ←
    ENNReal.ofReal_rpow_of_nonneg (norm_nonneg _) hq_pos.le, ENNReal.rpow_mul]
#align measure_theory.snorm'_norm_rpow MeasureTheory.snorm'_norm_rpow

theorem snorm_norm_rpow (f : α → F) (hq_pos : 0 < q) :
    snorm (fun x => ‖f x‖ ^ q) p μ = snorm f (p * ENNReal.ofReal q) μ ^ q := by
  by_cases h0 : p = 0
  · simp [h0, ENNReal.zero_rpow_of_pos hq_pos]
  by_cases hp_top : p = ∞
  · simp only [hp_top, snorm_exponent_top, ENNReal.top_mul', hq_pos.not_le, ENNReal.ofReal_eq_zero,
      if_false, snorm_exponent_top, snormEssSup]
    have h_rpow :
      essSup (fun x : α => (‖‖f x‖ ^ q‖₊ : ℝ≥0∞)) μ =
        essSup (fun x : α => (‖f x‖₊ : ℝ≥0∞) ^ q) μ := by
      congr
      ext1 x
      conv_rhs => rw [← nnnorm_norm]
      rw [ENNReal.coe_rpow_of_nonneg _ hq_pos.le, ENNReal.coe_eq_coe]
      ext
      push_cast
      rw [Real.norm_rpow_of_nonneg (norm_nonneg _)]
    rw [h_rpow]
    have h_rpow_mono := ENNReal.strictMono_rpow_of_pos hq_pos
    have h_rpow_surj := (ENNReal.rpow_left_bijective hq_pos.ne.symm).2
    let iso := h_rpow_mono.orderIsoOfSurjective _ h_rpow_surj
    exact (iso.essSup_apply (fun x => (‖f x‖₊ : ℝ≥0∞)) μ).symm
  rw [snorm_eq_snorm' h0 hp_top, snorm_eq_snorm' _ _]
  swap;
  · refine' mul_ne_zero h0 _
    rwa [Ne.def, ENNReal.ofReal_eq_zero, not_le]
  swap; · exact ENNReal.mul_ne_top hp_top ENNReal.ofReal_ne_top
  rw [ENNReal.toReal_mul, ENNReal.toReal_ofReal hq_pos.le]
  exact snorm'_norm_rpow f p.toReal q hq_pos
#align measure_theory.snorm_norm_rpow MeasureTheory.snorm_norm_rpow

theorem snorm_congr_ae {f g : α → F} (hfg : f =ᵐ[μ] g) : snorm f p μ = snorm g p μ :=
  snorm_congr_norm_ae <| hfg.mono fun _x hx => hx ▸ rfl
#align measure_theory.snorm_congr_ae MeasureTheory.snorm_congr_ae

theorem memℒp_congr_ae {f g : α → E} (hfg : f =ᵐ[μ] g) : Memℒp f p μ ↔ Memℒp g p μ := by
  simp only [Memℒp, snorm_congr_ae hfg, aestronglyMeasurable_congr hfg]
#align measure_theory.mem_ℒp_congr_ae MeasureTheory.memℒp_congr_ae

theorem Memℒp.ae_eq {f g : α → E} (hfg : f =ᵐ[μ] g) (hf_Lp : Memℒp f p μ) : Memℒp g p μ :=
  (memℒp_congr_ae hfg).1 hf_Lp
#align measure_theory.mem_ℒp.ae_eq MeasureTheory.Memℒp.ae_eq

theorem Memℒp.of_le {f : α → E} {g : α → F} (hg : Memℒp g p μ) (hf : AEStronglyMeasurable f μ)
    (hfg : ∀ᵐ x ∂μ, ‖f x‖ ≤ ‖g x‖) : Memℒp f p μ :=
  ⟨hf, (snorm_mono_ae hfg).trans_lt hg.snorm_lt_top⟩
#align measure_theory.mem_ℒp.of_le MeasureTheory.Memℒp.of_le

alias Memℒp.mono := Memℒp.of_le
#align measure_theory.mem_ℒp.mono MeasureTheory.Memℒp.mono

theorem Memℒp.mono' {f : α → E} {g : α → ℝ} (hg : Memℒp g p μ) (hf : AEStronglyMeasurable f μ)
    (h : ∀ᵐ a ∂μ, ‖f a‖ ≤ g a) : Memℒp f p μ :=
  hg.mono hf <| h.mono fun _x hx => le_trans hx (le_abs_self _)
#align measure_theory.mem_ℒp.mono' MeasureTheory.Memℒp.mono'

theorem Memℒp.congr_norm {f : α → E} {g : α → F} (hf : Memℒp f p μ) (hg : AEStronglyMeasurable g μ)
    (h : ∀ᵐ a ∂μ, ‖f a‖ = ‖g a‖) : Memℒp g p μ :=
  hf.mono hg <| EventuallyEq.le <| EventuallyEq.symm h
#align measure_theory.mem_ℒp.congr_norm MeasureTheory.Memℒp.congr_norm

theorem memℒp_congr_norm {f : α → E} {g : α → F} (hf : AEStronglyMeasurable f μ)
    (hg : AEStronglyMeasurable g μ) (h : ∀ᵐ a ∂μ, ‖f a‖ = ‖g a‖) : Memℒp f p μ ↔ Memℒp g p μ :=
  ⟨fun h2f => h2f.congr_norm hg h, fun h2g => h2g.congr_norm hf <| EventuallyEq.symm h⟩
#align measure_theory.mem_ℒp_congr_norm MeasureTheory.memℒp_congr_norm

theorem memℒp_top_of_bound {f : α → E} (hf : AEStronglyMeasurable f μ) (C : ℝ)
    (hfC : ∀ᵐ x ∂μ, ‖f x‖ ≤ C) : Memℒp f ∞ μ :=
  ⟨hf, by
    rw [snorm_exponent_top]
    exact snormEssSup_lt_top_of_ae_bound hfC⟩
#align measure_theory.mem_ℒp_top_of_bound MeasureTheory.memℒp_top_of_bound

theorem Memℒp.of_bound [IsFiniteMeasure μ] {f : α → E} (hf : AEStronglyMeasurable f μ) (C : ℝ)
    (hfC : ∀ᵐ x ∂μ, ‖f x‖ ≤ C) : Memℒp f p μ :=
  (memℒp_const C).of_le hf (hfC.mono fun _x hx => le_trans hx (le_abs_self _))
#align measure_theory.mem_ℒp.of_bound MeasureTheory.Memℒp.of_bound

@[mono]
theorem snorm'_mono_measure (f : α → F) (hμν : ν ≤ μ) (hq : 0 ≤ q) :
    snorm' f q ν ≤ snorm' f q μ := by
  simp_rw [snorm']
  suffices h_integral_mono : (∫⁻ a, (‖f a‖₊ : ℝ≥0∞) ^ q ∂ν) ≤ ∫⁻ a, (‖f a‖₊ : ℝ≥0∞) ^ q ∂μ from
    ENNReal.rpow_le_rpow h_integral_mono (by simp [hq])
  exact lintegral_mono' hμν le_rfl
#align measure_theory.snorm'_mono_measure MeasureTheory.snorm'_mono_measure

@[mono]
theorem snormEssSup_mono_measure (f : α → F) (hμν : ν ≪ μ) : snormEssSup f ν ≤ snormEssSup f μ := by
  simp_rw [snormEssSup]
  exact essSup_mono_measure hμν
#align measure_theory.snorm_ess_sup_mono_measure MeasureTheory.snormEssSup_mono_measure

@[mono]
theorem snorm_mono_measure (f : α → F) (hμν : ν ≤ μ) : snorm f p ν ≤ snorm f p μ := by
  by_cases hp0 : p = 0
  · simp [hp0]
  by_cases hp_top : p = ∞
  · simp [hp_top, snormEssSup_mono_measure f (Measure.absolutelyContinuous_of_le hμν)]
  simp_rw [snorm_eq_snorm' hp0 hp_top]
  exact snorm'_mono_measure f hμν ENNReal.toReal_nonneg
#align measure_theory.snorm_mono_measure MeasureTheory.snorm_mono_measure

theorem Memℒp.mono_measure {f : α → E} (hμν : ν ≤ μ) (hf : Memℒp f p μ) : Memℒp f p ν :=
  ⟨hf.1.mono_measure hμν, (snorm_mono_measure f hμν).trans_lt hf.2⟩
#align measure_theory.mem_ℒp.mono_measure MeasureTheory.Memℒp.mono_measure

theorem Memℒp.restrict (s : Set α) {f : α → E} (hf : Memℒp f p μ) : Memℒp f p (μ.restrict s) :=
  hf.mono_measure Measure.restrict_le_self
#align measure_theory.mem_ℒp.restrict MeasureTheory.Memℒp.restrict

theorem snorm'_smul_measure {p : ℝ} (hp : 0 ≤ p) {f : α → F} (c : ℝ≥0∞) :
    snorm' f p (c • μ) = c ^ (1 / p) * snorm' f p μ := by
  rw [snorm', lintegral_smul_measure, ENNReal.mul_rpow_of_nonneg, snorm']
  simp [hp]
#align measure_theory.snorm'_smul_measure MeasureTheory.snorm'_smul_measure

theorem snormEssSup_smul_measure {f : α → F} {c : ℝ≥0∞} (hc : c ≠ 0) :
    snormEssSup f (c • μ) = snormEssSup f μ := by
  simp_rw [snormEssSup]
  exact essSup_smul_measure hc
#align measure_theory.snorm_ess_sup_smul_measure MeasureTheory.snormEssSup_smul_measure

/-- Use `snorm_smul_measure_of_ne_top` instead. -/
private theorem snorm_smul_measure_of_ne_zero_of_ne_top {p : ℝ≥0∞} (hp_ne_zero : p ≠ 0)
    (hp_ne_top : p ≠ ∞) {f : α → F} (c : ℝ≥0∞) :
    snorm f p (c • μ) = c ^ (1 / p).toReal • snorm f p μ := by
  simp_rw [snorm_eq_snorm' hp_ne_zero hp_ne_top]
  rw [snorm'_smul_measure ENNReal.toReal_nonneg]
  congr
  simp_rw [one_div]
  rw [ENNReal.toReal_inv]

theorem snorm_smul_measure_of_ne_zero {p : ℝ≥0∞} {f : α → F} {c : ℝ≥0∞} (hc : c ≠ 0) :
    snorm f p (c • μ) = c ^ (1 / p).toReal • snorm f p μ := by
  by_cases hp0 : p = 0
  · simp [hp0]
  by_cases hp_top : p = ∞
  · simp [hp_top, snormEssSup_smul_measure hc]
  exact snorm_smul_measure_of_ne_zero_of_ne_top hp0 hp_top c
#align measure_theory.snorm_smul_measure_of_ne_zero MeasureTheory.snorm_smul_measure_of_ne_zero

theorem snorm_smul_measure_of_ne_top {p : ℝ≥0∞} (hp_ne_top : p ≠ ∞) {f : α → F} (c : ℝ≥0∞) :
    snorm f p (c • μ) = c ^ (1 / p).toReal • snorm f p μ := by
  by_cases hp0 : p = 0
  · simp [hp0]
  · exact snorm_smul_measure_of_ne_zero_of_ne_top hp0 hp_ne_top c
#align measure_theory.snorm_smul_measure_of_ne_top MeasureTheory.snorm_smul_measure_of_ne_top

theorem snorm_one_smul_measure {f : α → F} (c : ℝ≥0∞) : snorm f 1 (c • μ) = c * snorm f 1 μ := by
  rw [@snorm_smul_measure_of_ne_top _ _ _ μ _ 1 (@ENNReal.coe_ne_top 1) f c]
  simp
#align measure_theory.snorm_one_smul_measure MeasureTheory.snorm_one_smul_measure

theorem Memℒp.of_measure_le_smul {μ' : Measure α} (c : ℝ≥0∞) (hc : c ≠ ∞) (hμ'_le : μ' ≤ c • μ)
    {f : α → E} (hf : Memℒp f p μ) : Memℒp f p μ' := by
  refine' ⟨hf.1.mono' (Measure.absolutelyContinuous_of_le_smul hμ'_le), _⟩
  refine' (snorm_mono_measure f hμ'_le).trans_lt _
  by_cases hc0 : c = 0
  · simp [hc0]
  rw [snorm_smul_measure_of_ne_zero hc0, smul_eq_mul]
  refine' ENNReal.mul_lt_top _ hf.2.ne
  simp [hc, hc0]
#align measure_theory.mem_ℒp.of_measure_le_smul MeasureTheory.Memℒp.of_measure_le_smul

theorem Memℒp.smul_measure {f : α → E} {c : ℝ≥0∞} (hf : Memℒp f p μ) (hc : c ≠ ∞) :
    Memℒp f p (c • μ) :=
  hf.of_measure_le_smul c hc le_rfl
#align measure_theory.mem_ℒp.smul_measure MeasureTheory.Memℒp.smul_measure

theorem snorm_one_add_measure (f : α → F) (μ ν : Measure α) :
    snorm f 1 (μ + ν) = snorm f 1 μ + snorm f 1 ν := by
  simp_rw [snorm_one_eq_lintegral_nnnorm]
  rw [lintegral_add_measure _ μ ν]
#align measure_theory.snorm_one_add_measure MeasureTheory.snorm_one_add_measure

theorem snorm_le_add_measure_right (f : α → F) (μ ν : Measure α) {p : ℝ≥0∞} :
    snorm f p μ ≤ snorm f p (μ + ν) :=
  snorm_mono_measure f <| Measure.le_add_right <| le_refl _
#align measure_theory.snorm_le_add_measure_right MeasureTheory.snorm_le_add_measure_right

theorem snorm_le_add_measure_left (f : α → F) (μ ν : Measure α) {p : ℝ≥0∞} :
    snorm f p ν ≤ snorm f p (μ + ν) :=
  snorm_mono_measure f <| Measure.le_add_left <| le_refl _
#align measure_theory.snorm_le_add_measure_left MeasureTheory.snorm_le_add_measure_left

theorem Memℒp.left_of_add_measure {f : α → E} (h : Memℒp f p (μ + ν)) : Memℒp f p μ :=
  h.mono_measure <| Measure.le_add_right <| le_refl _
#align measure_theory.mem_ℒp.left_of_add_measure MeasureTheory.Memℒp.left_of_add_measure

theorem Memℒp.right_of_add_measure {f : α → E} (h : Memℒp f p (μ + ν)) : Memℒp f p ν :=
  h.mono_measure <| Measure.le_add_left <| le_refl _
#align measure_theory.mem_ℒp.right_of_add_measure MeasureTheory.Memℒp.right_of_add_measure

theorem Memℒp.norm {f : α → E} (h : Memℒp f p μ) : Memℒp (fun x => ‖f x‖) p μ :=
  h.of_le h.aestronglyMeasurable.norm (eventually_of_forall fun x => by simp)
#align measure_theory.mem_ℒp.norm MeasureTheory.Memℒp.norm

theorem memℒp_norm_iff {f : α → E} (hf : AEStronglyMeasurable f μ) :
    Memℒp (fun x => ‖f x‖) p μ ↔ Memℒp f p μ :=
  ⟨fun h => ⟨hf, by rw [← snorm_norm]; exact h.2⟩, fun h => h.norm⟩
#align measure_theory.mem_ℒp_norm_iff MeasureTheory.memℒp_norm_iff

theorem snorm'_eq_zero_of_ae_zero {f : α → F} (hq0_lt : 0 < q) (hf_zero : f =ᵐ[μ] 0) :
    snorm' f q μ = 0 := by rw [snorm'_congr_ae hf_zero, snorm'_zero hq0_lt]
#align measure_theory.snorm'_eq_zero_of_ae_zero MeasureTheory.snorm'_eq_zero_of_ae_zero

theorem snorm'_eq_zero_of_ae_zero' (hq0_ne : q ≠ 0) (hμ : μ ≠ 0) {f : α → F} (hf_zero : f =ᵐ[μ] 0) :
    snorm' f q μ = 0 := by rw [snorm'_congr_ae hf_zero, snorm'_zero' hq0_ne hμ]
#align measure_theory.snorm'_eq_zero_of_ae_zero' MeasureTheory.snorm'_eq_zero_of_ae_zero'

theorem ae_eq_zero_of_snorm'_eq_zero {f : α → E} (hq0 : 0 ≤ q) (hf : AEStronglyMeasurable f μ)
    (h : snorm' f q μ = 0) : f =ᵐ[μ] 0 := by
  rw [snorm', ENNReal.rpow_eq_zero_iff] at h
  cases h with
  | inl h =>
    rw [lintegral_eq_zero_iff' (hf.ennnorm.pow_const q)] at h
    refine' h.left.mono fun x hx => _
    rw [Pi.zero_apply, ENNReal.rpow_eq_zero_iff] at hx
    cases hx with
    | inl hx =>
      cases' hx with hx _
      rwa [← ENNReal.coe_zero, ENNReal.coe_eq_coe, nnnorm_eq_zero] at hx
    | inr hx =>
      exact absurd hx.left ENNReal.coe_ne_top
  | inr h =>
    exfalso
    rw [one_div, inv_lt_zero] at h
    exact hq0.not_lt h.right
#align measure_theory.ae_eq_zero_of_snorm'_eq_zero MeasureTheory.ae_eq_zero_of_snorm'_eq_zero

theorem snorm'_eq_zero_iff (hq0_lt : 0 < q) {f : α → E} (hf : AEStronglyMeasurable f μ) :
    snorm' f q μ = 0 ↔ f =ᵐ[μ] 0 :=
  ⟨ae_eq_zero_of_snorm'_eq_zero (le_of_lt hq0_lt) hf, snorm'_eq_zero_of_ae_zero hq0_lt⟩
#align measure_theory.snorm'_eq_zero_iff MeasureTheory.snorm'_eq_zero_iff

theorem coe_nnnorm_ae_le_snormEssSup {_ : MeasurableSpace α} (f : α → F) (μ : Measure α) :
    ∀ᵐ x ∂μ, (‖f x‖₊ : ℝ≥0∞) ≤ snormEssSup f μ :=
  ENNReal.ae_le_essSup fun x => (‖f x‖₊ : ℝ≥0∞)
#align measure_theory.coe_nnnorm_ae_le_snorm_ess_sup MeasureTheory.coe_nnnorm_ae_le_snormEssSup

@[simp]
theorem snormEssSup_eq_zero_iff {f : α → F} : snormEssSup f μ = 0 ↔ f =ᵐ[μ] 0 := by
  simp [EventuallyEq, snormEssSup]
#align measure_theory.snorm_ess_sup_eq_zero_iff MeasureTheory.snormEssSup_eq_zero_iff

theorem snorm_eq_zero_iff {f : α → E} (hf : AEStronglyMeasurable f μ) (h0 : p ≠ 0) :
    snorm f p μ = 0 ↔ f =ᵐ[μ] 0 := by
  by_cases h_top : p = ∞
  · rw [h_top, snorm_exponent_top, snormEssSup_eq_zero_iff]
  rw [snorm_eq_snorm' h0 h_top]
  exact snorm'_eq_zero_iff (ENNReal.toReal_pos h0 h_top) hf
#align measure_theory.snorm_eq_zero_iff MeasureTheory.snorm_eq_zero_iff

theorem snorm'_add_le {f g : α → E} (hf : AEStronglyMeasurable f μ) (hg : AEStronglyMeasurable g μ)
    (hq1 : 1 ≤ q) : snorm' (f + g) q μ ≤ snorm' f q μ + snorm' g q μ :=
  calc
    (∫⁻ a, (‖(f + g) a‖₊ : ℝ≥0∞) ^ q ∂μ) ^ (1 / q) ≤
        (∫⁻ a, ((fun a => (‖f a‖₊ : ℝ≥0∞)) + fun a => (‖g a‖₊ : ℝ≥0∞)) a ^ q ∂μ) ^ (1 / q) := by
      refine' ENNReal.rpow_le_rpow _ (by simp [le_trans zero_le_one hq1] : 0 ≤ 1 / q)
      refine' lintegral_mono fun a => ENNReal.rpow_le_rpow _ (le_trans zero_le_one hq1)
      simp only [Pi.add_apply, ← ENNReal.coe_add, ENNReal.coe_le_coe, nnnorm_add_le]
    _ ≤ snorm' f q μ + snorm' g q μ := ENNReal.lintegral_Lp_add_le hf.ennnorm hg.ennnorm hq1
#align measure_theory.snorm'_add_le MeasureTheory.snorm'_add_le

theorem snorm'_add_le_of_le_one {f g : α → E} (hf : AEStronglyMeasurable f μ) (hq0 : 0 ≤ q)
    (hq1 : q ≤ 1) : snorm' (f + g) q μ ≤ (2 : ℝ≥0∞) ^ (1 / q - 1) * (snorm' f q μ + snorm' g q μ) :=
  calc
    (∫⁻ a, (‖(f + g) a‖₊ : ℝ≥0∞) ^ q ∂μ) ^ (1 / q) ≤
        (∫⁻ a, ((fun a => (‖f a‖₊ : ℝ≥0∞)) + fun a => (‖g a‖₊ : ℝ≥0∞)) a ^ q ∂μ) ^ (1 / q) := by
      refine' ENNReal.rpow_le_rpow _ (by simp [hq0] : 0 ≤ 1 / q)
      refine' lintegral_mono fun a => ENNReal.rpow_le_rpow _ hq0
      simp only [Pi.add_apply, ← ENNReal.coe_add, ENNReal.coe_le_coe, nnnorm_add_le]
    _ ≤ (2 : ℝ≥0∞) ^ (1 / q - 1) * (snorm' f q μ + snorm' g q μ) :=
      ENNReal.lintegral_Lp_add_le_of_le_one hf.ennnorm hq0 hq1
#align measure_theory.snorm'_add_le_of_le_one MeasureTheory.snorm'_add_le_of_le_one

theorem snormEssSup_add_le {f g : α → F} :
    snormEssSup (f + g) μ ≤ snormEssSup f μ + snormEssSup g μ := by
  refine' le_trans (essSup_mono_ae (eventually_of_forall fun x => _)) (ENNReal.essSup_add_le _ _)
  simp_rw [Pi.add_apply, ← ENNReal.coe_add, ENNReal.coe_le_coe]
  exact nnnorm_add_le _ _
#align measure_theory.snorm_ess_sup_add_le MeasureTheory.snormEssSup_add_le

theorem snorm_add_le {f g : α → E} (hf : AEStronglyMeasurable f μ) (hg : AEStronglyMeasurable g μ)
    (hp1 : 1 ≤ p) : snorm (f + g) p μ ≤ snorm f p μ + snorm g p μ := by
  by_cases hp0 : p = 0
  · simp [hp0]
  by_cases hp_top : p = ∞
  · simp [hp_top, snormEssSup_add_le]
  have hp1_real : 1 ≤ p.toReal := by
    rwa [← ENNReal.one_toReal, ENNReal.toReal_le_toReal ENNReal.one_ne_top hp_top]
  repeat rw [snorm_eq_snorm' hp0 hp_top]
  exact snorm'_add_le hf hg hp1_real
#align measure_theory.snorm_add_le MeasureTheory.snorm_add_le

/-- A constant for the inequality `‖f + g‖_{L^p} ≤ C * (‖f‖_{L^p} + ‖g‖_{L^p})`. It is equal to `1`
for `p ≥ 1` or `p = 0`, and `2^(1/p-1)` in the more tricky interval `(0, 1)`. -/
def LpAddConst (p : ℝ≥0∞) : ℝ≥0∞ :=
  if p ∈ Set.Ioo (0 : ℝ≥0∞) 1 then (2 : ℝ≥0∞) ^ (1 / p.toReal - 1) else 1
#align measure_theory.Lp_add_const MeasureTheory.LpAddConst

theorem LpAddConst_of_one_le {p : ℝ≥0∞} (hp : 1 ≤ p) : LpAddConst p = 1 := by
  rw [LpAddConst, if_neg]
  intro h
  exact lt_irrefl _ (h.2.trans_le hp)
#align measure_theory.Lp_add_const_of_one_le MeasureTheory.LpAddConst_of_one_le

theorem LpAddConst_zero : LpAddConst 0 = 1 := by
  rw [LpAddConst, if_neg]
  intro h
  exact lt_irrefl _ h.1
#align measure_theory.Lp_add_const_zero MeasureTheory.LpAddConst_zero

theorem LpAddConst_lt_top (p : ℝ≥0∞) : LpAddConst p < ∞ := by
  rw [LpAddConst]
  split_ifs with h
  · apply ENNReal.rpow_lt_top_of_nonneg _ ENNReal.two_ne_top
    simp only [one_div, sub_nonneg]
    apply one_le_inv (ENNReal.toReal_pos h.1.ne' (h.2.trans ENNReal.one_lt_top).ne)
    simpa using ENNReal.toReal_mono ENNReal.one_ne_top h.2.le
  · exact ENNReal.one_lt_top
#align measure_theory.Lp_add_const_lt_top MeasureTheory.LpAddConst_lt_top

theorem snorm_add_le' {f g : α → E} (hf : AEStronglyMeasurable f μ) (hg : AEStronglyMeasurable g μ)
    (p : ℝ≥0∞) : snorm (f + g) p μ ≤ LpAddConst p * (snorm f p μ + snorm g p μ) := by
  rcases eq_or_ne p 0 with (rfl | hp)
  · simp only [snorm_exponent_zero, add_zero, mul_zero, le_zero_iff]
  rcases lt_or_le p 1 with (h'p | h'p)
  · simp only [snorm_eq_snorm' hp (h'p.trans ENNReal.one_lt_top).ne]
    convert snorm'_add_le_of_le_one hf ENNReal.toReal_nonneg _
    · have : p ∈ Set.Ioo (0 : ℝ≥0∞) 1 := ⟨hp.bot_lt, h'p⟩
      simp only [LpAddConst, if_pos this]
    · simpa using ENNReal.toReal_mono ENNReal.one_ne_top h'p.le
  · simp [LpAddConst_of_one_le h'p]
    exact snorm_add_le hf hg h'p
#align measure_theory.snorm_add_le' MeasureTheory.snorm_add_le'

variable (μ E)

/-- Technical lemma to control the addition of functions in `L^p` even for `p < 1`: Given `δ > 0`,
there exists `η` such that two functions bounded by `η` in `L^p` have a sum bounded by `δ`. One
could take `η = δ / 2` for `p ≥ 1`, but the point of the lemma is that it works also for `p < 1`.
-/
theorem exists_Lp_half (p : ℝ≥0∞) {δ : ℝ≥0∞} (hδ : δ ≠ 0) :
    ∃ η : ℝ≥0∞,
      0 < η ∧
        ∀ (f g : α → E), AEStronglyMeasurable f μ → AEStronglyMeasurable g μ →
          snorm f p μ ≤ η → snorm g p μ ≤ η → snorm (f + g) p μ < δ := by
  have :
    Tendsto (fun η : ℝ≥0∞ => LpAddConst p * (η + η)) (𝓝[>] 0) (𝓝 (LpAddConst p * (0 + 0))) :=
    (ENNReal.Tendsto.const_mul (tendsto_id.add tendsto_id)
          (Or.inr (LpAddConst_lt_top p).ne)).mono_left
      nhdsWithin_le_nhds
  simp only [add_zero, mul_zero] at this
  rcases (((tendsto_order.1 this).2 δ hδ.bot_lt).and self_mem_nhdsWithin).exists with ⟨η, hη, ηpos⟩
  refine' ⟨η, ηpos, fun f g hf hg Hf Hg => _⟩
  calc
    snorm (f + g) p μ ≤ LpAddConst p * (snorm f p μ + snorm g p μ) := snorm_add_le' hf hg p
    _ ≤ LpAddConst p * (η + η) := (mul_le_mul_of_nonneg_left (add_le_add Hf Hg) bot_le)
    _ < δ := hη
#align measure_theory.exists_Lp_half MeasureTheory.exists_Lp_half

variable {μ E}

theorem snorm_sub_le' {f g : α → E} (hf : AEStronglyMeasurable f μ) (hg : AEStronglyMeasurable g μ)
    (p : ℝ≥0∞) : snorm (f - g) p μ ≤ LpAddConst p * (snorm f p μ + snorm g p μ) := by
  simpa only [sub_eq_add_neg, snorm_neg] using snorm_add_le' hf hg.neg p
#align measure_theory.snorm_sub_le' MeasureTheory.snorm_sub_le'

theorem snorm_sub_le {f g : α → E} (hf : AEStronglyMeasurable f μ) (hg : AEStronglyMeasurable g μ)
    (hp : 1 ≤ p) : snorm (f - g) p μ ≤ snorm f p μ + snorm g p μ := by
  simpa [LpAddConst_of_one_le hp] using snorm_sub_le' hf hg p
#align measure_theory.snorm_sub_le MeasureTheory.snorm_sub_le

theorem snorm_add_lt_top {f g : α → E} (hf : Memℒp f p μ) (hg : Memℒp g p μ) :
    snorm (f + g) p μ < ∞ :=
  calc
    snorm (f + g) p μ ≤ LpAddConst p * (snorm f p μ + snorm g p μ) :=
      snorm_add_le' hf.aestronglyMeasurable hg.aestronglyMeasurable p
    _ < ∞ := by
      apply ENNReal.mul_lt_top (LpAddConst_lt_top p).ne
      exact (ENNReal.add_lt_top.2 ⟨hf.2, hg.2⟩).ne
#align measure_theory.snorm_add_lt_top MeasureTheory.snorm_add_lt_top

theorem ae_le_snormEssSup {f : α → F} : ∀ᵐ y ∂μ, ‖f y‖₊ ≤ snormEssSup f μ :=
  ae_le_essSup
#align measure_theory.ae_le_snorm_ess_sup MeasureTheory.ae_le_snormEssSup

theorem meas_snormEssSup_lt {f : α → F} : μ { y | snormEssSup f μ < ‖f y‖₊ } = 0 :=
  meas_essSup_lt
#align measure_theory.meas_snorm_ess_sup_lt MeasureTheory.meas_snormEssSup_lt

<<<<<<< HEAD
lemma snormEssSup_piecewise_le {s : Set α} (f g : α → E) [DecidablePred (· ∈ s)]
    (hs : MeasurableSet s) :
    snormEssSup (Set.piecewise s f g) μ
      ≤ max (snormEssSup f (μ.restrict s)) (snormEssSup g (μ.restrict sᶜ)) := by
  refine essSup_le_of_ae_le (max (snormEssSup f (μ.restrict s)) (snormEssSup g (μ.restrict sᶜ))) ?_
  have hf : ∀ᵐ y ∂(μ.restrict s), ↑‖f y‖₊ ≤ snormEssSup f (μ.restrict s) :=
    ae_le_snormEssSup (μ := μ.restrict s) (f := f)
  have hg : ∀ᵐ y ∂(μ.restrict sᶜ), ↑‖g y‖₊ ≤ snormEssSup g (μ.restrict sᶜ) :=
    ae_le_snormEssSup (μ := μ.restrict sᶜ) (f := g)
  refine ae_of_ae_restrict_of_ae_restrict_compl s ?_ ?_
  · rw [ae_restrict_iff' hs] at hf ⊢
    filter_upwards [hf] with x hx
    intro hx_mem
    simp only [hx_mem, Set.piecewise_eq_of_mem]
    exact (hx hx_mem).trans (le_max_left _ _)
  · rw [ae_restrict_iff' hs.compl] at hg ⊢
    filter_upwards [hg] with x hx
    intro hx_mem
    rw [Set.mem_compl_iff] at hx_mem
    simp only [hx_mem, not_false_eq_true, Set.piecewise_eq_of_not_mem]
    exact (hx hx_mem).trans (le_max_right _ _)

lemma snorm_top_piecewise_le {s : Set α} (f g : α → E) [DecidablePred (· ∈ s)]
    (hs : MeasurableSet s) :
    snorm (Set.piecewise s f g) ∞ μ
      ≤ max (snorm f ∞ (μ.restrict s)) (snorm g ∞ (μ.restrict sᶜ)) :=
  snormEssSup_piecewise_le f g hs
=======
lemma snormEssSup_piecewise {s : Set α} (f g : α → E) [DecidablePred (· ∈ s)]
    (hs : MeasurableSet s) :
    snormEssSup (Set.piecewise s f g) μ
      = max (snormEssSup f (μ.restrict s)) (snormEssSup g (μ.restrict sᶜ)) := by
  simp only [snormEssSup, ← essSup_piecewise hs]
  congr with x
  by_cases hx : x ∈ s <;> simp [hx]

lemma snorm_top_piecewise {s : Set α} (f g : α → E) [DecidablePred (· ∈ s)]
    (hs : MeasurableSet s) :
    snorm (Set.piecewise s f g) ∞ μ
      = max (snorm f ∞ (μ.restrict s)) (snorm g ∞ (μ.restrict sᶜ)) :=
  snormEssSup_piecewise f g hs
>>>>>>> 78a6874b

section MapMeasure

variable {β : Type*} {mβ : MeasurableSpace β} {f : α → β} {g : β → E}

theorem snormEssSup_map_measure (hg : AEStronglyMeasurable g (Measure.map f μ))
    (hf : AEMeasurable f μ) : snormEssSup g (Measure.map f μ) = snormEssSup (g ∘ f) μ :=
  essSup_map_measure hg.ennnorm hf
#align measure_theory.snorm_ess_sup_map_measure MeasureTheory.snormEssSup_map_measure

theorem snorm_map_measure (hg : AEStronglyMeasurable g (Measure.map f μ)) (hf : AEMeasurable f μ) :
    snorm g p (Measure.map f μ) = snorm (g ∘ f) p μ := by
  by_cases hp_zero : p = 0
  · simp only [hp_zero, snorm_exponent_zero]
  by_cases hp_top : p = ∞
  · simp_rw [hp_top, snorm_exponent_top]
    exact snormEssSup_map_measure hg hf
  simp_rw [snorm_eq_lintegral_rpow_nnnorm hp_zero hp_top]
  rw [lintegral_map' (hg.ennnorm.pow_const p.toReal) hf]
  rfl
#align measure_theory.snorm_map_measure MeasureTheory.snorm_map_measure

theorem memℒp_map_measure_iff (hg : AEStronglyMeasurable g (Measure.map f μ))
    (hf : AEMeasurable f μ) : Memℒp g p (Measure.map f μ) ↔ Memℒp (g ∘ f) p μ := by
  simp [Memℒp, snorm_map_measure hg hf, hg.comp_aemeasurable hf, hg]
#align measure_theory.mem_ℒp_map_measure_iff MeasureTheory.memℒp_map_measure_iff

theorem Memℒp.comp_of_map (hg : Memℒp g p (Measure.map f μ)) (hf : AEMeasurable f μ) :
    Memℒp (g ∘ f) p μ :=
  (memℒp_map_measure_iff hg.aestronglyMeasurable hf).1 hg

theorem snorm_comp_measurePreserving {ν : MeasureTheory.Measure β} (hg : AEStronglyMeasurable g ν)
    (hf : MeasurePreserving f μ ν) : snorm (g ∘ f) p μ = snorm g p ν :=
  Eq.symm <| hf.map_eq ▸ snorm_map_measure (hf.map_eq ▸ hg) hf.aemeasurable

theorem AEEqFun.snorm_compMeasurePreserving {ν : MeasureTheory.Measure β} (g : β →ₘ[ν] E)
    (hf : MeasurePreserving f μ ν) :
    snorm (g.compMeasurePreserving f hf) p μ = snorm g p ν := by
  rw [snorm_congr_ae (g.coeFn_compMeasurePreserving _)]
  exact snorm_comp_measurePreserving g.aestronglyMeasurable hf

theorem Memℒp.comp_measurePreserving {ν : MeasureTheory.Measure β} (hg : Memℒp g p ν)
    (hf : MeasurePreserving f μ ν) : Memℒp (g ∘ f) p μ :=
  .comp_of_map (hf.map_eq.symm ▸ hg) hf.aemeasurable

theorem _root_.MeasurableEmbedding.snormEssSup_map_measure {g : β → F}
    (hf : MeasurableEmbedding f) : snormEssSup g (Measure.map f μ) = snormEssSup (g ∘ f) μ :=
  hf.essSup_map_measure
#align measurable_embedding.snorm_ess_sup_map_measure MeasurableEmbedding.snormEssSup_map_measure

theorem _root_.MeasurableEmbedding.snorm_map_measure {g : β → F} (hf : MeasurableEmbedding f) :
    snorm g p (Measure.map f μ) = snorm (g ∘ f) p μ := by
  by_cases hp_zero : p = 0
  · simp only [hp_zero, snorm_exponent_zero]
  by_cases hp : p = ∞
  · simp_rw [hp, snorm_exponent_top]
    exact hf.essSup_map_measure
  · simp_rw [snorm_eq_lintegral_rpow_nnnorm hp_zero hp]
    rw [hf.lintegral_map]
    rfl
#align measurable_embedding.snorm_map_measure MeasurableEmbedding.snorm_map_measure

theorem _root_.MeasurableEmbedding.memℒp_map_measure_iff {g : β → F} (hf : MeasurableEmbedding f) :
    Memℒp g p (Measure.map f μ) ↔ Memℒp (g ∘ f) p μ := by
  simp_rw [Memℒp, hf.aestronglyMeasurable_map_iff, hf.snorm_map_measure]
#align measurable_embedding.mem_ℒp_map_measure_iff MeasurableEmbedding.memℒp_map_measure_iff

theorem _root_.MeasurableEquiv.memℒp_map_measure_iff (f : α ≃ᵐ β) {g : β → F} :
    Memℒp g p (Measure.map f μ) ↔ Memℒp (g ∘ f) p μ :=
  f.measurableEmbedding.memℒp_map_measure_iff
#align measurable_equiv.mem_ℒp_map_measure_iff MeasurableEquiv.memℒp_map_measure_iff

end MapMeasure

section Trim

theorem snorm'_trim (hm : m ≤ m0) {f : α → E} (hf : StronglyMeasurable[m] f) :
    snorm' f q (ν.trim hm) = snorm' f q ν := by
  simp_rw [snorm']
  congr 1
  refine' lintegral_trim hm _
  refine' @Measurable.pow_const _ _ _ _ _ _ _ m _ (@Measurable.coe_nnreal_ennreal _ m _ _) q
  apply @StronglyMeasurable.measurable
  exact @StronglyMeasurable.nnnorm α m _ _ _ hf
#align measure_theory.snorm'_trim MeasureTheory.snorm'_trim

theorem limsup_trim (hm : m ≤ m0) {f : α → ℝ≥0∞} (hf : Measurable[m] f) :
    (ν.trim hm).ae.limsup f = ν.ae.limsup f := by
  simp_rw [limsup_eq]
  suffices h_set_eq : { a : ℝ≥0∞ | ∀ᵐ n ∂ν.trim hm, f n ≤ a } = { a : ℝ≥0∞ | ∀ᵐ n ∂ν, f n ≤ a }
  · rw [h_set_eq]
  ext1 a
  suffices h_meas_eq : ν { x | ¬f x ≤ a } = ν.trim hm { x | ¬f x ≤ a }
  · simp_rw [Set.mem_setOf_eq, ae_iff, h_meas_eq]; rfl
  refine' (trim_measurableSet_eq hm _).symm
  refine' @MeasurableSet.compl _ _ m (@measurableSet_le ℝ≥0∞ _ _ _ _ m _ _ _ _ _ hf _)
  exact @measurable_const _ _ _ m _
#align measure_theory.limsup_trim MeasureTheory.limsup_trim

theorem essSup_trim (hm : m ≤ m0) {f : α → ℝ≥0∞} (hf : Measurable[m] f) :
    essSup f (ν.trim hm) = essSup f ν := by
  simp_rw [essSup]
  exact limsup_trim hm hf
#align measure_theory.ess_sup_trim MeasureTheory.essSup_trim

theorem snormEssSup_trim (hm : m ≤ m0) {f : α → E} (hf : StronglyMeasurable[m] f) :
    snormEssSup f (ν.trim hm) = snormEssSup f ν :=
  essSup_trim _ (@StronglyMeasurable.ennnorm _ m _ _ _ hf)
#align measure_theory.snorm_ess_sup_trim MeasureTheory.snormEssSup_trim

theorem snorm_trim (hm : m ≤ m0) {f : α → E} (hf : StronglyMeasurable[m] f) :
    snorm f p (ν.trim hm) = snorm f p ν := by
  by_cases h0 : p = 0
  · simp [h0]
  by_cases h_top : p = ∞
  · simpa only [h_top, snorm_exponent_top] using snormEssSup_trim hm hf
  simpa only [snorm_eq_snorm' h0 h_top] using snorm'_trim hm hf
#align measure_theory.snorm_trim MeasureTheory.snorm_trim

theorem snorm_trim_ae (hm : m ≤ m0) {f : α → E} (hf : AEStronglyMeasurable f (ν.trim hm)) :
    snorm f p (ν.trim hm) = snorm f p ν := by
  rw [snorm_congr_ae hf.ae_eq_mk, snorm_congr_ae (ae_eq_of_ae_eq_trim hf.ae_eq_mk)]
  exact snorm_trim hm hf.stronglyMeasurable_mk
#align measure_theory.snorm_trim_ae MeasureTheory.snorm_trim_ae

theorem memℒp_of_memℒp_trim (hm : m ≤ m0) {f : α → E} (hf : Memℒp f p (ν.trim hm)) : Memℒp f p ν :=
  ⟨aestronglyMeasurable_of_aestronglyMeasurable_trim hm hf.1,
    (le_of_eq (snorm_trim_ae hm hf.1).symm).trans_lt hf.2⟩
#align measure_theory.mem_ℒp_of_mem_ℒp_trim MeasureTheory.memℒp_of_memℒp_trim

end Trim

theorem snorm'_le_snorm'_mul_rpow_measure_univ {p q : ℝ} (hp0_lt : 0 < p) (hpq : p ≤ q) {f : α → E}
    (hf : AEStronglyMeasurable f μ) :
    snorm' f p μ ≤ snorm' f q μ * μ Set.univ ^ (1 / p - 1 / q) := by
  have hq0_lt : 0 < q := lt_of_lt_of_le hp0_lt hpq
  by_cases hpq_eq : p = q
  · rw [hpq_eq, sub_self, ENNReal.rpow_zero, mul_one]
  have hpq : p < q := lt_of_le_of_ne hpq hpq_eq
  let g := fun _ : α => (1 : ℝ≥0∞)
  have h_rw : (∫⁻ a, (‖f a‖₊ : ℝ≥0∞) ^ p ∂μ) = ∫⁻ a, ((‖f a‖₊ : ℝ≥0∞) * g a) ^ p ∂μ :=
    lintegral_congr fun a => by simp
  repeat' rw [snorm']
  rw [h_rw]
  let r := p * q / (q - p)
  have hpqr : 1 / p = 1 / q + 1 / r := by
    field_simp [(ne_of_lt hp0_lt).symm, (ne_of_lt hq0_lt).symm]
    ring
  calc
    (∫⁻ a : α, (↑‖f a‖₊ * g a) ^ p ∂μ) ^ (1 / p) ≤
        (∫⁻ a : α, ↑‖f a‖₊ ^ q ∂μ) ^ (1 / q) * (∫⁻ a : α, g a ^ r ∂μ) ^ (1 / r) :=
      ENNReal.lintegral_Lp_mul_le_Lq_mul_Lr hp0_lt hpq hpqr μ hf.ennnorm aemeasurable_const
    _ = (∫⁻ a : α, ↑‖f a‖₊ ^ q ∂μ) ^ (1 / q) * μ Set.univ ^ (1 / p - 1 / q) := by
      rw [hpqr]; simp
#align measure_theory.snorm'_le_snorm'_mul_rpow_measure_univ MeasureTheory.snorm'_le_snorm'_mul_rpow_measure_univ

theorem snorm'_le_snormEssSup_mul_rpow_measure_univ (hq_pos : 0 < q) {f : α → F} :
    snorm' f q μ ≤ snormEssSup f μ * μ Set.univ ^ (1 / q) := by
  have h_le : (∫⁻ a : α, (‖f a‖₊ : ℝ≥0∞) ^ q ∂μ) ≤ ∫⁻ _ : α, snormEssSup f μ ^ q ∂μ := by
    refine' lintegral_mono_ae _
    have h_nnnorm_le_snorm_ess_sup := coe_nnnorm_ae_le_snormEssSup f μ
    refine' h_nnnorm_le_snorm_ess_sup.mono fun x hx => ENNReal.rpow_le_rpow hx (le_of_lt hq_pos)
  rw [snorm', ← ENNReal.rpow_one (snormEssSup f μ)]
  nth_rw 2 [← mul_inv_cancel (ne_of_lt hq_pos).symm]
  rw [ENNReal.rpow_mul, one_div, ← ENNReal.mul_rpow_of_nonneg _ _ (by simp [hq_pos.le] : 0 ≤ q⁻¹)]
  refine' ENNReal.rpow_le_rpow _ (by simp [hq_pos.le])
  rwa [lintegral_const] at h_le
#align measure_theory.snorm'_le_snorm_ess_sup_mul_rpow_measure_univ MeasureTheory.snorm'_le_snormEssSup_mul_rpow_measure_univ

theorem snorm_le_snorm_mul_rpow_measure_univ {p q : ℝ≥0∞} (hpq : p ≤ q) {f : α → E}
    (hf : AEStronglyMeasurable f μ) :
    snorm f p μ ≤ snorm f q μ * μ Set.univ ^ (1 / p.toReal - 1 / q.toReal) := by
  by_cases hp0 : p = 0
  · simp [hp0, zero_le]
  rw [← Ne.def] at hp0
  have hp0_lt : 0 < p := lt_of_le_of_ne (zero_le _) hp0.symm
  have hq0_lt : 0 < q := lt_of_lt_of_le hp0_lt hpq
  by_cases hq_top : q = ∞
  · simp only [hq_top, _root_.div_zero, one_div, ENNReal.top_toReal, sub_zero, snorm_exponent_top,
      GroupWithZero.inv_zero]
    by_cases hp_top : p = ∞
    · simp only [hp_top, ENNReal.rpow_zero, mul_one, ENNReal.top_toReal, sub_zero,
        GroupWithZero.inv_zero, snorm_exponent_top]
      exact le_rfl
    rw [snorm_eq_snorm' hp0 hp_top]
    have hp_pos : 0 < p.toReal := ENNReal.toReal_pos hp0_lt.ne' hp_top
    refine' (snorm'_le_snormEssSup_mul_rpow_measure_univ hp_pos).trans (le_of_eq _)
    congr
    exact one_div _
  have hp_lt_top : p < ∞ := hpq.trans_lt (lt_top_iff_ne_top.mpr hq_top)
  have hp_pos : 0 < p.toReal := ENNReal.toReal_pos hp0_lt.ne' hp_lt_top.ne
  rw [snorm_eq_snorm' hp0_lt.ne.symm hp_lt_top.ne, snorm_eq_snorm' hq0_lt.ne.symm hq_top]
  have hpq_real : p.toReal ≤ q.toReal := by rwa [ENNReal.toReal_le_toReal hp_lt_top.ne hq_top]
  exact snorm'_le_snorm'_mul_rpow_measure_univ hp_pos hpq_real hf
#align measure_theory.snorm_le_snorm_mul_rpow_measure_univ MeasureTheory.snorm_le_snorm_mul_rpow_measure_univ

theorem snorm'_le_snorm'_of_exponent_le {m : MeasurableSpace α} {p q : ℝ} (hp0_lt : 0 < p)
    (hpq : p ≤ q) (μ : Measure α) [IsProbabilityMeasure μ] {f : α → E}
    (hf : AEStronglyMeasurable f μ) : snorm' f p μ ≤ snorm' f q μ := by
  have h_le_μ := snorm'_le_snorm'_mul_rpow_measure_univ hp0_lt hpq hf
  rwa [measure_univ, ENNReal.one_rpow, mul_one] at h_le_μ
#align measure_theory.snorm'_le_snorm'_of_exponent_le MeasureTheory.snorm'_le_snorm'_of_exponent_le

theorem snorm'_le_snormEssSup (hq_pos : 0 < q) {f : α → F} [IsProbabilityMeasure μ] :
    snorm' f q μ ≤ snormEssSup f μ :=
  le_trans (snorm'_le_snormEssSup_mul_rpow_measure_univ hq_pos) (le_of_eq (by simp [measure_univ]))
#align measure_theory.snorm'_le_snorm_ess_sup MeasureTheory.snorm'_le_snormEssSup

theorem snorm_le_snorm_of_exponent_le {p q : ℝ≥0∞} (hpq : p ≤ q) [IsProbabilityMeasure μ]
    {f : α → E} (hf : AEStronglyMeasurable f μ) : snorm f p μ ≤ snorm f q μ :=
  (snorm_le_snorm_mul_rpow_measure_univ hpq hf).trans (le_of_eq (by simp [measure_univ]))
#align measure_theory.snorm_le_snorm_of_exponent_le MeasureTheory.snorm_le_snorm_of_exponent_le

theorem snorm'_lt_top_of_snorm'_lt_top_of_exponent_le {p q : ℝ} [IsFiniteMeasure μ] {f : α → E}
    (hf : AEStronglyMeasurable f μ) (hfq_lt_top : snorm' f q μ < ∞) (hp_nonneg : 0 ≤ p)
    (hpq : p ≤ q) : snorm' f p μ < ∞ := by
  cases' le_or_lt p 0 with hp_nonpos hp_pos
  · rw [le_antisymm hp_nonpos hp_nonneg]
    simp
  have hq_pos : 0 < q := lt_of_lt_of_le hp_pos hpq
  calc
    snorm' f p μ ≤ snorm' f q μ * μ Set.univ ^ (1 / p - 1 / q) :=
      snorm'_le_snorm'_mul_rpow_measure_univ hp_pos hpq hf
    _ < ∞ := by
      rw [ENNReal.mul_lt_top_iff]
      refine' Or.inl ⟨hfq_lt_top, ENNReal.rpow_lt_top_of_nonneg _ (measure_ne_top μ Set.univ)⟩
      rwa [le_sub_comm, sub_zero, one_div, one_div, inv_le_inv hq_pos hp_pos]
#align measure_theory.snorm'_lt_top_of_snorm'_lt_top_of_exponent_le MeasureTheory.snorm'_lt_top_of_snorm'_lt_top_of_exponent_le

variable (μ)

theorem pow_mul_meas_ge_le_snorm {f : α → E} (hp_ne_zero : p ≠ 0) (hp_ne_top : p ≠ ∞)
    (hf : AEStronglyMeasurable f μ) (ε : ℝ≥0∞) :
    (ε * μ { x | ε ≤ (‖f x‖₊ : ℝ≥0∞) ^ p.toReal }) ^ (1 / p.toReal) ≤ snorm f p μ := by
  rw [snorm_eq_lintegral_rpow_nnnorm hp_ne_zero hp_ne_top]
  exact
    ENNReal.rpow_le_rpow (mul_meas_ge_le_lintegral₀ (hf.ennnorm.pow_const _) ε)
      (one_div_nonneg.2 ENNReal.toReal_nonneg)
#align measure_theory.pow_mul_meas_ge_le_snorm MeasureTheory.pow_mul_meas_ge_le_snorm

theorem mul_meas_ge_le_pow_snorm {f : α → E} (hp_ne_zero : p ≠ 0) (hp_ne_top : p ≠ ∞)
    (hf : AEStronglyMeasurable f μ) (ε : ℝ≥0∞) :
    ε * μ { x | ε ≤ (‖f x‖₊ : ℝ≥0∞) ^ p.toReal } ≤ snorm f p μ ^ p.toReal := by
  have : 1 / p.toReal * p.toReal = 1 := by
    refine' one_div_mul_cancel _
    rw [Ne, ENNReal.toReal_eq_zero_iff]
    exact not_or_of_not hp_ne_zero hp_ne_top
  rw [← ENNReal.rpow_one (ε * μ { x | ε ≤ (‖f x‖₊ : ℝ≥0∞) ^ p.toReal }), ← this, ENNReal.rpow_mul]
  exact
    ENNReal.rpow_le_rpow (pow_mul_meas_ge_le_snorm μ hp_ne_zero hp_ne_top hf ε)
      ENNReal.toReal_nonneg
#align measure_theory.mul_meas_ge_le_pow_snorm MeasureTheory.mul_meas_ge_le_pow_snorm

/-- A version of Markov's inequality using Lp-norms. -/
theorem mul_meas_ge_le_pow_snorm' {f : α → E} (hp_ne_zero : p ≠ 0) (hp_ne_top : p ≠ ∞)
    (hf : AEStronglyMeasurable f μ) (ε : ℝ≥0∞) :
    ε ^ p.toReal * μ { x | ε ≤ ‖f x‖₊ } ≤ snorm f p μ ^ p.toReal := by
  convert mul_meas_ge_le_pow_snorm μ hp_ne_zero hp_ne_top hf (ε ^ p.toReal) using 4
  ext x
  rw [ENNReal.rpow_le_rpow_iff (ENNReal.toReal_pos hp_ne_zero hp_ne_top)]
#align measure_theory.mul_meas_ge_le_pow_snorm' MeasureTheory.mul_meas_ge_le_pow_snorm'

theorem meas_ge_le_mul_pow_snorm {f : α → E} (hp_ne_zero : p ≠ 0) (hp_ne_top : p ≠ ∞)
    (hf : AEStronglyMeasurable f μ) {ε : ℝ≥0∞} (hε : ε ≠ 0) :
    μ { x | ε ≤ ‖f x‖₊ } ≤ ε⁻¹ ^ p.toReal * snorm f p μ ^ p.toReal := by
  by_cases ε = ∞
  · simp [h]
  have hεpow : ε ^ p.toReal ≠ 0 := (ENNReal.rpow_pos (pos_iff_ne_zero.2 hε) h).ne.symm
  have hεpow' : ε ^ p.toReal ≠ ∞ := ENNReal.rpow_ne_top_of_nonneg ENNReal.toReal_nonneg h
  rw [ENNReal.inv_rpow, ← ENNReal.mul_le_mul_left hεpow hεpow', ← mul_assoc,
    ENNReal.mul_inv_cancel hεpow hεpow', one_mul]
  exact mul_meas_ge_le_pow_snorm' μ hp_ne_zero hp_ne_top hf ε
#align measure_theory.meas_ge_le_mul_pow_snorm MeasureTheory.meas_ge_le_mul_pow_snorm

variable {μ}

theorem Memℒp.memℒp_of_exponent_le {p q : ℝ≥0∞} [IsFiniteMeasure μ] {f : α → E} (hfq : Memℒp f q μ)
    (hpq : p ≤ q) : Memℒp f p μ := by
  cases' hfq with hfq_m hfq_lt_top
  by_cases hp0 : p = 0
  · rwa [hp0, memℒp_zero_iff_aestronglyMeasurable]
  rw [← Ne.def] at hp0
  refine' ⟨hfq_m, _⟩
  by_cases hp_top : p = ∞
  · have hq_top : q = ∞ := by rwa [hp_top, top_le_iff] at hpq
    rw [hp_top]
    rwa [hq_top] at hfq_lt_top
  have hp_pos : 0 < p.toReal := ENNReal.toReal_pos hp0 hp_top
  by_cases hq_top : q = ∞
  · rw [snorm_eq_snorm' hp0 hp_top]
    rw [hq_top, snorm_exponent_top] at hfq_lt_top
    refine' lt_of_le_of_lt (snorm'_le_snormEssSup_mul_rpow_measure_univ hp_pos) _
    refine' ENNReal.mul_lt_top hfq_lt_top.ne _
    exact (ENNReal.rpow_lt_top_of_nonneg (by simp [hp_pos.le]) (measure_ne_top μ Set.univ)).ne
  have hq0 : q ≠ 0 := by
    by_contra hq_eq_zero
    have hp_eq_zero : p = 0 := le_antisymm (by rwa [hq_eq_zero] at hpq) (zero_le _)
    rw [hp_eq_zero, ENNReal.zero_toReal] at hp_pos
    exact (lt_irrefl _) hp_pos
  have hpq_real : p.toReal ≤ q.toReal := by rwa [ENNReal.toReal_le_toReal hp_top hq_top]
  rw [snorm_eq_snorm' hp0 hp_top]
  rw [snorm_eq_snorm' hq0 hq_top] at hfq_lt_top
  exact snorm'_lt_top_of_snorm'_lt_top_of_exponent_le hfq_m hfq_lt_top (le_of_lt hp_pos) hpq_real
#align measure_theory.mem_ℒp.mem_ℒp_of_exponent_le MeasureTheory.Memℒp.memℒp_of_exponent_le

section MeasurableAdd

-- variable [MeasurableAdd₂ E]
theorem snorm'_sum_le {ι} {f : ι → α → E} {s : Finset ι}
    (hfs : ∀ i, i ∈ s → AEStronglyMeasurable (f i) μ) (hq1 : 1 ≤ q) :
    snorm' (∑ i in s, f i) q μ ≤ ∑ i in s, snorm' (f i) q μ :=
  Finset.le_sum_of_subadditive_on_pred (fun f : α → E => snorm' f q μ)
    (fun f => AEStronglyMeasurable f μ) (snorm'_zero (zero_lt_one.trans_le hq1))
    (fun _f _g hf hg => snorm'_add_le hf hg hq1) (fun _f _g hf hg => hf.add hg) _ hfs
#align measure_theory.snorm'_sum_le MeasureTheory.snorm'_sum_le

theorem snorm_sum_le {ι} {f : ι → α → E} {s : Finset ι}
    (hfs : ∀ i, i ∈ s → AEStronglyMeasurable (f i) μ) (hp1 : 1 ≤ p) :
    snorm (∑ i in s, f i) p μ ≤ ∑ i in s, snorm (f i) p μ :=
  Finset.le_sum_of_subadditive_on_pred (fun f : α → E => snorm f p μ)
    (fun f => AEStronglyMeasurable f μ) snorm_zero (fun _f _g hf hg => snorm_add_le hf hg hp1)
    (fun _f _g hf hg => hf.add hg) _ hfs
#align measure_theory.snorm_sum_le MeasureTheory.snorm_sum_le

theorem Memℒp.add {f g : α → E} (hf : Memℒp f p μ) (hg : Memℒp g p μ) : Memℒp (f + g) p μ :=
  ⟨AEStronglyMeasurable.add hf.1 hg.1, snorm_add_lt_top hf hg⟩
#align measure_theory.mem_ℒp.add MeasureTheory.Memℒp.add

theorem Memℒp.sub {f g : α → E} (hf : Memℒp f p μ) (hg : Memℒp g p μ) : Memℒp (f - g) p μ := by
  rw [sub_eq_add_neg]
  exact hf.add hg.neg
#align measure_theory.mem_ℒp.sub MeasureTheory.Memℒp.sub

theorem memℒp_finset_sum {ι} (s : Finset ι) {f : ι → α → E} (hf : ∀ i ∈ s, Memℒp (f i) p μ) :
    Memℒp (fun a => ∑ i in s, f i a) p μ := by
  haveI : DecidableEq ι := Classical.decEq _
  revert hf
  refine' Finset.induction_on s _ _
  · simp only [zero_mem_ℒp', Finset.sum_empty, imp_true_iff]
  · intro i s his ih hf
    simp only [his, Finset.sum_insert, not_false_iff]
    exact (hf i (s.mem_insert_self i)).add (ih fun j hj => hf j (Finset.mem_insert_of_mem hj))
#align measure_theory.mem_ℒp_finset_sum MeasureTheory.memℒp_finset_sum

theorem memℒp_finset_sum' {ι} (s : Finset ι) {f : ι → α → E} (hf : ∀ i ∈ s, Memℒp (f i) p μ) :
    Memℒp (∑ i in s, f i) p μ := by
  convert memℒp_finset_sum s hf using 1
  ext x
  simp
#align measure_theory.mem_ℒp_finset_sum' MeasureTheory.memℒp_finset_sum'

end MeasurableAdd

section Monotonicity

theorem snorm'_le_nnreal_smul_snorm'_of_ae_le_mul {f : α → F} {g : α → G} {c : ℝ≥0}
    (h : ∀ᵐ x ∂μ, ‖f x‖₊ ≤ c * ‖g x‖₊) {p : ℝ} (hp : 0 < p) : snorm' f p μ ≤ c • snorm' g p μ := by
  simp_rw [snorm']
  rw [← ENNReal.rpow_le_rpow_iff hp, ENNReal.smul_def, smul_eq_mul,
    ENNReal.mul_rpow_of_nonneg _ _ hp.le]
  simp_rw [← ENNReal.rpow_mul, one_div, inv_mul_cancel hp.ne.symm, ENNReal.rpow_one,
    ENNReal.coe_rpow_of_nonneg _ hp.le, ← lintegral_const_mul' _ _ ENNReal.coe_ne_top, ←
    ENNReal.coe_mul]
  apply lintegral_mono_ae
  simp_rw [ENNReal.coe_le_coe, ← NNReal.mul_rpow, NNReal.rpow_le_rpow_iff hp]
  exact h
#align measure_theory.snorm'_le_nnreal_smul_snorm'_of_ae_le_mul MeasureTheory.snorm'_le_nnreal_smul_snorm'_of_ae_le_mul

theorem snormEssSup_le_nnreal_smul_snormEssSup_of_ae_le_mul {f : α → F} {g : α → G} {c : ℝ≥0}
    (h : ∀ᵐ x ∂μ, ‖f x‖₊ ≤ c * ‖g x‖₊) : snormEssSup f μ ≤ c • snormEssSup g μ :=
  calc
    essSup (fun x => (‖f x‖₊ : ℝ≥0∞)) μ ≤ essSup (fun x => (↑(c * ‖g x‖₊) : ℝ≥0∞)) μ :=
      essSup_mono_ae <| h.mono fun x hx => ENNReal.coe_le_coe.mpr hx
    _ = essSup (fun x => (c * ‖g x‖₊ : ℝ≥0∞)) μ := by simp_rw [ENNReal.coe_mul]
    _ = c • essSup (fun x => (‖g x‖₊ : ℝ≥0∞)) μ := ENNReal.essSup_const_mul
#align measure_theory.snorm_ess_sup_le_nnreal_smul_snorm_ess_sup_of_ae_le_mul MeasureTheory.snormEssSup_le_nnreal_smul_snormEssSup_of_ae_le_mul

theorem snorm_le_nnreal_smul_snorm_of_ae_le_mul {f : α → F} {g : α → G} {c : ℝ≥0}
    (h : ∀ᵐ x ∂μ, ‖f x‖₊ ≤ c * ‖g x‖₊) (p : ℝ≥0∞) : snorm f p μ ≤ c • snorm g p μ := by
  by_cases h0 : p = 0
  · simp [h0]
  by_cases h_top : p = ∞
  · rw [h_top]
    exact snormEssSup_le_nnreal_smul_snormEssSup_of_ae_le_mul h
  simp_rw [snorm_eq_snorm' h0 h_top]
  exact snorm'_le_nnreal_smul_snorm'_of_ae_le_mul h (ENNReal.toReal_pos h0 h_top)
#align measure_theory.snorm_le_nnreal_smul_snorm_of_ae_le_mul MeasureTheory.snorm_le_nnreal_smul_snorm_of_ae_le_mul

-- TODO: add the whole family of lemmas?
private theorem le_mul_iff_eq_zero_of_nonneg_of_neg_of_nonneg {α} [LinearOrderedSemiring α]
    {a b c : α} (ha : 0 ≤ a) (hb : b < 0) (hc : 0 ≤ c) : a ≤ b * c ↔ a = 0 ∧ c = 0 := by
  constructor
  · intro h
    exact
      ⟨(h.trans (mul_nonpos_of_nonpos_of_nonneg hb.le hc)).antisymm ha,
        (nonpos_of_mul_nonneg_right (ha.trans h) hb).antisymm hc⟩
  · rintro ⟨rfl, rfl⟩
    rw [mul_zero]

/-- When `c` is negative, `‖f x‖ ≤ c * ‖g x‖` is nonsense and forces both `f` and `g` to have an
`snorm` of `0`. -/
theorem snorm_eq_zero_and_zero_of_ae_le_mul_neg {f : α → F} {g : α → G} {c : ℝ}
    (h : ∀ᵐ x ∂μ, ‖f x‖ ≤ c * ‖g x‖) (hc : c < 0) (p : ℝ≥0∞) :
    snorm f p μ = 0 ∧ snorm g p μ = 0 := by
  simp_rw [le_mul_iff_eq_zero_of_nonneg_of_neg_of_nonneg (norm_nonneg _) hc (norm_nonneg _),
    norm_eq_zero, eventually_and] at h
  change f =ᵐ[μ] 0 ∧ g =ᵐ[μ] 0 at h
  simp [snorm_congr_ae h.1, snorm_congr_ae h.2]
#align measure_theory.snorm_eq_zero_and_zero_of_ae_le_mul_neg MeasureTheory.snorm_eq_zero_and_zero_of_ae_le_mul_neg

theorem snorm_le_mul_snorm_of_ae_le_mul {f : α → F} {g : α → G} {c : ℝ}
    (h : ∀ᵐ x ∂μ, ‖f x‖ ≤ c * ‖g x‖) (p : ℝ≥0∞) : snorm f p μ ≤ ENNReal.ofReal c * snorm g p μ :=
  snorm_le_nnreal_smul_snorm_of_ae_le_mul
    (h.mono fun _x hx => hx.trans <| mul_le_mul_of_nonneg_right c.le_coe_toNNReal (norm_nonneg _)) _
#align measure_theory.snorm_le_mul_snorm_of_ae_le_mul MeasureTheory.snorm_le_mul_snorm_of_ae_le_mul

theorem Memℒp.of_nnnorm_le_mul {f : α → E} {g : α → F} {c : ℝ≥0} (hg : Memℒp g p μ)
    (hf : AEStronglyMeasurable f μ) (hfg : ∀ᵐ x ∂μ, ‖f x‖₊ ≤ c * ‖g x‖₊) : Memℒp f p μ :=
  ⟨hf,
    (snorm_le_nnreal_smul_snorm_of_ae_le_mul hfg p).trans_lt <|
      ENNReal.mul_lt_top ENNReal.coe_ne_top hg.snorm_ne_top⟩
#align measure_theory.mem_ℒp.of_nnnorm_le_mul MeasureTheory.Memℒp.of_nnnorm_le_mul

theorem Memℒp.of_le_mul {f : α → E} {g : α → F} {c : ℝ} (hg : Memℒp g p μ)
    (hf : AEStronglyMeasurable f μ) (hfg : ∀ᵐ x ∂μ, ‖f x‖ ≤ c * ‖g x‖) : Memℒp f p μ :=
  ⟨hf,
    (snorm_le_mul_snorm_of_ae_le_mul hfg p).trans_lt <|
      ENNReal.mul_lt_top ENNReal.ofReal_ne_top hg.snorm_ne_top⟩
#align measure_theory.mem_ℒp.of_le_mul MeasureTheory.Memℒp.of_le_mul

theorem snorm'_le_snorm'_mul_snorm' {p q r : ℝ} {f : α → E} (hf : AEStronglyMeasurable f μ)
    {g : α → F} (hg : AEStronglyMeasurable g μ) (b : E → F → G)
    (h : ∀ᵐ x ∂μ, ‖b (f x) (g x)‖₊ ≤ ‖f x‖₊ * ‖g x‖₊) (hp0_lt : 0 < p) (hpq : p < q)
    (hpqr : 1 / p = 1 / q + 1 / r) :
    snorm' (fun x => b (f x) (g x)) p μ ≤ snorm' f q μ * snorm' g r μ := by
  rw [snorm']
  calc
    (∫⁻ a : α, ↑‖b (f a) (g a)‖₊ ^ p ∂μ) ^ (1 / p) ≤
        (∫⁻ a : α, ↑(‖f a‖₊ * ‖g a‖₊) ^ p ∂μ) ^ (1 / p) :=
      (ENNReal.rpow_le_rpow_iff <| one_div_pos.mpr hp0_lt).mpr <|
        lintegral_mono_ae <|
          h.mono fun a ha => (ENNReal.rpow_le_rpow_iff hp0_lt).mpr <| ENNReal.coe_le_coe.mpr <| ha
    _ ≤ _ := ?_
  simp_rw [snorm', ENNReal.coe_mul]
  exact ENNReal.lintegral_Lp_mul_le_Lq_mul_Lr hp0_lt hpq hpqr μ hf.ennnorm hg.ennnorm
#align measure_theory.snorm'_le_snorm'_mul_snorm' MeasureTheory.snorm'_le_snorm'_mul_snorm'

theorem snorm_le_snorm_top_mul_snorm (p : ℝ≥0∞) (f : α → E) {g : α → F}
    (hg : AEStronglyMeasurable g μ) (b : E → F → G)
    (h : ∀ᵐ x ∂μ, ‖b (f x) (g x)‖₊ ≤ ‖f x‖₊ * ‖g x‖₊) :
    snorm (fun x => b (f x) (g x)) p μ ≤ snorm f ∞ μ * snorm g p μ := by
  by_cases hp_top : p = ∞
  · simp_rw [hp_top, snorm_exponent_top]
    refine' le_trans (essSup_mono_ae <| h.mono fun a ha => _) (ENNReal.essSup_mul_le _ _)
    simp_rw [Pi.mul_apply, ← ENNReal.coe_mul, ENNReal.coe_le_coe]
    exact ha
  by_cases hp_zero : p = 0
  · simp only [hp_zero, snorm_exponent_zero, mul_zero, le_zero_iff]
  simp_rw [snorm_eq_lintegral_rpow_nnnorm hp_zero hp_top, snorm_exponent_top, snormEssSup]
  calc
    (∫⁻ x, (‖b (f x) (g x)‖₊ : ℝ≥0∞) ^ p.toReal ∂μ) ^ (1 / p.toReal) ≤
        (∫⁻ x, (‖f x‖₊ : ℝ≥0∞) ^ p.toReal * (‖g x‖₊ : ℝ≥0∞) ^ p.toReal ∂μ) ^ (1 / p.toReal) := by
      refine' ENNReal.rpow_le_rpow _ (one_div_nonneg.mpr ENNReal.toReal_nonneg)
      refine' lintegral_mono_ae (h.mono fun a ha => _)
      rw [← ENNReal.mul_rpow_of_nonneg _ _ ENNReal.toReal_nonneg]
      refine' ENNReal.rpow_le_rpow _ ENNReal.toReal_nonneg
      rw [← ENNReal.coe_mul, ENNReal.coe_le_coe]
      exact ha
    _ ≤
        (∫⁻ x, essSup (fun x => (‖f x‖₊ : ℝ≥0∞)) μ ^ p.toReal * (‖g x‖₊ : ℝ≥0∞) ^ p.toReal ∂μ) ^
          (1 / p.toReal) := by
      refine' ENNReal.rpow_le_rpow _ _
      swap;
      · rw [one_div_nonneg]
        exact ENNReal.toReal_nonneg
      refine' lintegral_mono_ae _
      filter_upwards [@ENNReal.ae_le_essSup _ _ μ fun x => (‖f x‖₊ : ℝ≥0∞)] with x hx
      exact mul_le_mul_right' (ENNReal.rpow_le_rpow hx ENNReal.toReal_nonneg) _
    _ = essSup (fun x => (‖f x‖₊ : ℝ≥0∞)) μ *
        (∫⁻ x, (‖g x‖₊ : ℝ≥0∞) ^ p.toReal ∂μ) ^ (1 / p.toReal) := by
      rw [lintegral_const_mul'']
      swap; · exact hg.nnnorm.aemeasurable.coe_nnreal_ennreal.pow aemeasurable_const
      rw [ENNReal.mul_rpow_of_nonneg]
      swap;
      · rw [one_div_nonneg]
        exact ENNReal.toReal_nonneg
      rw [← ENNReal.rpow_mul, one_div, mul_inv_cancel, ENNReal.rpow_one]
      rw [Ne.def, ENNReal.toReal_eq_zero_iff, not_or]
      exact ⟨hp_zero, hp_top⟩
#align measure_theory.snorm_le_snorm_top_mul_snorm MeasureTheory.snorm_le_snorm_top_mul_snorm

theorem snorm_le_snorm_mul_snorm_top (p : ℝ≥0∞) {f : α → E} (hf : AEStronglyMeasurable f μ)
    (g : α → F) (b : E → F → G) (h : ∀ᵐ x ∂μ, ‖b (f x) (g x)‖₊ ≤ ‖f x‖₊ * ‖g x‖₊) :
    snorm (fun x => b (f x) (g x)) p μ ≤ snorm f p μ * snorm g ∞ μ := by
  rw [← snorm_norm f, ← snorm_norm g]
  refine' (snorm_mono_ae_real h).trans _
  simp_rw [mul_comm ‖f _‖₊, val_eq_coe, NNReal.coe_mul, coe_nnnorm]
  rw [mul_comm]
  refine' snorm_le_snorm_top_mul_snorm p (fun x => ‖g x‖) hf.norm _ (h.mono fun x _ => _)
  simp_rw [nnnorm_mul]
  rfl
#align measure_theory.snorm_le_snorm_mul_snorm_top MeasureTheory.snorm_le_snorm_mul_snorm_top

/-- Hölder's inequality, as an inequality on the `ℒp` seminorm of an elementwise operation
`fun x => b (f x) (g x)`. -/
theorem snorm_le_snorm_mul_snorm_of_nnnorm {p q r : ℝ≥0∞} {f : α → E}
    (hf : AEStronglyMeasurable f μ) {g : α → F} (hg : AEStronglyMeasurable g μ) (b : E → F → G)
    (h : ∀ᵐ x ∂μ, ‖b (f x) (g x)‖₊ ≤ ‖f x‖₊ * ‖g x‖₊) (hpqr : 1 / p = 1 / q + 1 / r) :
    snorm (fun x => b (f x) (g x)) p μ ≤ snorm f q μ * snorm g r μ := by
  by_cases hp_zero : p = 0
  · simp [hp_zero]
  have hq_ne_zero : q ≠ 0 := by
    intro hq_zero
    simp only [hq_zero, hp_zero, one_div, ENNReal.inv_zero, top_add, ENNReal.inv_eq_top] at hpqr
  have hr_ne_zero : r ≠ 0 := by
    intro hr_zero
    simp only [hr_zero, hp_zero, one_div, ENNReal.inv_zero, add_top, ENNReal.inv_eq_top] at hpqr
  by_cases hq_top : q = ∞
  · have hpr : p = r := by
      simpa only [hq_top, one_div, ENNReal.inv_top, zero_add, inv_inj] using hpqr
    rw [← hpr, hq_top]
    exact snorm_le_snorm_top_mul_snorm p f hg b h
  by_cases hr_top : r = ∞
  · have hpq : p = q := by
      simpa only [hr_top, one_div, ENNReal.inv_top, add_zero, inv_inj] using hpqr
    rw [← hpq, hr_top]
    exact snorm_le_snorm_mul_snorm_top p hf g b h
  have hpq : p < q := by
    suffices 1 / q < 1 / p by rwa [one_div, one_div, ENNReal.inv_lt_inv] at this
    rw [hpqr]
    refine' ENNReal.lt_add_right _ _
    · simp only [hq_ne_zero, one_div, Ne.def, ENNReal.inv_eq_top, not_false_iff]
    · simp only [hr_top, one_div, Ne.def, ENNReal.inv_eq_zero, not_false_iff]
  rw [snorm_eq_snorm' hp_zero (hpq.trans_le le_top).ne, snorm_eq_snorm' hq_ne_zero hq_top,
    snorm_eq_snorm' hr_ne_zero hr_top]
  refine' snorm'_le_snorm'_mul_snorm' hf hg _ h _ _ _
  · exact ENNReal.toReal_pos hp_zero (hpq.trans_le le_top).ne
  · exact ENNReal.toReal_strict_mono hq_top hpq
  rw [← ENNReal.one_toReal, ← ENNReal.toReal_div, ← ENNReal.toReal_div, ← ENNReal.toReal_div, hpqr,
    ENNReal.toReal_add]
  · simp only [hq_ne_zero, one_div, Ne.def, ENNReal.inv_eq_top, not_false_iff]
  · simp only [hr_ne_zero, one_div, Ne.def, ENNReal.inv_eq_top, not_false_iff]
#align measure_theory.snorm_le_snorm_mul_snorm_of_nnnorm MeasureTheory.snorm_le_snorm_mul_snorm_of_nnnorm

/-- Hölder's inequality, as an inequality on the `ℒp` seminorm of an elementwise operation
`fun x => b (f x) (g x)`. -/
theorem snorm_le_snorm_mul_snorm'_of_norm {p q r : ℝ≥0∞} {f : α → E} (hf : AEStronglyMeasurable f μ)
    {g : α → F} (hg : AEStronglyMeasurable g μ) (b : E → F → G)
    (h : ∀ᵐ x ∂μ, ‖b (f x) (g x)‖ ≤ ‖f x‖ * ‖g x‖) (hpqr : 1 / p = 1 / q + 1 / r) :
    snorm (fun x => b (f x) (g x)) p μ ≤ snorm f q μ * snorm g r μ :=
  snorm_le_snorm_mul_snorm_of_nnnorm hf hg b h hpqr
#align measure_theory.snorm_le_snorm_mul_snorm'_of_norm MeasureTheory.snorm_le_snorm_mul_snorm'_of_norm

end Monotonicity

/-!
### Bounded actions by normed rings
In this section we show inequalities on the norm.
-/


section BoundedSMul

variable {𝕜 : Type*} [NormedRing 𝕜] [MulActionWithZero 𝕜 E] [MulActionWithZero 𝕜 F]

variable [BoundedSMul 𝕜 E] [BoundedSMul 𝕜 F]

theorem snorm'_const_smul_le (c : 𝕜) (f : α → F) (hq_pos : 0 < q) :
    snorm' (c • f) q μ ≤ ‖c‖₊ • snorm' f q μ :=
  snorm'_le_nnreal_smul_snorm'_of_ae_le_mul (eventually_of_forall fun _ => nnnorm_smul_le _ _)
    hq_pos
#align measure_theory.snorm'_const_smul_le MeasureTheory.snorm'_const_smul_le

theorem snormEssSup_const_smul_le (c : 𝕜) (f : α → F) :
    snormEssSup (c • f) μ ≤ ‖c‖₊ • snormEssSup f μ :=
  snormEssSup_le_nnreal_smul_snormEssSup_of_ae_le_mul
    (eventually_of_forall fun _ => nnnorm_smul_le _ _)
#align measure_theory.snorm_ess_sup_const_smul_le MeasureTheory.snormEssSup_const_smul_le

theorem snorm_const_smul_le (c : 𝕜) (f : α → F) : snorm (c • f) p μ ≤ ‖c‖₊ • snorm f p μ :=
  snorm_le_nnreal_smul_snorm_of_ae_le_mul (eventually_of_forall fun _ => nnnorm_smul_le _ _) _
#align measure_theory.snorm_const_smul_le MeasureTheory.snorm_const_smul_le

theorem Memℒp.const_smul {f : α → E} (hf : Memℒp f p μ) (c : 𝕜) : Memℒp (c • f) p μ :=
  ⟨AEStronglyMeasurable.const_smul hf.1 c,
    (snorm_const_smul_le c f).trans_lt (ENNReal.mul_lt_top ENNReal.coe_ne_top hf.2.ne)⟩
#align measure_theory.mem_ℒp.const_smul MeasureTheory.Memℒp.const_smul

theorem Memℒp.const_mul {R} [NormedRing R] {f : α → R} (hf : Memℒp f p μ) (c : R) :
    Memℒp (fun x => c * f x) p μ :=
  hf.const_smul c
#align measure_theory.mem_ℒp.const_mul MeasureTheory.Memℒp.const_mul

theorem snorm'_smul_le_mul_snorm' {p q r : ℝ} {f : α → E} (hf : AEStronglyMeasurable f μ)
    {φ : α → 𝕜} (hφ : AEStronglyMeasurable φ μ) (hp0_lt : 0 < p) (hpq : p < q)
    (hpqr : 1 / p = 1 / q + 1 / r) : snorm' (φ • f) p μ ≤ snorm' φ q μ * snorm' f r μ :=
  snorm'_le_snorm'_mul_snorm' hφ hf (· • ·) (eventually_of_forall fun _ => nnnorm_smul_le _ _)
    hp0_lt hpq hpqr
#align measure_theory.snorm'_smul_le_mul_snorm' MeasureTheory.snorm'_smul_le_mul_snorm'

theorem snorm_smul_le_snorm_top_mul_snorm (p : ℝ≥0∞) {f : α → E} (hf : AEStronglyMeasurable f μ)
    (φ : α → 𝕜) : snorm (φ • f) p μ ≤ snorm φ ∞ μ * snorm f p μ :=
  (snorm_le_snorm_top_mul_snorm p φ hf (· • ·) (eventually_of_forall fun _ => nnnorm_smul_le _ _) :
    _)
#align measure_theory.snorm_smul_le_snorm_top_mul_snorm MeasureTheory.snorm_smul_le_snorm_top_mul_snorm

theorem snorm_smul_le_snorm_mul_snorm_top (p : ℝ≥0∞) (f : α → E) {φ : α → 𝕜}
    (hφ : AEStronglyMeasurable φ μ) : snorm (φ • f) p μ ≤ snorm φ p μ * snorm f ∞ μ :=
  (snorm_le_snorm_mul_snorm_top p hφ f (· • ·) (eventually_of_forall fun _ => nnnorm_smul_le _ _) :
    _)
#align measure_theory.snorm_smul_le_snorm_mul_snorm_top MeasureTheory.snorm_smul_le_snorm_mul_snorm_top

/-- Hölder's inequality, as an inequality on the `ℒp` seminorm of a scalar product `φ • f`. -/
theorem snorm_smul_le_mul_snorm {p q r : ℝ≥0∞} {f : α → E} (hf : AEStronglyMeasurable f μ)
    {φ : α → 𝕜} (hφ : AEStronglyMeasurable φ μ) (hpqr : 1 / p = 1 / q + 1 / r) :
    snorm (φ • f) p μ ≤ snorm φ q μ * snorm f r μ :=
  (snorm_le_snorm_mul_snorm_of_nnnorm hφ hf (· • ·)
      (eventually_of_forall fun _ => nnnorm_smul_le _ _) hpqr :
    _)
#align measure_theory.snorm_smul_le_mul_snorm MeasureTheory.snorm_smul_le_mul_snorm

theorem Memℒp.smul {p q r : ℝ≥0∞} {f : α → E} {φ : α → 𝕜} (hf : Memℒp f r μ) (hφ : Memℒp φ q μ)
    (hpqr : 1 / p = 1 / q + 1 / r) : Memℒp (φ • f) p μ :=
  ⟨hφ.1.smul hf.1,
    (snorm_smul_le_mul_snorm hf.1 hφ.1 hpqr).trans_lt
      (ENNReal.mul_lt_top hφ.snorm_ne_top hf.snorm_ne_top)⟩
#align measure_theory.mem_ℒp.smul MeasureTheory.Memℒp.smul

theorem Memℒp.smul_of_top_right {p : ℝ≥0∞} {f : α → E} {φ : α → 𝕜} (hf : Memℒp f p μ)
    (hφ : Memℒp φ ∞ μ) : Memℒp (φ • f) p μ := by
  apply hf.smul hφ
  simp only [ENNReal.div_top, zero_add]
#align measure_theory.mem_ℒp.smul_of_top_right MeasureTheory.Memℒp.smul_of_top_right

theorem Memℒp.smul_of_top_left {p : ℝ≥0∞} {f : α → E} {φ : α → 𝕜} (hf : Memℒp f ∞ μ)
    (hφ : Memℒp φ p μ) : Memℒp (φ • f) p μ := by
  apply hf.smul hφ
  simp only [ENNReal.div_top, add_zero]
#align measure_theory.mem_ℒp.smul_of_top_left MeasureTheory.Memℒp.smul_of_top_left

end BoundedSMul

/-!
### Bounded actions by normed division rings
The inequalities in the previous section are now tight.
-/


section NormedSpace

variable {𝕜 : Type*} [NormedDivisionRing 𝕜] [MulActionWithZero 𝕜 E] [Module 𝕜 F]

variable [BoundedSMul 𝕜 E] [BoundedSMul 𝕜 F]

theorem snorm'_const_smul {f : α → F} (c : 𝕜) (hq_pos : 0 < q) :
    snorm' (c • f) q μ = ‖c‖₊ • snorm' f q μ := by
  obtain rfl | hc := eq_or_ne c 0
  · simp [snorm', hq_pos]
  refine' le_antisymm (snorm'_const_smul_le _ _ hq_pos) _
  have : snorm' _ q μ ≤ _ := snorm'_const_smul_le c⁻¹ (c • f) hq_pos
  rwa [inv_smul_smul₀ hc, nnnorm_inv, ENNReal.le_inv_smul_iff (nnnorm_ne_zero_iff.mpr hc)] at this
#align measure_theory.snorm'_const_smul MeasureTheory.snorm'_const_smul

theorem snormEssSup_const_smul (c : 𝕜) (f : α → F) :
    snormEssSup (c • f) μ = (‖c‖₊ : ℝ≥0∞) * snormEssSup f μ := by
  simp_rw [snormEssSup, Pi.smul_apply, nnnorm_smul, ENNReal.coe_mul, ENNReal.essSup_const_mul]
#align measure_theory.snorm_ess_sup_const_smul MeasureTheory.snormEssSup_const_smul

theorem snorm_const_smul (c : 𝕜) (f : α → F) :
    snorm (c • f) p μ = (‖c‖₊ : ℝ≥0∞) * snorm f p μ := by
  obtain rfl | hc := eq_or_ne c 0
  · simp
  refine' le_antisymm (snorm_const_smul_le _ _) _
  have : snorm _ p μ ≤ _ := snorm_const_smul_le c⁻¹ (c • f)
  rwa [inv_smul_smul₀ hc, nnnorm_inv, ENNReal.le_inv_smul_iff (nnnorm_ne_zero_iff.mpr hc)] at this
#align measure_theory.snorm_const_smul MeasureTheory.snorm_const_smul

end NormedSpace

theorem snorm_indicator_ge_of_bdd_below (hp : p ≠ 0) (hp' : p ≠ ∞) {f : α → F} (C : ℝ≥0) {s : Set α}
    (hs : MeasurableSet s) (hf : ∀ᵐ x ∂μ, x ∈ s → C ≤ ‖s.indicator f x‖₊) :
    C • μ s ^ (1 / p.toReal) ≤ snorm (s.indicator f) p μ := by
  rw [ENNReal.smul_def, smul_eq_mul, snorm_eq_lintegral_rpow_nnnorm hp hp',
    ENNReal.le_rpow_one_div_iff (ENNReal.toReal_pos hp hp'),
    ENNReal.mul_rpow_of_nonneg _ _ ENNReal.toReal_nonneg, ← ENNReal.rpow_mul,
    one_div_mul_cancel (ENNReal.toReal_pos hp hp').ne.symm, ENNReal.rpow_one, ← set_lintegral_const,
    ← lintegral_indicator _ hs]
  refine' lintegral_mono_ae _
  filter_upwards [hf] with x hx
  rw [nnnorm_indicator_eq_indicator_nnnorm]
  by_cases hxs : x ∈ s
  · simp only [Set.indicator_of_mem hxs] at hx ⊢
    exact ENNReal.rpow_le_rpow (ENNReal.coe_le_coe.2 (hx hxs)) ENNReal.toReal_nonneg
  · simp [Set.indicator_of_not_mem hxs]
#align measure_theory.snorm_indicator_ge_of_bdd_below MeasureTheory.snorm_indicator_ge_of_bdd_below

section IsROrC

variable {𝕜 : Type*} [IsROrC 𝕜] {f : α → 𝕜}

theorem Memℒp.re (hf : Memℒp f p μ) : Memℒp (fun x => IsROrC.re (f x)) p μ := by
  have : ∀ x, ‖IsROrC.re (f x)‖ ≤ 1 * ‖f x‖ := by
    intro x
    rw [one_mul]
    exact IsROrC.norm_re_le_norm (f x)
  refine' hf.of_le_mul _ (eventually_of_forall this)
  exact IsROrC.continuous_re.comp_aestronglyMeasurable hf.1
#align measure_theory.mem_ℒp.re MeasureTheory.Memℒp.re

theorem Memℒp.im (hf : Memℒp f p μ) : Memℒp (fun x => IsROrC.im (f x)) p μ := by
  have : ∀ x, ‖IsROrC.im (f x)‖ ≤ 1 * ‖f x‖ := by
    intro x
    rw [one_mul]
    exact IsROrC.norm_im_le_norm (f x)
  refine' hf.of_le_mul _ (eventually_of_forall this)
  exact IsROrC.continuous_im.comp_aestronglyMeasurable hf.1
#align measure_theory.mem_ℒp.im MeasureTheory.Memℒp.im

end IsROrC

section Liminf

variable [MeasurableSpace E] [OpensMeasurableSpace E] {R : ℝ≥0}

theorem ae_bdd_liminf_atTop_rpow_of_snorm_bdd {p : ℝ≥0∞} {f : ℕ → α → E}
    (hfmeas : ∀ n, Measurable (f n)) (hbdd : ∀ n, snorm (f n) p μ ≤ R) :
    ∀ᵐ x ∂μ, liminf (fun n => ((‖f n x‖₊ : ℝ≥0∞) ^ p.toReal : ℝ≥0∞)) atTop < ∞ := by
  by_cases hp0 : p.toReal = 0
  · simp only [hp0, ENNReal.rpow_zero]
    refine' eventually_of_forall fun x => _
    rw [liminf_const (1 : ℝ≥0∞)]
    exact ENNReal.one_lt_top
  have hp : p ≠ 0 := fun h => by simp [h] at hp0
  have hp' : p ≠ ∞ := fun h => by simp [h] at hp0
  refine'
    ae_lt_top (measurable_liminf fun n => (hfmeas n).nnnorm.coe_nnreal_ennreal.pow_const p.toReal)
      (lt_of_le_of_lt
          (lintegral_liminf_le fun n => (hfmeas n).nnnorm.coe_nnreal_ennreal.pow_const p.toReal)
          (lt_of_le_of_lt _
            (ENNReal.rpow_lt_top_of_nonneg ENNReal.toReal_nonneg ENNReal.coe_ne_top :
              (R : ℝ≥0∞) ^ p.toReal < ∞))).ne
  simp_rw [snorm_eq_lintegral_rpow_nnnorm hp hp'] at hbdd
  simp_rw [liminf_eq, eventually_atTop]
  exact
    sSup_le fun b ⟨a, ha⟩ =>
      (ha a le_rfl).trans ((ENNReal.rpow_one_div_le_iff (ENNReal.toReal_pos hp hp')).1 (hbdd _))
#align measure_theory.ae_bdd_liminf_at_top_rpow_of_snorm_bdd MeasureTheory.ae_bdd_liminf_atTop_rpow_of_snorm_bdd

theorem ae_bdd_liminf_atTop_of_snorm_bdd {p : ℝ≥0∞} (hp : p ≠ 0) {f : ℕ → α → E}
    (hfmeas : ∀ n, Measurable (f n)) (hbdd : ∀ n, snorm (f n) p μ ≤ R) :
    ∀ᵐ x ∂μ, liminf (fun n => (‖f n x‖₊ : ℝ≥0∞)) atTop < ∞ := by
  by_cases hp' : p = ∞
  · subst hp'
    simp_rw [snorm_exponent_top] at hbdd
    have : ∀ n, ∀ᵐ x ∂μ, (‖f n x‖₊ : ℝ≥0∞) < R + 1 := fun n =>
      ae_lt_of_essSup_lt
        (lt_of_le_of_lt (hbdd n) <| ENNReal.lt_add_right ENNReal.coe_ne_top one_ne_zero)
    rw [← ae_all_iff] at this
    filter_upwards [this] with x hx using lt_of_le_of_lt
        (liminf_le_of_frequently_le' <| frequently_of_forall fun n => (hx n).le)
        (ENNReal.add_lt_top.2 ⟨ENNReal.coe_lt_top, ENNReal.one_lt_top⟩)
  filter_upwards [ae_bdd_liminf_atTop_rpow_of_snorm_bdd hfmeas hbdd] with x hx
  have hppos : 0 < p.toReal := ENNReal.toReal_pos hp hp'
  have :
    liminf (fun n => (‖f n x‖₊ : ℝ≥0∞) ^ p.toReal) atTop =
      liminf (fun n => (‖f n x‖₊ : ℝ≥0∞)) atTop ^ p.toReal := by
    change
      liminf (fun n => ENNReal.orderIsoRpow p.toReal hppos (‖f n x‖₊ : ℝ≥0∞)) atTop =
        ENNReal.orderIsoRpow p.toReal hppos (liminf (fun n => (‖f n x‖₊ : ℝ≥0∞)) atTop)
    refine' (OrderIso.liminf_apply (ENNReal.orderIsoRpow p.toReal _) _ _ _ _).symm <;>
      isBoundedDefault
  rw [this] at hx
  rw [← ENNReal.rpow_one (liminf (fun n => ‖f n x‖₊) atTop), ← mul_inv_cancel hppos.ne.symm,
    ENNReal.rpow_mul]
  exact ENNReal.rpow_lt_top_of_nonneg (inv_nonneg.2 hppos.le) hx.ne
#align measure_theory.ae_bdd_liminf_at_top_of_snorm_bdd MeasureTheory.ae_bdd_liminf_atTop_of_snorm_bdd

end Liminf

/-- A continuous function with compact support belongs to `L^∞`. -/
theorem _root_.Continuous.memℒp_top_of_hasCompactSupport
    {X : Type*} [TopologicalSpace X] [MeasurableSpace X] [OpensMeasurableSpace X]
    {f : X → E} (hf : Continuous f) (h'f : HasCompactSupport f) (μ : Measure X) : Memℒp f ⊤ μ := by
  borelize E
  rcases hf.bounded_above_of_compact_support h'f with ⟨C, hC⟩
  apply memℒp_top_of_bound ?_ C (Filter.eventually_of_forall hC)
  exact (hf.stronglyMeasurable_of_hasCompactSupport h'f).aestronglyMeasurable

end ℒp

end MeasureTheory<|MERGE_RESOLUTION|>--- conflicted
+++ resolved
@@ -909,35 +909,6 @@
   meas_essSup_lt
 #align measure_theory.meas_snorm_ess_sup_lt MeasureTheory.meas_snormEssSup_lt
 
-<<<<<<< HEAD
-lemma snormEssSup_piecewise_le {s : Set α} (f g : α → E) [DecidablePred (· ∈ s)]
-    (hs : MeasurableSet s) :
-    snormEssSup (Set.piecewise s f g) μ
-      ≤ max (snormEssSup f (μ.restrict s)) (snormEssSup g (μ.restrict sᶜ)) := by
-  refine essSup_le_of_ae_le (max (snormEssSup f (μ.restrict s)) (snormEssSup g (μ.restrict sᶜ))) ?_
-  have hf : ∀ᵐ y ∂(μ.restrict s), ↑‖f y‖₊ ≤ snormEssSup f (μ.restrict s) :=
-    ae_le_snormEssSup (μ := μ.restrict s) (f := f)
-  have hg : ∀ᵐ y ∂(μ.restrict sᶜ), ↑‖g y‖₊ ≤ snormEssSup g (μ.restrict sᶜ) :=
-    ae_le_snormEssSup (μ := μ.restrict sᶜ) (f := g)
-  refine ae_of_ae_restrict_of_ae_restrict_compl s ?_ ?_
-  · rw [ae_restrict_iff' hs] at hf ⊢
-    filter_upwards [hf] with x hx
-    intro hx_mem
-    simp only [hx_mem, Set.piecewise_eq_of_mem]
-    exact (hx hx_mem).trans (le_max_left _ _)
-  · rw [ae_restrict_iff' hs.compl] at hg ⊢
-    filter_upwards [hg] with x hx
-    intro hx_mem
-    rw [Set.mem_compl_iff] at hx_mem
-    simp only [hx_mem, not_false_eq_true, Set.piecewise_eq_of_not_mem]
-    exact (hx hx_mem).trans (le_max_right _ _)
-
-lemma snorm_top_piecewise_le {s : Set α} (f g : α → E) [DecidablePred (· ∈ s)]
-    (hs : MeasurableSet s) :
-    snorm (Set.piecewise s f g) ∞ μ
-      ≤ max (snorm f ∞ (μ.restrict s)) (snorm g ∞ (μ.restrict sᶜ)) :=
-  snormEssSup_piecewise_le f g hs
-=======
 lemma snormEssSup_piecewise {s : Set α} (f g : α → E) [DecidablePred (· ∈ s)]
     (hs : MeasurableSet s) :
     snormEssSup (Set.piecewise s f g) μ
@@ -951,7 +922,6 @@
     snorm (Set.piecewise s f g) ∞ μ
       = max (snorm f ∞ (μ.restrict s)) (snorm g ∞ (μ.restrict sᶜ)) :=
   snormEssSup_piecewise f g hs
->>>>>>> 78a6874b
 
 section MapMeasure
 
