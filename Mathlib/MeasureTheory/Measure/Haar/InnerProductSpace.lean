--- conflicted
+++ resolved
@@ -120,50 +120,4 @@
 theorem PiLp.volume_preserving_equiv_symm : MeasurePreserving (WithLp.equiv 2 (ι → ℝ)).symm :=
   (EuclideanSpace.volume_preserving_measurableEquiv ι).symm
 
-<<<<<<< HEAD
-end PiLp
-=======
-end PiLp
-
-namespace EuclideanSpace
-
-open BigOperators ENNReal
-
-@[simp]
-theorem volume_ball (x : EuclideanSpace ℝ (Fin 2)) (r : ℝ) :
-    volume (Metric.ball x r) = NNReal.pi * (ENNReal.ofReal r) ^ 2 := by
-  obtain hr | hr := le_total r 0
-  · rw [Metric.ball_eq_empty.mpr hr, measure_empty, ← zero_eq_ofReal.mpr hr, zero_pow zero_lt_two,
-      mul_zero]
-  · suffices volume (Metric.ball (0 : EuclideanSpace ℝ (Fin 2)) 1) = NNReal.pi by
-      rw [Measure.addHaar_ball _ _ hr, finrank_euclideanSpace_fin, ofReal_pow hr, this, mul_comm]
-    calc
-      _ = volume {p : ℝ × ℝ | p.1 ^ 2 + p.2 ^ 2 < 1} := by
-        have : MeasurePreserving (_ : ℝ × ℝ ≃ᵐ EuclideanSpace ℝ (Fin 2)) :=
-          MeasurePreserving.trans
-            (volume_preserving_finTwoArrow ℝ).symm (volume_preserving_measurableEquiv (Fin 2)).symm
-        rw [←this.measure_preimage_emb (MeasurableEquiv.measurableEmbedding _),
-          ball_zero_eq _ zero_le_one, preimage_setOf_eq]
-        simp only [MeasurableEquiv.finTwoArrow_symm_apply, Fin.sum_univ_two, preimage_setOf_eq,
-          Fin.cons_zero, Fin.cons_one, one_pow, Function.comp_apply, coe_measurableEquiv_symm,
-          MeasurableEquiv.trans_apply, WithLp.equiv_symm_pi_apply]
-      _ = volume {p : ℝ × ℝ | (- 1 < p.1 ∧ p.1 ≤ 1) ∧ p.1 ^ 2 + p.2 ^ 2 < 1} := by
-        congr
-        refine Set.ext fun _ => iff_and_self.mpr fun h => And.imp_right le_of_lt ?_
-        rw [← abs_lt, ← sq_lt_one_iff_abs_lt_one]
-        exact lt_of_add_lt_of_nonneg_left h (sq_nonneg _)
-      _ = volume (regionBetween (fun x => - Real.sqrt (1 - x ^ 2)) (fun x => Real.sqrt (1 - x ^ 2))
-          (Set.Ioc (-1) 1)) := by
-        simp_rw [regionBetween, Set.mem_Ioo, Set.mem_Ioc, ← Real.sq_lt, lt_tsub_iff_left]
-      _ = ENNReal.ofReal ((2 : ℝ) * ∫ (a : ℝ) in Set.Ioc (-1) 1, Real.sqrt (1 - a ^ 2)) := by
-        rw [volume_eq_prod, volume_regionBetween_eq_integral (Continuous.integrableOn_Ioc
-          (by continuity)) (Continuous.integrableOn_Ioc (by continuity)) measurableSet_Ioc
-          (fun _ _ => neg_le_self (Real.sqrt_nonneg _))]
-        simp_rw [Pi.sub_apply, sub_neg_eq_add, ← two_mul, integral_mul_left]
-      _ = NNReal.pi := by
-        rw [← intervalIntegral.integral_of_le (by norm_num : (-1 : ℝ) ≤ 1),
-          integral_sqrt_one_sub_sq, two_mul, add_halves, ← NNReal.coe_real_pi,
-          ofReal_coe_nnreal]
-
-end EuclideanSpace
->>>>>>> f8feee93
+end PiLp