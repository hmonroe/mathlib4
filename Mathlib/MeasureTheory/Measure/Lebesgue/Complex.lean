/-
Copyright (c) 2021 Yury Kudryashov. All rights reserved.
Released under Apache 2.0 license as described in the file LICENSE.
Authors: Yury Kudryashov
-/
<<<<<<< HEAD
import Mathlib.Analysis.SpecialFunctions.PolarCoord
=======
>>>>>>> 29719334
import Mathlib.MeasureTheory.Measure.Haar.InnerProductSpace

#align_import measure_theory.measure.lebesgue.complex from "leanprover-community/mathlib"@"fd5edc43dc4f10b85abfe544b88f82cf13c5f844"

/-!
# Lebesgue measure on `ℂ`

In this file, we consider the Lebesgue measure on `ℂ` defined as the push-forward of the volume
on `ℝ²` under the natural isomorphism and prove that it is equal to the measure `volume` of `ℂ`
coming from its `InnerProductSpace` structure over `ℝ`. For that, we consider the two frequently
used ways to represent `ℝ²` in `mathlib`: `ℝ × ℝ` and `Fin 2 → ℝ`, define measurable equivalences
(`MeasurableEquiv`) to both types and prove that both of them are volume preserving (in the sense
of `MeasureTheory.measurePreserving`).
-/

local macro_rules | `($x ^ $y) => `(HPow.hPow $x $y) -- Porting note: See issue lean4#2220

open MeasureTheory

noncomputable section

namespace Complex

/-- Measurable equivalence between `ℂ` and `ℝ² = Fin 2 → ℝ`. -/
def measurableEquivPi : ℂ ≃ᵐ (Fin 2 → ℝ) :=
  basisOneI.equivFun.toContinuousLinearEquiv.toHomeomorph.toMeasurableEquiv
#align complex.measurable_equiv_pi Complex.measurableEquivPi

@[simp]
theorem measurableEquivPi_apply (a : ℂ) :
    measurableEquivPi a = ![a.re, a.im] := rfl

@[simp]
theorem measurableEquivPi_symm_apply (p : (Fin 2) → ℝ) :
    measurableEquivPi.symm p = (p 0) + (p 1) * I := rfl

/-- Measurable equivalence between `ℂ` and `ℝ × ℝ`. -/
def measurableEquivRealProd : ℂ ≃ᵐ ℝ × ℝ :=
  equivRealProdClm.toHomeomorph.toMeasurableEquiv
#align complex.measurable_equiv_real_prod Complex.measurableEquivRealProd

@[simp]
theorem measurableEquivRealProd_apply (a : ℂ) : measurableEquivRealProd a = (a.re, a.im) := rfl

@[simp]
theorem measurableEquivRealProd_symm_apply (p : ℝ × ℝ) :
    measurableEquivRealProd.symm p = {re := p.1, im := p.2} := rfl

theorem volume_preserving_equiv_pi : MeasurePreserving measurableEquivPi := by
  convert (measurableEquivPi.symm.measurable.measurePreserving volume).symm
  rw [← addHaarMeasure_eq_volume_pi, ← Basis.parallelepiped_basisFun, ← Basis.addHaar,
    measurableEquivPi, Homeomorph.toMeasurableEquiv_symm_coe,
    ContinuousLinearEquiv.symm_toHomeomorph, ContinuousLinearEquiv.coe_toHomeomorph,
    Basis.map_addHaar, eq_comm]
  exact (Basis.addHaar_eq_iff _ _).mpr Complex.orthonormalBasisOneI.volume_parallelepiped
#align complex.volume_preserving_equiv_pi Complex.volume_preserving_equiv_pi

theorem volume_preserving_equiv_real_prod : MeasurePreserving measurableEquivRealProd :=
  (volume_preserving_finTwoArrow ℝ).comp volume_preserving_equiv_pi
#align complex.volume_preserving_equiv_real_prod Complex.volume_preserving_equiv_real_prod

section polar

/-- The polar coordinates local homeomorphism in `ℂ`, mapping `r (cos θ + I * sin θ)` to `(r, θ)`.
It is a homeomorphism between `ℂ - ℝ≤0` and `(0, +∞) × (-π, π)`. -/
protected noncomputable def polarCoord : LocalHomeomorph ℂ (ℝ × ℝ) :=
  equivRealProdClm.toHomeomorph.toLocalHomeomorph.trans polarCoord

protected theorem polarCoord_apply (a : ℂ) :
    Complex.polarCoord a = (Complex.abs a, Complex.arg a) := by
  simp_rw [Complex.abs_def, Complex.normSq_apply, ← pow_two]
  rfl

protected theorem polarCoord_source :
    Complex.polarCoord.source = {a | 0 < a.re} ∪ {a | a.im ≠ 0} := by simp [Complex.polarCoord]

alias polarCoord_target := polarCoord_target

@[simp]
protected theorem polarCoord_symm_apply (p : ℝ × ℝ) :
    Complex.polarCoord.symm p = p.1 * (Real.cos p.2 + Real.sin p.2 * Complex.I) := by
  simp [Complex.polarCoord, equivRealProdClm_symm_apply, mul_add, mul_assoc]

theorem polardCoord_symm_abs (p : ℝ × ℝ) :
    Complex.abs (Complex.polarCoord.symm p) = |p.1| := by simp

protected theorem integral_comp_polarCoord_symm {E : Type*} [NormedAddCommGroup E]
    [NormedSpace ℝ E] (f : ℂ → E) :
    (∫ p in polarCoord.target, p.1 • f (Complex.polarCoord.symm p)) = ∫ p, f p := by
  rw [← (Complex.volume_preserving_equiv_real_prod.symm).integral_comp
    measurableEquivRealProd.symm.measurableEmbedding, ← integral_comp_polarCoord_symm]
  rfl

end polar

end Complex<|MERGE_RESOLUTION|>--- conflicted
+++ resolved
@@ -3,10 +3,6 @@
 Released under Apache 2.0 license as described in the file LICENSE.
 Authors: Yury Kudryashov
 -/
-<<<<<<< HEAD
-import Mathlib.Analysis.SpecialFunctions.PolarCoord
-=======
->>>>>>> 29719334
 import Mathlib.MeasureTheory.Measure.Haar.InnerProductSpace
 
 #align_import measure_theory.measure.lebesgue.complex from "leanprover-community/mathlib"@"fd5edc43dc4f10b85abfe544b88f82cf13c5f844"
@@ -68,38 +64,4 @@
   (volume_preserving_finTwoArrow ℝ).comp volume_preserving_equiv_pi
 #align complex.volume_preserving_equiv_real_prod Complex.volume_preserving_equiv_real_prod
 
-section polar
-
-/-- The polar coordinates local homeomorphism in `ℂ`, mapping `r (cos θ + I * sin θ)` to `(r, θ)`.
-It is a homeomorphism between `ℂ - ℝ≤0` and `(0, +∞) × (-π, π)`. -/
-protected noncomputable def polarCoord : LocalHomeomorph ℂ (ℝ × ℝ) :=
-  equivRealProdClm.toHomeomorph.toLocalHomeomorph.trans polarCoord
-
-protected theorem polarCoord_apply (a : ℂ) :
-    Complex.polarCoord a = (Complex.abs a, Complex.arg a) := by
-  simp_rw [Complex.abs_def, Complex.normSq_apply, ← pow_two]
-  rfl
-
-protected theorem polarCoord_source :
-    Complex.polarCoord.source = {a | 0 < a.re} ∪ {a | a.im ≠ 0} := by simp [Complex.polarCoord]
-
-alias polarCoord_target := polarCoord_target
-
-@[simp]
-protected theorem polarCoord_symm_apply (p : ℝ × ℝ) :
-    Complex.polarCoord.symm p = p.1 * (Real.cos p.2 + Real.sin p.2 * Complex.I) := by
-  simp [Complex.polarCoord, equivRealProdClm_symm_apply, mul_add, mul_assoc]
-
-theorem polardCoord_symm_abs (p : ℝ × ℝ) :
-    Complex.abs (Complex.polarCoord.symm p) = |p.1| := by simp
-
-protected theorem integral_comp_polarCoord_symm {E : Type*} [NormedAddCommGroup E]
-    [NormedSpace ℝ E] (f : ℂ → E) :
-    (∫ p in polarCoord.target, p.1 • f (Complex.polarCoord.symm p)) = ∫ p, f p := by
-  rw [← (Complex.volume_preserving_equiv_real_prod.symm).integral_comp
-    measurableEquivRealProd.symm.measurableEmbedding, ← integral_comp_polarCoord_symm]
-  rfl
-
-end polar
-
 end Complex