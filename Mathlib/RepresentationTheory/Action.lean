/-
Copyright (c) 2020 Scott Morrison. All rights reserved.
Released under Apache 2.0 license as described in the file LICENSE.
Authors: Scott Morrison
-/
import Mathlib.Algebra.Category.GroupCat.Basic
import Mathlib.CategoryTheory.SingleObj
import Mathlib.CategoryTheory.Limits.FunctorCategory
import Mathlib.CategoryTheory.Limits.Preserves.Basic
import Mathlib.CategoryTheory.Adjunction.Limits
import Mathlib.CategoryTheory.Monoidal.FunctorCategory
import Mathlib.CategoryTheory.Monoidal.Transport
import Mathlib.CategoryTheory.Monoidal.Rigid.OfEquivalence
import Mathlib.CategoryTheory.Monoidal.Rigid.FunctorCategory
import Mathlib.CategoryTheory.Monoidal.Linear
import Mathlib.CategoryTheory.Monoidal.Braided
import Mathlib.CategoryTheory.Monoidal.Types.Symmetric
import Mathlib.CategoryTheory.Abelian.FunctorCategory
import Mathlib.CategoryTheory.Abelian.Transfer
import Mathlib.CategoryTheory.Conj
import Mathlib.CategoryTheory.Linear.FunctorCategory

#align_import representation_theory.Action from "leanprover-community/mathlib"@"95a87616d63b3cb49d3fe678d416fbe9c4217bf4"

/-!
# `Action V G`, the category of actions of a monoid `G` inside some category `V`.

The prototypical example is `V = ModuleCat R`,
where `Action (ModuleCat R) G` is the category of `R`-linear representations of `G`.

We check `Action V G ≌ (singleObj G ⥤ V)`,
and construct the restriction functors `res {G H : Mon} (f : G ⟶ H) : Action V H ⥤ Action V G`.

* When `V` has (co)limits so does `Action V G`.
* When `V` is monoidal, braided, or symmetric, so is `Action V G`.
* When `V` is preadditive, linear, or abelian so is `Action V G`.
-/


universe u v

open CategoryTheory Limits

variable (V : Type (u + 1)) [LargeCategory V]

-- Note: this is _not_ a categorical action of `G` on `V`.
/-- An `Action V G` represents a bundled action of
the monoid `G` on an object of some category `V`.

As an example, when `V = ModuleCat R`, this is an `R`-linear representation of `G`,
while when `V = Type` this is a `G`-action.
-/
structure Action (G : MonCat.{u}) where
  V : V
  ρ : G ⟶ MonCat.of (End V)
set_option linter.uppercaseLean3 false in
#align Action Action

namespace Action

variable {V}

@[simp 1100]
theorem ρ_one {G : MonCat.{u}} (A : Action V G) : A.ρ 1 = 𝟙 A.V := by rw [MonoidHom.map_one]; rfl
set_option linter.uppercaseLean3 false in
#align Action.ρ_one Action.ρ_one

/-- When a group acts, we can lift the action to the group of automorphisms. -/
@[simps]
def ρAut {G : GroupCat.{u}} (A : Action V (MonCat.of G)) : G ⟶ GroupCat.of (Aut A.V) where
  toFun g :=
    { hom := A.ρ g
      inv := A.ρ (g⁻¹ : G)
      hom_inv_id := (A.ρ.map_mul (g⁻¹ : G) g).symm.trans (by rw [inv_mul_self, ρ_one])
      inv_hom_id := (A.ρ.map_mul g (g⁻¹ : G)).symm.trans (by rw [mul_inv_self, ρ_one]) }
  map_one' := Aut.ext A.ρ.map_one
  map_mul' x y := Aut.ext (A.ρ.map_mul x y)
set_option linter.uppercaseLean3 false in
#align Action.ρ_Aut Action.ρAut

-- These lemmas have always been bad (#7657), but lean4#2644 made `simp` start noticing
attribute [nolint simpNF] Action.ρAut_apply_inv Action.ρAut_apply_hom

variable (G : MonCat.{u})

section

instance inhabited' : Inhabited (Action (Type u) G) :=
  ⟨⟨PUnit, 1⟩⟩
set_option linter.uppercaseLean3 false in
#align Action.inhabited' Action.inhabited'

/-- The trivial representation of a group. -/
def trivial : Action AddCommGroupCat G where
  V := AddCommGroupCat.of PUnit
  ρ := 1
set_option linter.uppercaseLean3 false in
#align Action.trivial Action.trivial

instance : Inhabited (Action AddCommGroupCat G) :=
  ⟨trivial G⟩

end

variable {G}

/-- A homomorphism of `Action V G`s is a morphism between the underlying objects,
commuting with the action of `G`.
-/
@[ext]
structure Hom (M N : Action V G) where
  hom : M.V ⟶ N.V
  comm : ∀ g : G, M.ρ g ≫ hom = hom ≫ N.ρ g := by aesop_cat
set_option linter.uppercaseLean3 false in
#align Action.hom Action.Hom

namespace Hom

attribute [reassoc] comm
attribute [local simp] comm comm_assoc

/-- The identity morphism on an `Action V G`. -/
@[simps]
def id (M : Action V G) : Action.Hom M M where hom := 𝟙 M.V
set_option linter.uppercaseLean3 false in
#align Action.hom.id Action.Hom.id

instance (M : Action V G) : Inhabited (Action.Hom M M) :=
  ⟨id M⟩

/-- The composition of two `Action V G` homomorphisms is the composition of the underlying maps.
-/
@[simps]
def comp {M N K : Action V G} (p : Action.Hom M N) (q : Action.Hom N K) : Action.Hom M K where
  hom := p.hom ≫ q.hom
set_option linter.uppercaseLean3 false in
#align Action.hom.comp Action.Hom.comp

end Hom

instance : Category (Action V G) where
  Hom M N := Hom M N
  id M := Hom.id M
  comp f g := Hom.comp f g

-- porting note: added because `Hom.ext` is not triggered automatically
@[ext]
lemma hom_ext {M N : Action V G} (φ₁ φ₂ : M ⟶ N) (h : φ₁.hom = φ₂.hom) : φ₁ = φ₂ :=
  Hom.ext _ _ h

@[simp]
theorem id_hom (M : Action V G) : (𝟙 M : Hom M M).hom = 𝟙 M.V :=
  rfl
set_option linter.uppercaseLean3 false in
#align Action.id_hom Action.id_hom

@[simp]
theorem comp_hom {M N K : Action V G} (f : M ⟶ N) (g : N ⟶ K) :
    (f ≫ g : Hom M K).hom = f.hom ≫ g.hom :=
  rfl
set_option linter.uppercaseLean3 false in
#align Action.comp_hom Action.comp_hom

/-- Construct an isomorphism of `G` actions/representations
from an isomorphism of the underlying objects,
where the forward direction commutes with the group action. -/
@[simps]
def mkIso {M N : Action V G} (f : M.V ≅ N.V)
    (comm : ∀ g : G, M.ρ g ≫ f.hom = f.hom ≫ N.ρ g := by aesop_cat) : M ≅ N where
  hom :=
    { hom := f.hom
      comm := comm }
  inv :=
    { hom := f.inv
      comm := fun g => by have w := comm g =≫ f.inv; simp at w; simp [w] }
set_option linter.uppercaseLean3 false in
#align Action.mk_iso Action.mkIso

instance (priority := 100) isIso_of_hom_isIso {M N : Action V G} (f : M ⟶ N) [IsIso f.hom] :
    IsIso f := IsIso.of_iso (mkIso (asIso f.hom) f.comm)
set_option linter.uppercaseLean3 false in
#align Action.is_iso_of_hom_is_iso Action.isIso_of_hom_isIso

instance isIso_hom_mk {M N : Action V G} (f : M.V ⟶ N.V) [IsIso f] (w) :
    @IsIso _ _ M N (Hom.mk f w) :=
  IsIso.of_iso (mkIso (asIso f) w)
set_option linter.uppercaseLean3 false in
#align Action.is_iso_hom_mk Action.isIso_hom_mk

namespace FunctorCategoryEquivalence

/-- Auxilliary definition for `functorCategoryEquivalence`. -/
@[simps]
def functor : Action V G ⥤ SingleObj G ⥤ V where
  obj M :=
    { obj := fun _ => M.V
      map := fun g => M.ρ g
      map_id := fun _ => M.ρ.map_one
      map_comp := fun g h => M.ρ.map_mul h g }
  map f :=
    { app := fun _ => f.hom
      naturality := fun _ _ g => f.comm g }
set_option linter.uppercaseLean3 false in
#align Action.functor_category_equivalence.functor Action.FunctorCategoryEquivalence.functor

/-- Auxilliary definition for `functorCategoryEquivalence`. -/
@[simps]
def inverse : (SingleObj G ⥤ V) ⥤ Action V G where
  obj F :=
    { V := F.obj PUnit.unit
      ρ :=
        { toFun := fun g => F.map g
          map_one' := F.map_id PUnit.unit
          map_mul' := fun g h => F.map_comp h g } }
  map f :=
    { hom := f.app PUnit.unit
      comm := fun g => f.naturality g }
set_option linter.uppercaseLean3 false in
#align Action.functor_category_equivalence.inverse Action.FunctorCategoryEquivalence.inverse

/-- Auxilliary definition for `functorCategoryEquivalence`. -/
@[simps!]
def unitIso : 𝟭 (Action V G) ≅ functor ⋙ inverse :=
  NatIso.ofComponents fun M => mkIso (Iso.refl _)
set_option linter.uppercaseLean3 false in
#align Action.functor_category_equivalence.unit_iso Action.FunctorCategoryEquivalence.unitIso

/-- Auxilliary definition for `functorCategoryEquivalence`. -/
@[simps!]
def counitIso : inverse ⋙ functor ≅ 𝟭 (SingleObj G ⥤ V) :=
  NatIso.ofComponents fun M => NatIso.ofComponents fun X => Iso.refl _
set_option linter.uppercaseLean3 false in
#align Action.functor_category_equivalence.counit_iso Action.FunctorCategoryEquivalence.counitIso

end FunctorCategoryEquivalence

section

open FunctorCategoryEquivalence

variable (V G)

/-- The category of actions of `G` in the category `V`
is equivalent to the functor category `singleObj G ⥤ V`.
-/
@[simps]
def functorCategoryEquivalence : Action V G ≌ SingleObj G ⥤ V where
  functor := functor
  inverse := inverse
  unitIso := unitIso
  counitIso := counitIso
set_option linter.uppercaseLean3 false in
#align Action.functor_category_equivalence Action.functorCategoryEquivalence
set_option linter.uppercaseLean3 false in
#align Action.functor_category_equivalence.functor_def Action.functorCategoryEquivalence_functor
set_option linter.uppercaseLean3 false in
#align Action.functor_category_equivalence.inverse_def Action.functorCategoryEquivalence_inverse

/-
porting note: these two lemmas are redundant with the projections created by the @[simps]
attribute above

theorem functorCategoryEquivalence.functor_def :
    (functorCategoryEquivalence V G).functor = FunctorCategoryEquivalence.functor :=
  rfl
set_option linter.uppercaseLean3 false in
#align Action.functor_category_equivalence.functor_def Action.functorCategoryEquivalence.functor_def

theorem functorCategoryEquivalence.inverse_def :
    (functorCategoryEquivalence V G).inverse = FunctorCategoryEquivalence.inverse :=
  rfl
set_option linter.uppercaseLean3 false in
#align Action.functor_category_equivalence.inverse_def Action.functorCategoryEquivalence.inverse_def-/

instance [HasFiniteProducts V] : HasFiniteProducts (Action V G) where
  out _ :=
    Adjunction.hasLimitsOfShape_of_equivalence (Action.functorCategoryEquivalence _ _).functor

instance [HasFiniteLimits V] : HasFiniteLimits (Action V G) where
  out _ _ _ :=
    Adjunction.hasLimitsOfShape_of_equivalence (Action.functorCategoryEquivalence _ _).functor

instance [HasLimits V] : HasLimits (Action V G) :=
  Adjunction.has_limits_of_equivalence (Action.functorCategoryEquivalence _ _).functor

instance [HasColimits V] : HasColimits (Action V G) :=
  Adjunction.has_colimits_of_equivalence (Action.functorCategoryEquivalence _ _).functor

end

section Forget

variable (V G)

/-- (implementation) The forgetful functor from bundled actions to the underlying objects.

Use the `CategoryTheory.forget` API provided by the `ConcreteCategory` instance below,
rather than using this directly.
-/
@[simps]
def forget : Action V G ⥤ V where
  obj M := M.V
  map f := f.hom
set_option linter.uppercaseLean3 false in
#align Action.forget Action.forget

instance : Faithful (forget V G) where map_injective w := Hom.ext _ _ w

instance [ConcreteCategory V] : ConcreteCategory (Action V G) where
  forget := forget V G ⋙ ConcreteCategory.forget

instance hasForgetToV [ConcreteCategory V] : HasForget₂ (Action V G) V where forget₂ := forget V G
set_option linter.uppercaseLean3 false in
#align Action.has_forget_to_V Action.hasForgetToV

/-- The forgetful functor is intertwined by `functorCategoryEquivalence` with
evaluation at `PUnit.star`. -/
def functorCategoryEquivalenceCompEvaluation :
    (functorCategoryEquivalence V G).functor ⋙ (evaluation _ _).obj PUnit.unit ≅ forget V G :=
  Iso.refl _
set_option linter.uppercaseLean3 false in
#align Action.functor_category_equivalence_comp_evaluation Action.functorCategoryEquivalenceCompEvaluation

noncomputable instance instPreservesLimitsForget [HasLimits V] :
    Limits.PreservesLimits (forget V G) :=
  Limits.preservesLimitsOfNatIso (Action.functorCategoryEquivalenceCompEvaluation V G)

noncomputable instance instPreservesColimitsForget [HasColimits V] :
    PreservesColimits (forget V G) :=
  preservesColimitsOfNatIso (Action.functorCategoryEquivalenceCompEvaluation V G)

-- TODO construct categorical images?
end Forget

theorem Iso.conj_ρ {M N : Action V G} (f : M ≅ N) (g : G) :
    N.ρ g = ((forget V G).mapIso f).conj (M.ρ g) :=
      by rw [Iso.conj_apply, Iso.eq_inv_comp]; simp [f.hom.comm]
set_option linter.uppercaseLean3 false in
#align Action.iso.conj_ρ Action.Iso.conj_ρ

section HasZeroMorphisms

variable [HasZeroMorphisms V]

-- porting note: in order to ease automation, the `Zero` instance is introduced separately,
-- and the lemma `zero_hom` was moved just below
instance {X Y : Action V G} : Zero (X ⟶ Y) := ⟨0, by aesop_cat⟩

@[simp]
theorem zero_hom {X Y : Action V G} : (0 : X ⟶ Y).hom = 0 :=
  rfl
set_option linter.uppercaseLean3 false in
#align Action.zero_hom Action.zero_hom

instance : HasZeroMorphisms (Action V G) where

instance forget_preservesZeroMorphisms : Functor.PreservesZeroMorphisms (forget V G) where
set_option linter.uppercaseLean3 false in
#align Action.forget_preserves_zero_morphisms Action.forget_preservesZeroMorphisms

instance forget₂_preservesZeroMorphisms [ConcreteCategory V] :
    Functor.PreservesZeroMorphisms (forget₂ (Action V G) V) where
set_option linter.uppercaseLean3 false in
#align Action.forget₂_preserves_zero_morphisms Action.forget₂_preservesZeroMorphisms

instance functorCategoryEquivalence_preservesZeroMorphisms :
    Functor.PreservesZeroMorphisms (functorCategoryEquivalence V G).functor where
set_option linter.uppercaseLean3 false in
#align Action.functor_category_equivalence_preserves_zero_morphisms Action.functorCategoryEquivalence_preservesZeroMorphisms

end HasZeroMorphisms

section Preadditive

variable [Preadditive V]

instance : Preadditive (Action V G) where
  homGroup X Y :=
    { add := fun f g => ⟨f.hom + g.hom, by simp [f.comm, g.comm]⟩
      neg := fun f => ⟨-f.hom, by simp [f.comm]⟩
      zero_add := by intros; ext; exact zero_add _
      add_zero := by intros; ext; exact add_zero _
      add_assoc := by intros; ext; exact add_assoc _ _ _
      add_left_neg := by intros; ext; exact add_left_neg _
      add_comm := by intros; ext; exact add_comm _ _ }
  add_comp := by intros; ext; exact Preadditive.add_comp _ _ _ _ _ _
  comp_add := by intros; ext; exact Preadditive.comp_add _ _ _ _ _ _

instance forget_additive : Functor.Additive (forget V G) where
set_option linter.uppercaseLean3 false in
#align Action.forget_additive Action.forget_additive

instance forget₂_additive [ConcreteCategory V] : Functor.Additive (forget₂ (Action V G) V) where
set_option linter.uppercaseLean3 false in
#align Action.forget₂_additive Action.forget₂_additive

instance functorCategoryEquivalence_additive :
    Functor.Additive (functorCategoryEquivalence V G).functor where
set_option linter.uppercaseLean3 false in
#align Action.functor_category_equivalence_additive Action.functorCategoryEquivalence_additive

@[simp]
theorem neg_hom {X Y : Action V G} (f : X ⟶ Y) : (-f).hom = -f.hom :=
  rfl
set_option linter.uppercaseLean3 false in
#align Action.neg_hom Action.neg_hom

@[simp]
theorem add_hom {X Y : Action V G} (f g : X ⟶ Y) : (f + g).hom = f.hom + g.hom :=
  rfl
set_option linter.uppercaseLean3 false in
#align Action.add_hom Action.add_hom

@[simp]
theorem sum_hom {X Y : Action V G} {ι : Type*} (f : ι → (X ⟶ Y)) (s : Finset ι) :
    (s.sum f).hom = s.sum fun i => (f i).hom :=
  (forget V G).map_sum f s
set_option linter.uppercaseLean3 false in
#align Action.sum_hom Action.sum_hom

end Preadditive

section Linear

variable [Preadditive V] {R : Type*} [Semiring R] [Linear R V]

instance : Linear R (Action V G) where
  homModule X Y :=
    { smul := fun r f => ⟨r • f.hom, by simp [f.comm]⟩
      one_smul := by intros; ext; exact one_smul _ _
      smul_zero := by intros; ext; exact smul_zero _
      zero_smul := by intros; ext; exact zero_smul _ _
      add_smul := by intros; ext; exact add_smul _ _ _
      smul_add := by intros; ext; exact smul_add _ _ _
      mul_smul := by intros; ext; exact mul_smul _ _ _ }
  smul_comp := by intros; ext; exact Linear.smul_comp _ _ _ _ _ _
  comp_smul := by intros; ext; exact Linear.comp_smul _ _ _ _ _ _

instance forget_linear : Functor.Linear R (forget V G) where
set_option linter.uppercaseLean3 false in
#align Action.forget_linear Action.forget_linear

instance forget₂_linear [ConcreteCategory V] : Functor.Linear R (forget₂ (Action V G) V) where
set_option linter.uppercaseLean3 false in
#align Action.forget₂_linear Action.forget₂_linear

instance functorCategoryEquivalence_linear :
    Functor.Linear R (functorCategoryEquivalence V G).functor where
set_option linter.uppercaseLean3 false in
#align Action.functor_category_equivalence_linear Action.functorCategoryEquivalence_linear

@[simp]
theorem smul_hom {X Y : Action V G} (r : R) (f : X ⟶ Y) : (r • f).hom = r • f.hom :=
  rfl
set_option linter.uppercaseLean3 false in
#align Action.smul_hom Action.smul_hom

end Linear

section Abelian

/-- Auxilliary construction for the `Abelian (Action V G)` instance. -/
def abelianAux : Action V G ≌ ULift.{u} (SingleObj G) ⥤ V :=
  (functorCategoryEquivalence V G).trans (Equivalence.congrLeft ULift.equivalence)
set_option linter.uppercaseLean3 false in
#align Action.abelian_aux Action.abelianAux

noncomputable instance [Abelian V] : Abelian (Action V G) :=
  abelianOfEquivalence abelianAux.functor

end Abelian

section Monoidal

open MonoidalCategory

variable [MonoidalCategory V]

instance instMonoidalCategory : MonoidalCategory (Action V G) :=
  Monoidal.transport (Action.functorCategoryEquivalence _ _).symm

@[simp]
theorem tensorUnit_v : (𝟙_ (Action V G)).V = 𝟙_ V :=
  rfl
set_option linter.uppercaseLean3 false in
#align Action.tensor_unit_V Action.tensorUnit_v

-- porting note: removed @[simp] as the simpNF linter complains
theorem tensorUnit_rho {g : G} : (𝟙_ (Action V G)).ρ g = 𝟙 (𝟙_ V) :=
  rfl
set_option linter.uppercaseLean3 false in
#align Action.tensor_unit_rho Action.tensorUnit_rho

@[simp]
theorem tensor_v {X Y : Action V G} : (X ⊗ Y).V = X.V ⊗ Y.V :=
  rfl
set_option linter.uppercaseLean3 false in
#align Action.tensor_V Action.tensor_v

-- porting note: removed @[simp] as the simpNF linter complains
theorem tensor_rho {X Y : Action V G} {g : G} : (X ⊗ Y).ρ g = X.ρ g ⊗ Y.ρ g :=
  rfl
set_option linter.uppercaseLean3 false in
#align Action.tensor_rho Action.tensor_rho

@[simp]
theorem tensorHom {W X Y Z : Action V G} (f : W ⟶ X) (g : Y ⟶ Z) : (f ⊗ g).hom = f.hom ⊗ g.hom :=
  rfl
set_option linter.uppercaseLean3 false in
#align Action.tensor_hom Action.tensorHom

@[simp]
theorem whiskerLeft_v (X : Action V G) {Y Z : Action V G} (f : Y ⟶ Z) :
    (X ◁ f).hom = X.V ◁ f.hom :=
  rfl

@[simp]
theorem whiskerRight_v {X Y : Action V G} (f : X ⟶ Y) (Z : Action V G) :
    (f ▷ Z).hom = f.hom ▷ Z.V :=
  rfl

-- porting note: removed @[simp] as the simpNF linter complains
theorem associator_hom_hom {X Y Z : Action V G} :
    Hom.hom (α_ X Y Z).hom = (α_ X.V Y.V Z.V).hom := by
  dsimp
  simp
set_option linter.uppercaseLean3 false in
#align Action.associator_hom_hom Action.associator_hom_hom

-- porting note: removed @[simp] as the simpNF linter complains
theorem associator_inv_hom {X Y Z : Action V G} :
    Hom.hom (α_ X Y Z).inv = (α_ X.V Y.V Z.V).inv := by
  dsimp
  simp
set_option linter.uppercaseLean3 false in
#align Action.associator_inv_hom Action.associator_inv_hom

-- porting note: removed @[simp] as the simpNF linter complains
theorem leftUnitor_hom_hom {X : Action V G} : Hom.hom (λ_ X).hom = (λ_ X.V).hom := by
  dsimp
  simp
set_option linter.uppercaseLean3 false in
#align Action.left_unitor_hom_hom Action.leftUnitor_hom_hom

-- porting note: removed @[simp] as the simpNF linter complains
theorem leftUnitor_inv_hom {X : Action V G} : Hom.hom (λ_ X).inv = (λ_ X.V).inv := by
  dsimp
  simp
set_option linter.uppercaseLean3 false in
#align Action.left_unitor_inv_hom Action.leftUnitor_inv_hom

-- porting note: removed @[simp] as the simpNF linter complains
theorem rightUnitor_hom_hom {X : Action V G} : Hom.hom (ρ_ X).hom = (ρ_ X.V).hom := by
  dsimp
  simp
set_option linter.uppercaseLean3 false in
#align Action.right_unitor_hom_hom Action.rightUnitor_hom_hom

-- porting note: removed @[simp] as the simpNF linter complains
theorem rightUnitor_inv_hom {X : Action V G} : Hom.hom (ρ_ X).inv = (ρ_ X.V).inv := by
  dsimp
  simp
set_option linter.uppercaseLean3 false in
#align Action.right_unitor_inv_hom Action.rightUnitor_inv_hom

/-- Given an object `X` isomorphic to the tensor unit of `V`, `X` equipped with the trivial action
is isomorphic to the tensor unit of `Action V G`. -/
def tensorUnitIso {X : V} (f : 𝟙_ V ≅ X) : 𝟙_ (Action V G) ≅ Action.mk X 1 :=
  Action.mkIso f fun _ => by
    simp only [MonoidHom.one_apply, End.one_def, Category.id_comp f.hom, tensorUnit_rho,
      MonCat.oneHom_apply, MonCat.one_of, Category.comp_id]
set_option linter.uppercaseLean3 false in
#align Action.tensor_unit_iso Action.tensorUnitIso

variable (V G)

/-- When `V` is monoidal the forgetful functor `Action V G` to `V` is monoidal. -/
@[simps]
def forgetMonoidal : MonoidalFunctor (Action V G) V :=
  { toFunctor := Action.forget _ _
    ε := 𝟙 _
    μ := fun X Y => 𝟙 _ }
set_option linter.uppercaseLean3 false in
#align Action.forget_monoidal Action.forgetMonoidal

instance forgetMonoidal_faithful : Faithful (forgetMonoidal V G).toFunctor := by
  change Faithful (forget V G); infer_instance
set_option linter.uppercaseLean3 false in
#align Action.forget_monoidal_faithful Action.forgetMonoidal_faithful

section

variable [BraidedCategory V]

instance : BraidedCategory (Action V G) :=
  braidedCategoryOfFaithful (forgetMonoidal V G) (fun X Y => mkIso (β_ _ _)
    (fun g => by simp [FunctorCategoryEquivalence.inverse])) (by aesop_cat)

/-- When `V` is braided the forgetful functor `Action V G` to `V` is braided. -/
@[simps!]
def forgetBraided : BraidedFunctor (Action V G) V :=
  { forgetMonoidal _ _ with }
set_option linter.uppercaseLean3 false in
#align Action.forget_braided Action.forgetBraided

instance forgetBraided_faithful : Faithful (forgetBraided V G).toFunctor := by
  change Faithful (forget V G); infer_instance
set_option linter.uppercaseLean3 false in
#align Action.forget_braided_faithful Action.forgetBraided_faithful

end

instance [SymmetricCategory V] : SymmetricCategory (Action V G) :=
  symmetricCategoryOfFaithful (forgetBraided V G)

section

variable [Preadditive V] [MonoidalPreadditive V]

attribute [local simp] MonoidalPreadditive.whiskerLeft_add MonoidalPreadditive.add_whiskerRight

instance : MonoidalPreadditive (Action V G) where

variable {R : Type*} [Semiring R] [Linear R V] [MonoidalLinear R V]

instance : MonoidalLinear R (Action V G) where

end

noncomputable section

/-- Upgrading the functor `Action V G ⥤ (SingleObj G ⥤ V)` to a monoidal functor. -/
def functorCategoryMonoidalEquivalence : MonoidalFunctor (Action V G) (SingleObj G ⥤ V) :=
  Monoidal.fromTransported (Action.functorCategoryEquivalence _ _).symm
set_option linter.uppercaseLean3 false in
#align Action.functor_category_monoidal_equivalence Action.functorCategoryMonoidalEquivalence

instance : IsEquivalence (functorCategoryMonoidalEquivalence V G).toFunctor := by
  change IsEquivalence (Action.functorCategoryEquivalence _ _).functor; infer_instance

@[simp]
theorem functorCategoryMonoidalEquivalence.μ_app (A B : Action V G) :
    ((functorCategoryMonoidalEquivalence V G).μ A B).app PUnit.unit = 𝟙 _ := by
  dsimp only [functorCategoryMonoidalEquivalence]
  simp only [Monoidal.fromTransported_toLaxMonoidalFunctor_μ, NatTrans.comp_app]
  -- porting note: Lean3 was able to see through some defeq, as the mathlib3 proof was
  --   show (𝟙 A.V ⊗ 𝟙 B.V) ≫ 𝟙 (A.V ⊗ B.V) ≫ (𝟙 A.V ⊗ 𝟙 B.V) = 𝟙 (A.V ⊗ B.V)
  --   simp only [monoidal_category.tensor_id, category.comp_id]
  rfl
set_option linter.uppercaseLean3 false in
#align Action.functor_category_monoidal_equivalence.μ_app Action.functorCategoryMonoidalEquivalence.μ_app

@[simp]
theorem functorCategoryMonoidalEquivalence.μIso_inv_app (A B : Action V G) :
    ((functorCategoryMonoidalEquivalence V G).μIso A B).inv.app PUnit.unit = 𝟙 _ := by
  rw [← NatIso.app_inv, ← IsIso.Iso.inv_hom]
  refine' IsIso.inv_eq_of_hom_inv_id _
  rw [Category.comp_id, NatIso.app_hom, MonoidalFunctor.μIso_hom,
    functorCategoryMonoidalEquivalence.μ_app]
set_option linter.uppercaseLean3 false in
#align Action.functor_category_monoidal_equivalence.μ_iso_inv_app Action.functorCategoryMonoidalEquivalence.μIso_inv_app

@[simp]
theorem functorCategoryMonoidalEquivalence.ε_app :
    (functorCategoryMonoidalEquivalence V G).ε.app PUnit.unit = 𝟙 _ := by
  dsimp only [functorCategoryMonoidalEquivalence]
  simp only [Monoidal.fromTransported_toLaxMonoidalFunctor_ε]
  rfl
set_option linter.uppercaseLean3 false in
#align Action.functor_category_monoidal_equivalence.ε_app Action.functorCategoryMonoidalEquivalence.ε_app

@[simp]
theorem functorCategoryMonoidalEquivalence.inv_counit_app_hom (A : Action V G) :
    ((functorCategoryMonoidalEquivalence _ _).inv.adjunction.counit.app A).hom = 𝟙 _ :=
  rfl
set_option linter.uppercaseLean3 false in
#align Action.functor_category_monoidal_equivalence.inv_counit_app_hom Action.functorCategoryMonoidalEquivalence.inv_counit_app_hom

@[simp]
theorem functorCategoryMonoidalEquivalence.counit_app (A : SingleObj G ⥤ V) :
    ((functorCategoryMonoidalEquivalence _ _).adjunction.counit.app A).app PUnit.unit = 𝟙 _ :=
  rfl
set_option linter.uppercaseLean3 false in
#align Action.functor_category_monoidal_equivalence.counit_app Action.functorCategoryMonoidalEquivalence.counit_app

@[simp]
theorem functorCategoryMonoidalEquivalence.inv_unit_app_app (A : SingleObj G ⥤ V) :
    ((functorCategoryMonoidalEquivalence _ _).inv.adjunction.unit.app A).app PUnit.unit = 𝟙 _ :=
  rfl
set_option linter.uppercaseLean3 false in
#align Action.functor_category_monoidal_equivalence.inv_unit_app_app Action.functorCategoryMonoidalEquivalence.inv_unit_app_app

@[simp]
theorem functorCategoryMonoidalEquivalence.unit_app_hom (A : Action V G) :
    ((functorCategoryMonoidalEquivalence _ _).adjunction.unit.app A).hom = 𝟙 _ :=
  rfl
set_option linter.uppercaseLean3 false in
#align Action.functor_category_monoidal_equivalence.unit_app_hom Action.functorCategoryMonoidalEquivalence.unit_app_hom

@[simp]
theorem functorCategoryMonoidalEquivalence.functor_map {A B : Action V G} (f : A ⟶ B) :
    (functorCategoryMonoidalEquivalence _ _).map f = FunctorCategoryEquivalence.functor.map f :=
  rfl
set_option linter.uppercaseLean3 false in
#align Action.functor_category_monoidal_equivalence.functor_map Action.functorCategoryMonoidalEquivalence.functor_map

@[simp]
theorem functorCategoryMonoidalEquivalence.inverse_map {A B : SingleObj G ⥤ V} (f : A ⟶ B) :
    (functorCategoryMonoidalEquivalence _ _).inv.map f = FunctorCategoryEquivalence.inverse.map f :=
  rfl
set_option linter.uppercaseLean3 false in
#align Action.functor_category_monoidal_equivalence.inverse_map Action.functorCategoryMonoidalEquivalence.inverse_map

variable (H : GroupCat.{u})

instance [RightRigidCategory V] : RightRigidCategory (SingleObj (H : MonCat.{u}) ⥤ V) := by
  change RightRigidCategory (SingleObj H ⥤ V); infer_instance

/-- If `V` is right rigid, so is `Action V G`. -/
instance [RightRigidCategory V] : RightRigidCategory (Action V H) :=
  rightRigidCategoryOfEquivalence (functorCategoryMonoidalEquivalence V _)

instance [LeftRigidCategory V] : LeftRigidCategory (SingleObj (H : MonCat.{u}) ⥤ V) := by
  change LeftRigidCategory (SingleObj H ⥤ V); infer_instance

/-- If `V` is left rigid, so is `Action V G`. -/
instance [LeftRigidCategory V] : LeftRigidCategory (Action V H) :=
  leftRigidCategoryOfEquivalence (functorCategoryMonoidalEquivalence V _)

instance [RigidCategory V] : RigidCategory (SingleObj (H : MonCat.{u}) ⥤ V) := by
  change RigidCategory (SingleObj H ⥤ V); infer_instance

/-- If `V` is rigid, so is `Action V G`. -/
instance [RigidCategory V] : RigidCategory (Action V H) :=
  rigidCategoryOfEquivalence (functorCategoryMonoidalEquivalence V _)

variable {V H}
variable (X : Action V H)

@[simp]
theorem rightDual_v [RightRigidCategory V] : Xᘁ.V = X.Vᘁ :=
  rfl
set_option linter.uppercaseLean3 false in
#align Action.right_dual_V Action.rightDual_v

@[simp]
theorem leftDual_v [LeftRigidCategory V] : (ᘁX).V = ᘁX.V :=
  rfl
set_option linter.uppercaseLean3 false in
#align Action.left_dual_V Action.leftDual_v

-- This lemma was always bad, but the linter only noticed after lean4#2644
@[simp, nolint simpNF]
theorem rightDual_ρ [RightRigidCategory V] (h : H) : Xᘁ.ρ h = (X.ρ (h⁻¹ : H))ᘁ := by
  rw [← SingleObj.inv_as_inv]; rfl
set_option linter.uppercaseLean3 false in
#align Action.right_dual_ρ Action.rightDual_ρ

-- This lemma was always bad, but the linter only noticed after lean4#2644
@[simp, nolint simpNF]
theorem leftDual_ρ [LeftRigidCategory V] (h : H) : (ᘁX).ρ h = ᘁX.ρ (h⁻¹ : H) := by
  rw [← SingleObj.inv_as_inv]; rfl
set_option linter.uppercaseLean3 false in
#align Action.left_dual_ρ Action.leftDual_ρ

end

end Monoidal

/-- Actions/representations of the trivial group are just objects in the ambient category. -/
def actionPunitEquivalence : Action V (MonCat.of PUnit) ≌ V where
  functor := forget V _
  inverse :=
    { obj := fun X => ⟨X, 1⟩
      map := fun f => ⟨f, fun ⟨⟩ => by simp⟩ }
  unitIso :=
    NatIso.ofComponents fun X => mkIso (Iso.refl _) fun ⟨⟩ => by
      simp only [MonCat.oneHom_apply, MonCat.one_of, End.one_def, id_eq, Functor.comp_obj,
        forget_obj, Iso.refl_hom, Category.comp_id]
      exact ρ_one X
  counitIso := NatIso.ofComponents fun X => Iso.refl _
set_option linter.uppercaseLean3 false in
#align Action.Action_punit_equivalence Action.actionPunitEquivalence

variable (V)

/-- The "restriction" functor along a monoid homomorphism `f : G ⟶ H`,
taking actions of `H` to actions of `G`.

(This makes sense for any homomorphism, but the name is natural when `f` is a monomorphism.)
-/
@[simps]
def res {G H : MonCat} (f : G ⟶ H) : Action V H ⥤ Action V G where
  obj M :=
    { V := M.V
      ρ := f ≫ M.ρ }
  map p :=
    { hom := p.hom
      comm := fun g => p.comm (f g) }
set_option linter.uppercaseLean3 false in
#align Action.res Action.res

/-- The natural isomorphism from restriction along the identity homomorphism to
the identity functor on `Action V G`.
-/
@[simps!]
def resId {G : MonCat} : res V (𝟙 G) ≅ 𝟭 (Action V G) :=
  NatIso.ofComponents fun M => mkIso (Iso.refl _)
set_option linter.uppercaseLean3 false in
#align Action.res_id Action.resId

/-- The natural isomorphism from the composition of restrictions along homomorphisms
to the restriction along the composition of homomorphism.
-/
@[simps!]
def resComp {G H K : MonCat} (f : G ⟶ H) (g : H ⟶ K) : res V g ⋙ res V f ≅ res V (f ≫ g) :=
  NatIso.ofComponents fun M => mkIso (Iso.refl _)
set_option linter.uppercaseLean3 false in
#align Action.res_comp Action.resComp

-- TODO promote `res` to a pseudofunctor from
-- the locally discrete bicategory constructed from `Monᵒᵖ` to `Cat`, sending `G` to `Action V G`.
variable {H : MonCat.{u}} (f : G ⟶ H)

instance res_additive [Preadditive V] : (res V f).Additive where
set_option linter.uppercaseLean3 false in
#align Action.res_additive Action.res_additive

variable {R : Type*} [Semiring R]

instance res_linear [Preadditive V] [Linear R V] : (res V f).Linear R where
set_option linter.uppercaseLean3 false in
#align Action.res_linear Action.res_linear

/-- Bundles a type `H` with a multiplicative action of `G` as an `Action`. -/
def ofMulAction (G H : Type u) [Monoid G] [MulAction G H] : Action (Type u) (MonCat.of G) where
  V := H
  ρ := @MulAction.toEndHom _ _ _ (by assumption)
set_option linter.uppercaseLean3 false in
#align Action.of_mul_action Action.ofMulAction

@[simp]
theorem ofMulAction_apply {G H : Type u} [Monoid G] [MulAction G H] (g : G) (x : H) :
    (ofMulAction G H).ρ g x = (g • x : H) :=
  rfl
set_option linter.uppercaseLean3 false in
#align Action.of_mul_action_apply Action.ofMulAction_apply

/-- Given a family `F` of types with `G`-actions, this is the limit cone demonstrating that the
product of `F` as types is a product in the category of `G`-sets. -/
def ofMulActionLimitCone {ι : Type v} (G : Type max v u) [Monoid G] (F : ι → Type max v u)
    [∀ i : ι, MulAction G (F i)] :
    LimitCone (Discrete.functor fun i : ι => Action.ofMulAction G (F i)) where
  cone :=
    { pt := Action.ofMulAction G (∀ i : ι, F i)
      π := Discrete.natTrans (fun i => ⟨fun x => x i.as, fun g => rfl⟩) }
  isLimit :=
    { lift := fun s =>
        { hom := fun x i => (s.π.app ⟨i⟩).hom x
          comm := fun g => by
            ext x
            funext j
            exact congr_fun ((s.π.app ⟨j⟩).comm g) x }
      fac := fun s j => rfl
      uniq := fun s f h => by
        ext x
        funext j
        dsimp at *
        rw [← h ⟨j⟩]
        rfl }
set_option linter.uppercaseLean3 false in
#align Action.of_mul_action_limit_cone Action.ofMulActionLimitCone

/-- The `G`-set `G`, acting on itself by left multiplication. -/
@[simps!]
def leftRegular (G : Type u) [Monoid G] : Action (Type u) (MonCat.of G) :=
  Action.ofMulAction G G
set_option linter.uppercaseLean3 false in
#align Action.left_regular Action.leftRegular

/-- The `G`-set `Gⁿ`, acting on itself by left multiplication. -/
@[simps!]
def diagonal (G : Type u) [Monoid G] (n : ℕ) : Action (Type u) (MonCat.of G) :=
  Action.ofMulAction G (Fin n → G)
set_option linter.uppercaseLean3 false in
#align Action.diagonal Action.diagonal

/-- We have `fin 1 → G ≅ G` as `G`-sets, with `G` acting by left multiplication. -/
def diagonalOneIsoLeftRegular (G : Type u) [Monoid G] : diagonal G 1 ≅ leftRegular G :=
  Action.mkIso (Equiv.funUnique _ _).toIso fun _ => rfl
set_option linter.uppercaseLean3 false in
#align Action.diagonal_one_iso_left_regular Action.diagonalOneIsoLeftRegular

open MonoidalCategory

/-- Given `X : Action (Type u) (Mon.of G)` for `G` a group, then `G × X` (with `G` acting as left
multiplication on the first factor and by `X.ρ` on the second) is isomorphic as a `G`-set to
`G × X` (with `G` acting as left multiplication on the first factor and trivially on the second).
The isomorphism is given by `(g, x) ↦ (g, g⁻¹ • x)`. -/
@[simps]
noncomputable def leftRegularTensorIso (G : Type u) [Group G] (X : Action (Type u) (MonCat.of G)) :
    leftRegular G ⊗ X ≅ leftRegular G ⊗ Action.mk X.V 1 where
  hom :=
    { hom := fun g => ⟨g.1, (X.ρ (g.1⁻¹ : G) g.2 : X.V)⟩
      comm := fun (g : G) => by
        funext ⟨(x₁ : G), (x₂ : X.V)⟩
        refine' Prod.ext rfl _
        change (X.ρ ((g * x₁)⁻¹ : G) * X.ρ g) x₂ = X.ρ _ _
        rw [mul_inv_rev, ← X.ρ.map_mul, inv_mul_cancel_right] }
  inv :=
    { hom := fun g => ⟨g.1, X.ρ g.1 g.2⟩
      comm := fun (g : G) => by
        funext ⟨(x₁ : G), (x₂ : X.V)⟩
        refine' Prod.ext rfl _
        erw [tensor_rho, tensor_rho]
        dsimp
        -- This used to be `rw`, but we need `erw` after leanprover/lean4#2644
        erw [leftRegular_ρ_apply]
        erw [map_mul]
        rfl }
  hom_inv_id := by
    apply Hom.ext
    funext x
    refine' Prod.ext rfl _
    change (X.ρ x.1 * X.ρ (x.1⁻¹ : G)) x.2 = x.2
    rw [← X.ρ.map_mul, mul_inv_self, X.ρ.map_one, MonCat.one_of, End.one_def, types_id_apply]
  inv_hom_id := by
    apply Hom.ext
    funext x
    refine' Prod.ext rfl _
    change (X.ρ (x.1⁻¹ : G) * X.ρ x.1) x.2 = x.2
    rw [← X.ρ.map_mul, inv_mul_self, X.ρ.map_one, MonCat.one_of, End.one_def, types_id_apply]
set_option linter.uppercaseLean3 false in
#align Action.left_regular_tensor_iso Action.leftRegularTensorIso

/-- The natural isomorphism of `G`-sets `Gⁿ⁺¹ ≅ G × Gⁿ`, where `G` acts by left multiplication on
each factor. -/
@[simps!]
noncomputable def diagonalSucc (G : Type u) [Monoid G] (n : ℕ) :
    diagonal G (n + 1) ≅ leftRegular G ⊗ diagonal G n :=
  mkIso (Equiv.piFinSuccAboveEquiv _ 0).toIso fun _ => rfl
set_option linter.uppercaseLean3 false in
#align Action.diagonal_succ Action.diagonalSucc

end Action

namespace CategoryTheory.Functor

variable {V} {W : Type (u + 1)} [LargeCategory W]

/-- A functor between categories induces a functor between
the categories of `G`-actions within those categories. -/
@[simps]
def mapAction (F : V ⥤ W) (G : MonCat.{u}) : Action V G ⥤ Action W G where
  obj M :=
    { V := F.obj M.V
      ρ :=
        { toFun := fun g => F.map (M.ρ g)
          map_one' := by simp only [End.one_def, Action.ρ_one, F.map_id, MonCat.one_of]
          map_mul' := fun g h => by
            dsimp
            rw [map_mul, MonCat.mul_of, End.mul_def, End.mul_def, F.map_comp] } }
  map f :=
    { hom := F.map f.hom
      comm := fun g => by dsimp; rw [← F.map_comp, f.comm, F.map_comp] }
  map_id M := by ext; simp only [Action.id_hom, F.map_id]
  map_comp f g := by ext; simp only [Action.comp_hom, F.map_comp]
set_option linter.uppercaseLean3 false in
#align category_theory.functor.map_Action CategoryTheory.Functor.mapAction

variable (F : V ⥤ W) (G : MonCat.{u}) [Preadditive V] [Preadditive W]

instance mapAction_preadditive [F.Additive] : (F.mapAction G).Additive where
set_option linter.uppercaseLean3 false in
#align category_theory.functor.map_Action_preadditive CategoryTheory.Functor.mapAction_preadditive

variable {R : Type*} [Semiring R] [CategoryTheory.Linear R V] [CategoryTheory.Linear R W]

instance mapAction_linear [F.Additive] [F.Linear R] : (F.mapAction G).Linear R where
set_option linter.uppercaseLean3 false in
#align category_theory.functor.map_Action_linear CategoryTheory.Functor.mapAction_linear

end CategoryTheory.Functor

namespace CategoryTheory.MonoidalFunctor

open Action

variable {V}
variable {W : Type (u + 1)} [LargeCategory W] [MonoidalCategory V] [MonoidalCategory W]
  (F : MonoidalFunctor V W) (G : MonCat.{u})

open MonoidalCategory

/-- A monoidal functor induces a monoidal functor between
the categories of `G`-actions within those categories. -/
<<<<<<< HEAD
@[simps!]
def mapActionAux : LaxMonoidalFunctor (Action V G) (Action W G) := .ofTensorHom
  (F := F.toFunctor.mapAction G)
  (ε :=
    { hom := F.ε
      comm := fun g => by
        dsimp [FunctorCategoryEquivalence.inverse, Functor.mapAction]
        rw [Category.id_comp, F.map_id, Category.comp_id] })
  (μ := fun X Y =>
    { hom := F.μ X.V Y.V
      comm := fun g => F.toLaxMonoidalFunctor.μ_natural (X.ρ g) (Y.ρ g) })
  (μ_natural := by intros; ext; simp)
  (associativity := by intros; ext; simp)
  (left_unitality := by intros; ext; simp)
  (right_unitality := by intros; ext; simp)

/-- A monoidal functor induces a monoidal functor between
the categories of `G`-actions within those categories. -/
@[simps!]
def mapAction : MonoidalFunctor (Action V G) (Action W G) :=
  { mapActionAux F G with
    ε_isIso := by dsimp [mapActionAux]; infer_instance
    μ_isIso := by dsimp [mapActionAux]; infer_instance }
=======
@[simps]
def mapAction : MonoidalFunctor (Action V G) (Action W G) where
  toFunctor := F.toFunctor.mapAction G
  ε :=
    { hom := F.ε
      comm := fun g => by
        dsimp [FunctorCategoryEquivalence.inverse, Functor.mapAction]
        rw [Category.id_comp, F.map_id, Category.comp_id] }
  μ := fun X Y =>
    { hom := F.μ X.V Y.V
      comm := fun g => F.toLaxMonoidalFunctor.μ_natural (X.ρ g) (Y.ρ g) }
  -- using `dsimp` before `simp` speeds these up
  μ_natural {X Y X' Y'} f g := by ext; dsimp; simp
  associativity X Y Z := by ext; dsimp; simp
  left_unitality X := by ext; dsimp; simp
  right_unitality X := by
    ext
    dsimp
    simp only [MonoidalCategory.rightUnitor_conjugation,
      LaxMonoidalFunctor.right_unitality, Category.id_comp, Category.assoc,
      LaxMonoidalFunctor.right_unitality_inv_assoc, Category.comp_id, Iso.hom_inv_id]
    rw [← F.map_comp, Iso.inv_hom_id, F.map_id, Category.comp_id]
>>>>>>> e11f1695
set_option linter.uppercaseLean3 false in
#align category_theory.monoidal_functor.map_Action CategoryTheory.MonoidalFunctor.mapAction

@[simp]
theorem mapAction_ε_inv_hom : (inv (F.mapAction G).ε).hom = inv F.ε := by
  rw [← cancel_mono F.ε, IsIso.inv_hom_id, ← F.mapAction_toLaxMonoidalFunctor_ε_hom G,
    ← Action.comp_hom, IsIso.inv_hom_id, Action.id_hom]
set_option linter.uppercaseLean3 false in
#align category_theory.monoidal_functor.map_Action_ε_inv_hom CategoryTheory.MonoidalFunctor.mapAction_ε_inv_hom

@[simp]
theorem mapAction_μ_inv_hom (X Y : Action V G) :
    (inv ((F.mapAction G).μ X Y)).hom = inv (F.μ X.V Y.V) := by
  rw [← cancel_mono (F.μ X.V Y.V), IsIso.inv_hom_id, ← F.mapAction_toLaxMonoidalFunctor_μ_hom G,
    ← Action.comp_hom, IsIso.inv_hom_id, Action.id_hom]
set_option linter.uppercaseLean3 false in
#align category_theory.monoidal_functor.map_Action_μ_inv_hom CategoryTheory.MonoidalFunctor.mapAction_μ_inv_hom

end CategoryTheory.MonoidalFunctor<|MERGE_RESOLUTION|>--- conflicted
+++ resolved
@@ -994,7 +994,6 @@
 
 /-- A monoidal functor induces a monoidal functor between
 the categories of `G`-actions within those categories. -/
-<<<<<<< HEAD
 @[simps!]
 def mapActionAux : LaxMonoidalFunctor (Action V G) (Action W G) := .ofTensorHom
   (F := F.toFunctor.mapAction G)
@@ -1018,30 +1017,6 @@
   { mapActionAux F G with
     ε_isIso := by dsimp [mapActionAux]; infer_instance
     μ_isIso := by dsimp [mapActionAux]; infer_instance }
-=======
-@[simps]
-def mapAction : MonoidalFunctor (Action V G) (Action W G) where
-  toFunctor := F.toFunctor.mapAction G
-  ε :=
-    { hom := F.ε
-      comm := fun g => by
-        dsimp [FunctorCategoryEquivalence.inverse, Functor.mapAction]
-        rw [Category.id_comp, F.map_id, Category.comp_id] }
-  μ := fun X Y =>
-    { hom := F.μ X.V Y.V
-      comm := fun g => F.toLaxMonoidalFunctor.μ_natural (X.ρ g) (Y.ρ g) }
-  -- using `dsimp` before `simp` speeds these up
-  μ_natural {X Y X' Y'} f g := by ext; dsimp; simp
-  associativity X Y Z := by ext; dsimp; simp
-  left_unitality X := by ext; dsimp; simp
-  right_unitality X := by
-    ext
-    dsimp
-    simp only [MonoidalCategory.rightUnitor_conjugation,
-      LaxMonoidalFunctor.right_unitality, Category.id_comp, Category.assoc,
-      LaxMonoidalFunctor.right_unitality_inv_assoc, Category.comp_id, Iso.hom_inv_id]
-    rw [← F.map_comp, Iso.inv_hom_id, F.map_id, Category.comp_id]
->>>>>>> e11f1695
 set_option linter.uppercaseLean3 false in
 #align category_theory.monoidal_functor.map_Action CategoryTheory.MonoidalFunctor.mapAction
 
