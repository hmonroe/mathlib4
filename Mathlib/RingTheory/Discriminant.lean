--- conflicted
+++ resolved
@@ -290,11 +290,7 @@
 theorem discr_isIntegral {b : ι → L} (h : ∀ i, IsIntegral R (b i)) : IsIntegral R (discr K b) := by
   classical
   rw [discr_def]
-<<<<<<< HEAD
-  exact IsIntegral.det fun i j => isIntegral_trace (IsIntegral.mul (h i) (h j))
-=======
   exact IsIntegral.det fun i j => isIntegral_trace ((h i).mul (h j))
->>>>>>> 36fe2fcd
 #align algebra.discr_is_integral Algebra.discr_isIntegral
 
 /-- If `b` and `b'` are `ℚ`-bases of a number field `K` such that
@@ -365,22 +361,10 @@
     Subalgebra.sum_mem _ fun σ _ => Subalgebra.zsmul_mem _ (Subalgebra.prod_mem _ fun j _ => _) _
   by_cases hji : j = i
   · simp only [updateColumn_apply, hji, eq_self_iff_true, PowerBasis.coe_basis]
-<<<<<<< HEAD
-    exact
-      mem_bot.2
-        (IsIntegrallyClosed.isIntegral_iff.1 <|
-          isIntegral_trace <| IsIntegral.mul hz <| IsIntegral.pow hint _)
-  · simp only [updateColumn_apply, hji, PowerBasis.coe_basis]
-    exact
-      mem_bot.2
-        (IsIntegrallyClosed.isIntegral_iff.1 <|
-          isIntegral_trace <| IsIntegral.mul (IsIntegral.pow hint _) (IsIntegral.pow hint _))
-=======
     exact mem_bot.2 (IsIntegrallyClosed.isIntegral_iff.1 <| isIntegral_trace (hz.mul <| hint.pow _))
   · simp only [updateColumn_apply, hji, PowerBasis.coe_basis]
     exact mem_bot.2
       (IsIntegrallyClosed.isIntegral_iff.1 <| isIntegral_trace <| (hint.pow _).mul (hint.pow _))
->>>>>>> 36fe2fcd
 #align algebra.discr_mul_is_integral_mem_adjoin Algebra.discr_mul_isIntegral_mem_adjoin
 
 end Integral
