/-
Copyright (c) 2023 Jujian Zhang. All rights reserved.
Released under Apache 2.0 license as described in the file LICENSE.
Authors: Jujian Zhang, Fangming Li
-/
import Mathlib.Logic.Equiv.Fin
import Mathlib.Data.List.Indexes
import Mathlib.Data.Rel
import Mathlib.Tactic.Linarith
import Mathlib.Tactic.Ring

/-!
# Series of a relation

If `r` is a relation on `α` then a relation series of length `n` is a series
`a_0, a_1, ..., a_n` such that `r a_i a_{i+1}` for all `i < n`

-/

<<<<<<< HEAD
variable {α : Type _} (r : Rel α α)
variable {β : Type _} (s : Rel β β)
=======
variable {α : Type*} (r : Rel α α)
>>>>>>> 40b64f79

/--
Let `r` be a relation on `α`, a relation series of `r` of length `n` is a series
`a_0, a_1, ..., a_n` such that `r a_i a_{i+1}` for all `i < n`
-/
structure RelSeries where
  /-- The number of inequalities in the series -/
  length : ℕ
  /-- The underlying function of a relation series -/
  toFun : Fin (length + 1) → α
  /-- Adjacent elements are related -/
  step : ∀ (i : Fin length), r (toFun (Fin.castSucc i)) (toFun i.succ)

namespace RelSeries

instance : CoeFun (RelSeries r) (fun x ↦ Fin (x.length + 1) → α) :=
{ coe := RelSeries.toFun }

/--
For any type `α`, each term of `α` gives a relation series with the right most index to be 0.
-/
@[simps!] def singleton (a : α) : RelSeries r where
  length := 0
  toFun _ := a
  step := Fin.elim0

instance [IsEmpty α] : IsEmpty (RelSeries r) where
  false x := IsEmpty.false (x 0)

instance [Inhabited α] : Inhabited (RelSeries r) where
  default := singleton r default

instance [Nonempty α] : Nonempty (RelSeries r) :=
  Nonempty.map (singleton r) inferInstance

variable {r}

@[ext]
lemma ext {x y : RelSeries r} (length_eq : x.length = y.length)
    (toFun_eq : x.toFun = y.toFun ∘ Fin.cast (by rw [length_eq])) : x = y := by
  rcases x with ⟨nx, fx⟩
  dsimp only at length_eq toFun_eq
  subst length_eq toFun_eq
  rfl

lemma rel_of_lt [IsTrans α r] (x : RelSeries r) {i j : Fin (x.length + 1)} (h : i < j) :
    r (x i) (x j) :=
  (Fin.liftFun_iff_succ r).mpr x.step h

lemma rel_or_eq_of_le [IsTrans α r] (x : RelSeries r) {i j : Fin (x.length + 1)} (h : i ≤ j) :
    r (x i) (x j) ∨ x i = x j :=
  h.lt_or_eq.imp (x.rel_of_lt ·) (by rw [·])

/--
Given two relations `r, s` on `α` such that `r ≤ s`, any relation series of `r` induces a relation
series of `s`
-/
@[simps!]
def ofLE (x : RelSeries r) {s : Rel α α} (h : r ≤ s) : RelSeries s where
  length := x.length
  toFun := x
  step _ := h _ _ <| x.step _

lemma coe_ofLE (x : RelSeries r) {s : Rel α α} (h : r ≤ s) :
    (x.ofLE h : _ → _) = x := rfl

/-- Every relation series gives a list -/
abbrev toList (x : RelSeries r) : List α := List.ofFn x

lemma toList_chain' (x : RelSeries r) : x.toList.Chain' r := by
  rw [List.chain'_iff_get]
  intros i h
  convert x.step ⟨i, by simpa using h⟩ <;> apply List.get_ofFn

lemma toList_ne_empty (x : RelSeries r) : x.toList ≠ [] := fun m =>
  List.eq_nil_iff_forall_not_mem.mp m (x 0) <| (List.mem_ofFn _ _).mpr ⟨_, rfl⟩

/-- Every nonempty list satisfying the chain condition gives a relation series-/
@[simps]
def fromListChain' (x : List α) (x_ne_empty : x ≠ []) (hx : x.Chain' r) : RelSeries r where
  length := x.length.pred
  toFun := x.get ∘ Fin.cast (Nat.succ_pred_eq_of_pos <| List.length_pos.mpr x_ne_empty)
  step i := List.chain'_iff_get.mp hx i i.2

/-- Relation series of `r` and nonempty list of `α` satisfying `r`-chain condition bijectively
corresponds to each other.-/
protected def Equiv : RelSeries r ≃ {x : List α | x ≠ [] ∧ x.Chain' r} where
  toFun x := ⟨_, x.toList_ne_empty, x.toList_chain'⟩
  invFun x := fromListChain' _ x.2.1 x.2.2
  left_inv x := ext (by simp) <| by ext; apply List.get_ofFn
  right_inv x := by
    refine Subtype.ext (List.ext_get ?_ <| fun n hn1 _ => List.get_ofFn _ _)
    simp [Nat.succ_pred_eq_of_pos <| List.length_pos.mpr x.2.1]

-- TODO : build a similar bijection between `RelSeries α` and `Quiver.Path`

end RelSeries

namespace Rel

/-- A relation `r` is said to be finite dimensional iff there is a relation series of `r` with the
  maximum length. -/
class FiniteDimensional : Prop where
  /-- A relation `r` is said to be finite dimensional iff there is a relation series of `r` with the
    maximum length. -/
  exists_longest_relSeries : ∃ (x : RelSeries r), ∀ (y : RelSeries r), y.length ≤ x.length

/-- A relation `r` is said to be infinite dimensional iff there exists relation series of arbitrary
  length. -/
class InfiniteDimensional : Prop where
  /-- A relation `r` is said to be infinite dimensional iff there exists relation series of
    arbitrary length. -/
  exists_relSeries_with_length : ∀ (n : ℕ), ∃ (x : RelSeries r), x.length = n

end Rel

namespace RelSeries

/-- The longest relational series when a relation is finite dimensional -/
protected noncomputable def longestOf [r.FiniteDimensional] : RelSeries r :=
  Rel.FiniteDimensional.exists_longest_relSeries.choose

lemma length_le_length_longestOf [r.FiniteDimensional] (x : RelSeries r) :
    x.length ≤ (RelSeries.longestOf r).length :=
  Rel.FiniteDimensional.exists_longest_relSeries.choose_spec _

/-- A relation series with length `n` if the relation is infinite dimensional -/
protected noncomputable def withLength [r.InfiniteDimensional] (n : ℕ) : RelSeries r :=
  (Rel.InfiniteDimensional.exists_relSeries_with_length n).choose

@[simp] lemma length_withLength [r.InfiniteDimensional] (n : ℕ) :
    (RelSeries.withLength r n).length = n :=
  (Rel.InfiniteDimensional.exists_relSeries_with_length n).choose_spec

/-- If a relation on `α` is infinite dimensional, then `α` is nonempty. -/
lemma nonempty_of_infiniteDimensional [r.InfiniteDimensional] : Nonempty α :=
  ⟨RelSeries.withLength r 0 0⟩

instance membership : Membership α (RelSeries r) :=
  ⟨fun x s => x ∈ Set.range s⟩

theorem mem_def {x : α} {s : RelSeries r} : x ∈ s ↔ x ∈ Set.range s :=
  Iff.rfl

/-- start of a series -/
def bot (x : RelSeries r) : α := x 0

/-- end of a series -/
def top (x : RelSeries r) : α := x <| Fin.last _

lemma bot_mem (x : RelSeries r) : x.bot ∈ x := ⟨_, rfl⟩

lemma top_mem (x : RelSeries r) : x.top ∈ x := ⟨_, rfl⟩

/--
If `a_0 --r-> a_1 --r-> ... --r-> a_n` and `b_0 --r-> b_1 --r-> ... --r-> b_m` are two strict series
such that `r a_n b_0`, then there is a chain of length `n + m + 1` given by
`a_0 --r-> a_1 --r-> ... --r-> a_n --r-> b_0 --r-> b_1 --r-> ... --r-> b_m`.
-/
@[simps]
def append (p q : RelSeries r) (connect : r p.top q.bot) : RelSeries r where
  length := p.length + q.length + 1
  toFun := Fin.append p q ∘ Fin.cast (by ring)
  step := fun i => by
    obtain (hi|rfl|hi) :=
      lt_trichotomy i (Fin.castLE (by linarith) (Fin.last _ : Fin (p.length + 1)))
    · convert p.step ⟨i.1, hi⟩ <;>
      · convert Fin.append_left p q _
        rfl
    · convert connect
      · convert Fin.append_left p q _
        rfl
      · convert Fin.append_right p q _
        rfl
    · set x := _; set y := _
      change r (Fin.append p q x) (Fin.append p q y)
      have hx : x = Fin.natAdd _ ⟨i - (p.length + 1), Nat.sub_lt_left_of_lt_add hi <|
        i.2.trans <| by linarith⟩
      · ext
        change _ = _ + (_ - _)
        rw [Nat.add_sub_cancel']
        dsimp
        exact hi
      have hy : y = Fin.natAdd _ ⟨i - p.length, by
        apply Nat.sub_lt_left_of_lt_add (le_of_lt hi); exact i.2⟩
      · ext
        change _ = _ + (_ - _)
        conv_rhs => rw [Nat.add_comm p.length 1, add_assoc]
        rw [Nat.add_sub_cancel' <| le_of_lt (show p.length < i.1 from hi)]
        conv_rhs => rw [add_comm]
      rw [hx, Fin.append_right, hy, Fin.append_right]
      convert q.step ⟨i - (p.length + 1), ?_⟩
      pick_goal 2
      · apply Nat.sub_lt_left_of_lt_add hi
        convert i.2 using 1
        simp only [Fin.coe_castLE, Fin.val_last, Nat.succ_eq_add_one]
        ring
      · rw [Fin.succ_mk, Nat.sub_eq_iff_eq_add (le_of_lt hi : p.length ≤ i),
          Nat.add_assoc _ 1, add_comm 1, Nat.sub_add_cancel]
        exact hi

/--
For two sets `α, β` and relation on them `r, s`, if `f : α → β` preserves relation `r`, then an
`r`-series can be pushed out to an `s`-series by
`a₀ --r-> a₁ --r-> ... --r-> aₙ ↦ f a₀ --s-> f a₁ --s-> ... --s-> f aₙ`
-/
@[simps]
def map (p : RelSeries r) (f : α → β) (map : ∀ ⦃x y : α⦄, r x y → s (f x) (f y)) : RelSeries s where
  length := p.length
  toFun := f.comp p
  step := (map <| p.step .)

/--
If `a_0 --r-> a_1 --r-> ... --r-> a_n` is an `r`-series and `a` is such that
`a_i --r-> a --r-> a_{i + 1}`, then
`a_0 --r-> a_1 --r-> ... --r-> a_i --r-> a --r-> a_{i + 1} --r-> ... --r-> a_n`
is another `r`-series
-/
@[simps]
def insertNth (p : RelSeries r) (i : Fin p.length) (a : α)
  (prev_connect : r (p (Fin.castSucc i)) a) (connect_next : r a (p i.succ)) : RelSeries r where
  length := p.length + 1
  toFun :=  (Fin.castSucc i.succ).insertNth a p
  step := fun m => by
    set x := _; set y := _
    change r x y
    obtain (hm|hm|hm) := lt_trichotomy m.1 i.1
    · have hx : x = p m
      · change Fin.insertNth _ _ _ _ = _
        rw [Fin.insertNth_apply_below]
        pick_goal 2; exact hm.trans (lt_add_one _)
        simp only [Fin.castLT_castSucc, eq_rec_constant]
      convert p.step ⟨m, hm.trans i.2⟩
      change Fin.insertNth _ _ _ _ = _
      rw [Fin.insertNth_apply_below]
      simp only [eq_rec_constant]
      congr
      change m.1 + 1 < i.1 + 1
      simpa only [add_lt_add_iff_right]
    · rw [show x = p m by
        change Fin.insertNth _ _ _ _ = _
        rw [Fin.insertNth_apply_below]
        pick_goal 2
        · change m.1 < i.1 + 1
          exact hm ▸ lt_add_one _
        · simp only [Fin.castLT_castSucc, eq_rec_constant]]
      convert prev_connect
      · ext; exact hm
      · change Fin.insertNth _ _ _ _ = _
        rw [show m.succ = i.succ.castSucc by ext; change _ + 1 = _ + 1; rw [hm],
          Fin.insertNth_apply_same]
    · rw [Nat.lt_iff_add_one_le, le_iff_lt_or_eq] at hm
      obtain (hm|hm) := hm
      · have hx : x = p ⟨m.1 - 1, (Nat.sub_lt (by linarith) (by linarith)).trans m.2⟩
        · change Fin.insertNth _ _ _ _ = _
          rw [Fin.insertNth_apply_above]
          swap; exact hm
          simp only [eq_rec_constant]
          congr
        rw [show y = p m by
          change Fin.insertNth _ _ _ _ = _
          rw [Fin.insertNth_apply_above]
          swap; exact hm.trans (lt_add_one _)
          simp only [Fin.pred_succ, eq_rec_constant]]
        convert p.step ⟨m.1 - 1, Nat.sub_lt_right_of_lt_add (by linarith) m.2⟩
        exact Fin.ext <| Eq.symm <| Nat.succ_pred_eq_of_pos (lt_trans (Nat.zero_lt_succ _) hm)
      · have hx : x = a
        · change Fin.insertNth _ _ _ _ = _
          have H : m.castSucc = i.succ.castSucc
          · ext; change m.1 = i.1 + 1; rw [hm]
          rw [H, Fin.insertNth_apply_same]
        rw [show y = p m by
          change Fin.insertNth _ _ _ _ = _
          rw [Fin.insertNth_apply_above]
          swap; change i.1 + 1 < m.1 + 1; rw [hm]; exact lt_add_one _
          simp only [Fin.pred_succ, eq_rec_constant]]
        convert connect_next
        ext
        exact hm.symm

end RelSeries

/-- A type is finite dimensional if its `LTSeries` has bounded length. -/
abbrev FiniteDimensionalOrder (γ : Type*) [Preorder γ] :=
  Rel.FiniteDimensional ((. < .) : γ → γ → Prop)

/-- A type is infinite dimensional if it has `LTSeries` of at least arbitrary length -/
abbrev InfiniteDimensionalOrder (γ : Type*) [Preorder γ] :=
  Rel.InfiniteDimensional ((. < .) : γ → γ → Prop)

section LTSeries

variable (α) [Preorder α] [Preorder β]
/--
If `α` is a preorder, a LTSeries is a relation series of the less than relation.
-/
abbrev LTSeries := RelSeries ((. < .) : Rel α α)

namespace LTSeries

/-- The longest `<`-series when a type is finite dimensional -/
protected noncomputable def longestOf [FiniteDimensionalOrder α] : LTSeries α :=
  RelSeries.longestOf _

/-- A `<`-series with length `n` if the relation is infinite dimensional -/
protected noncomputable def withLength [InfiniteDimensionalOrder α] (n : ℕ) : LTSeries α :=
  RelSeries.withLength _ n

@[simp] lemma length_withLength [InfiniteDimensionalOrder α] (n : ℕ) :
    (LTSeries.withLength α n).length = n :=
  RelSeries.length_withLength _ _

/-- if `α` is infinite dimensional, then `α` is nonempty. -/
lemma nonempty_of_infiniteDimensionalType [InfiniteDimensionalOrder α] : Nonempty α :=
  ⟨LTSeries.withLength α 0 0⟩

variable {α}

lemma longestOf_is_longest [FiniteDimensionalOrder α] (x : LTSeries α) :
    x.length ≤ (LTSeries.longestOf α).length :=
  RelSeries.length_le_length_longestOf _ _

lemma longestOf_len_unique [FiniteDimensionalOrder α] (p : LTSeries α)
    (is_longest : ∀ (q : LTSeries α), q.length ≤ p.length) :
    p.length = (LTSeries.longestOf α).length :=
  le_antisymm (longestOf_is_longest _) (is_longest _)


lemma strictMono (x : LTSeries α) : StrictMono x :=
  fun _ _ h => x.rel_of_lt h

lemma monotone (x : LTSeries α) : Monotone x :=
  x.strictMono.monotone


/-- an alternative constructor of `LTSeries` using `StrictMono` functions. -/
@[simps]
def mk (length : ℕ) (toFun : Fin (length + 1) → α) (strictMono : StrictMono toFun) : LTSeries α :=
{ toFun := toFun
  step := fun i => strictMono <| lt_add_one i.1 }

/--
For two pre-ordered sets `α, β`, if `f : α → β` is strictly monotonic, then a strict chain of `α`
can be pushed out to a strict chain of `β` by
`a₀ < a₁ < ... < aₙ ↦ f a₀ < f a₁ < ... < f aₙ`
-/
@[simps!]
def map (p : LTSeries α) (f : α → β) (hf : StrictMono f) : LTSeries β :=
  LTSeries.mk p.length (f.comp p) (hf.comp p.strictMono)

/--
For two pre-ordered sets `α, β`, if `f : α → β` is surjective and strictly comonotonic, then a
strict series of `β` can be pulled back to a strict chain of `α` by
`b₀ < b₁ < ... < bₙ ↦ f⁻¹ b₀ < f⁻¹ b₁ < ... < f⁻¹ bₙ` where `f⁻¹ bᵢ` is an arbitrary element in the
preimage of `f⁻¹ {bᵢ}`.
-/
@[simps!]
noncomputable def comap (p : LTSeries β) (f : α → β)
  (comap : ∀ ⦃x y⦄, f x < f y → x < y)
  (surjective : Function.Surjective f) :
  LTSeries α := mk p.length (fun i ↦ (surjective (p i)).choose)
    (fun i j h ↦ comap (by simpa only [(surjective _).choose_spec] using p.strictMono h))

end LTSeries

end LTSeries<|MERGE_RESOLUTION|>--- conflicted
+++ resolved
@@ -17,12 +17,8 @@
 
 -/
 
-<<<<<<< HEAD
 variable {α : Type _} (r : Rel α α)
 variable {β : Type _} (s : Rel β β)
-=======
-variable {α : Type*} (r : Rel α α)
->>>>>>> 40b64f79
 
 /--
 Let `r` be a relation on `α`, a relation series of `r` of length `n` is a series
