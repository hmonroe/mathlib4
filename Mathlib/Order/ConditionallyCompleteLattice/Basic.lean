--- conflicted
+++ resolved
@@ -44,36 +44,21 @@
 
 open Classical
 
-<<<<<<< HEAD
-noncomputable instance {α : Type*} [Preorder α] [SupSet α] : SupSet (WithTop α) :=
-=======
-noncomputable instance WithTop.instSupSet {α : Type _} [Preorder α] [SupSet α] :
+noncomputable instance WithTop.instSupSet {α : Type*} [Preorder α] [SupSet α] :
     SupSet (WithTop α) :=
->>>>>>> ffeae88c
   ⟨fun S =>
     if ⊤ ∈ S then ⊤ else if BddAbove ((fun (a : α) ↦ ↑a) ⁻¹' S : Set α) then
       ↑(sSup ((fun (a : α) ↦ (a : WithTop α)) ⁻¹' S : Set α)) else ⊤⟩
 
-<<<<<<< HEAD
-noncomputable instance {α : Type*} [InfSet α] : InfSet (WithTop α) :=
+noncomputable instance WithTop.instInfSet {α : Type*} [InfSet α] : InfSet (WithTop α) :=
   ⟨fun S => if S ⊆ {⊤} then ⊤ else ↑(sInf ((fun (a : α) ↦ ↑a) ⁻¹' S : Set α))⟩
 
-noncomputable instance {α : Type*} [SupSet α] : SupSet (WithBot α) :=
-  ⟨(@instInfSetWithTop αᵒᵈ _).sInf⟩
-
-noncomputable instance {α : Type*} [Preorder α] [InfSet α] : InfSet (WithBot α) :=
-  ⟨(@instSupSetWithTop αᵒᵈ _).sSup⟩
-=======
-noncomputable instance WithTop.instInfSet {α : Type _} [InfSet α] : InfSet (WithTop α) :=
-  ⟨fun S => if S ⊆ {⊤} then ⊤ else ↑(sInf ((fun (a : α) ↦ ↑a) ⁻¹' S : Set α))⟩
-
-noncomputable instance WithBot.instSupSet {α : Type _} [SupSet α] : SupSet (WithBot α) :=
+noncomputable instance WithBot.instSupSet {α : Type*} [SupSet α] : SupSet (WithBot α) :=
   ⟨(@WithTop.instInfSet αᵒᵈ _).sInf⟩
 
-noncomputable instance WithBot.instInfSet {α : Type _} [Preorder α] [InfSet α] :
+noncomputable instance WithBot.instInfSet {α : Type*} [Preorder α] [InfSet α] :
     InfSet (WithBot α) :=
   ⟨(@WithTop.instSupSet αᵒᵈ _).sSup⟩
->>>>>>> ffeae88c
 
 theorem WithTop.sSup_eq [Preorder α] [SupSet α] {s : Set (WithTop α)} (hs : ⊤ ∉ s)
     (hs' : BddAbove ((↑) ⁻¹' s : Set α)) : sSup s = ↑(sSup ((↑) ⁻¹' s) : α) :=
