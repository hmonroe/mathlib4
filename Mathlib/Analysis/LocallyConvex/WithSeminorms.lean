/-
Copyright (c) 2022 Moritz Doll. All rights reserved.
Released under Apache 2.0 license as described in the file LICENSE.
Authors: Moritz Doll, Anatole Dedecker
-/
import Mathlib.Analysis.Seminorm
import Mathlib.Topology.Algebra.Equicontinuity
import Mathlib.Topology.MetricSpace.Equicontinuity
import Mathlib.Topology.Algebra.FilterBasis
import Mathlib.Topology.Algebra.Module.LocallyConvex

#align_import analysis.locally_convex.with_seminorms from "leanprover-community/mathlib"@"b31173ee05c911d61ad6a05bd2196835c932e0ec"

/-!
# Topology induced by a family of seminorms

## Main definitions

* `SeminormFamily.basisSets`: The set of open seminorm balls for a family of seminorms.
* `SeminormFamily.moduleFilterBasis`: A module filter basis formed by the open balls.
* `Seminorm.IsBounded`: A linear map `f : E →ₗ[𝕜] F` is bounded iff every seminorm in `F` can be
bounded by a finite number of seminorms in `E`.

## Main statements

* `WithSeminorms.toLocallyConvexSpace`: A space equipped with a family of seminorms is locally
convex.
* `WithSeminorms.firstCountable`: A space is first countable if it's topology is induced by a
countable family of seminorms.

## Continuity of semilinear maps

If `E` and `F` are topological vector space with the topology induced by a family of seminorms, then
we have a direct method to prove that a linear map is continuous:
* `Seminorm.continuous_from_bounded`: A bounded linear map `f : E →ₗ[𝕜] F` is continuous.

If the topology of a space `E` is induced by a family of seminorms, then we can characterize von
Neumann boundedness in terms of that seminorm family. Together with
`LinearMap.continuous_of_locally_bounded` this gives general criterion for continuity.

* `WithSeminorms.isVonNBounded_iff_finset_seminorm_bounded`
* `WithSeminorms.isVonNBounded_iff_seminorm_bounded`
* `WithSeminorms.image_isVonNBounded_iff_finset_seminorm_bounded`
* `WithSeminorms.image_isVonNBounded_iff_seminorm_bounded`

## Tags

seminorm, locally convex
-/


open NormedField Set Seminorm TopologicalSpace Filter List

open BigOperators NNReal Pointwise Topology Uniformity

variable {𝕜 𝕜₂ 𝕝 𝕝₂ E F G ι ι' : Type*}

section FilterBasis

variable [NormedField 𝕜] [AddCommGroup E] [Module 𝕜 E]

variable (𝕜 E ι)

/-- An abbreviation for indexed families of seminorms. This is mainly to allow for dot-notation. -/
abbrev SeminormFamily :=
  ι → Seminorm 𝕜 E
#align seminorm_family SeminormFamily

variable {𝕜 E ι}

namespace SeminormFamily

/-- The sets of a filter basis for the neighborhood filter of 0. -/
def basisSets (p : SeminormFamily 𝕜 E ι) : Set (Set E) :=
  ⋃ (s : Finset ι) (r) (_ : 0 < r), singleton (ball (s.sup p) (0 : E) r)
#align seminorm_family.basis_sets SeminormFamily.basisSets

variable (p : SeminormFamily 𝕜 E ι)

theorem basisSets_iff {U : Set E} :
    U ∈ p.basisSets ↔ ∃ (i : Finset ι) (r : _) (_ : 0 < r), U = ball (i.sup p) 0 r := by
  simp only [basisSets, mem_iUnion, mem_singleton_iff]
#align seminorm_family.basis_sets_iff SeminormFamily.basisSets_iff

theorem basisSets_mem (i : Finset ι) {r : ℝ} (hr : 0 < r) : (i.sup p).ball 0 r ∈ p.basisSets :=
  (basisSets_iff _).mpr ⟨i, _, hr, rfl⟩
#align seminorm_family.basis_sets_mem SeminormFamily.basisSets_mem

theorem basisSets_singleton_mem (i : ι) {r : ℝ} (hr : 0 < r) : (p i).ball 0 r ∈ p.basisSets :=
  (basisSets_iff _).mpr ⟨{i}, _, hr, by rw [Finset.sup_singleton]⟩
#align seminorm_family.basis_sets_singleton_mem SeminormFamily.basisSets_singleton_mem

theorem basisSets_nonempty [Nonempty ι] : p.basisSets.Nonempty := by
  let i := Classical.arbitrary ι
  refine' nonempty_def.mpr ⟨(p i).ball 0 1, _⟩
  exact p.basisSets_singleton_mem i zero_lt_one
#align seminorm_family.basis_sets_nonempty SeminormFamily.basisSets_nonempty

theorem basisSets_intersect (U V : Set E) (hU : U ∈ p.basisSets) (hV : V ∈ p.basisSets) :
    ∃ z ∈ p.basisSets, z ⊆ U ∩ V := by
  classical
    rcases p.basisSets_iff.mp hU with ⟨s, r₁, hr₁, hU⟩
    rcases p.basisSets_iff.mp hV with ⟨t, r₂, hr₂, hV⟩
    use ((s ∪ t).sup p).ball 0 (min r₁ r₂)
    refine' ⟨p.basisSets_mem (s ∪ t) (lt_min_iff.mpr ⟨hr₁, hr₂⟩), _⟩
    rw [hU, hV, ball_finset_sup_eq_iInter _ _ _ (lt_min_iff.mpr ⟨hr₁, hr₂⟩),
      ball_finset_sup_eq_iInter _ _ _ hr₁, ball_finset_sup_eq_iInter _ _ _ hr₂]
    exact
      Set.subset_inter
        (Set.iInter₂_mono' fun i hi =>
          ⟨i, Finset.subset_union_left _ _ hi, ball_mono <| min_le_left _ _⟩)
        (Set.iInter₂_mono' fun i hi =>
          ⟨i, Finset.subset_union_right _ _ hi, ball_mono <| min_le_right _ _⟩)
#align seminorm_family.basis_sets_intersect SeminormFamily.basisSets_intersect

theorem basisSets_zero (U) (hU : U ∈ p.basisSets) : (0 : E) ∈ U := by
  rcases p.basisSets_iff.mp hU with ⟨ι', r, hr, hU⟩
  rw [hU, mem_ball_zero, map_zero]
  exact hr
#align seminorm_family.basis_sets_zero SeminormFamily.basisSets_zero

theorem basisSets_add (U) (hU : U ∈ p.basisSets) :
    ∃ V ∈ p.basisSets, V + V ⊆ U := by
  rcases p.basisSets_iff.mp hU with ⟨s, r, hr, hU⟩
  use (s.sup p).ball 0 (r / 2)
  refine' ⟨p.basisSets_mem s (div_pos hr zero_lt_two), _⟩
  refine' Set.Subset.trans (ball_add_ball_subset (s.sup p) (r / 2) (r / 2) 0 0) _
  rw [hU, add_zero, add_halves']
#align seminorm_family.basis_sets_add SeminormFamily.basisSets_add

theorem basisSets_neg (U) (hU' : U ∈ p.basisSets) :
    ∃ V ∈ p.basisSets, V ⊆ (fun x : E => -x) ⁻¹' U := by
  rcases p.basisSets_iff.mp hU' with ⟨s, r, _, hU⟩
  rw [hU, neg_preimage, neg_ball (s.sup p), neg_zero]
  exact ⟨U, hU', Eq.subset hU⟩
#align seminorm_family.basis_sets_neg SeminormFamily.basisSets_neg

/-- The `addGroupFilterBasis` induced by the filter basis `Seminorm.basisSets`. -/
protected def addGroupFilterBasis [Nonempty ι] : AddGroupFilterBasis E :=
  addGroupFilterBasisOfComm p.basisSets p.basisSets_nonempty p.basisSets_intersect p.basisSets_zero
    p.basisSets_add p.basisSets_neg
#align seminorm_family.add_group_filter_basis SeminormFamily.addGroupFilterBasis

theorem basisSets_smul_right (v : E) (U : Set E) (hU : U ∈ p.basisSets) :
    ∀ᶠ x : 𝕜 in 𝓝 0, x • v ∈ U := by
  rcases p.basisSets_iff.mp hU with ⟨s, r, hr, hU⟩
  rw [hU, Filter.eventually_iff]
  simp_rw [(s.sup p).mem_ball_zero, map_smul_eq_mul]
  by_cases h : 0 < (s.sup p) v
  · simp_rw [(lt_div_iff h).symm]
    rw [← _root_.ball_zero_eq]
    exact Metric.ball_mem_nhds 0 (div_pos hr h)
  simp_rw [le_antisymm (not_lt.mp h) (map_nonneg _ v), MulZeroClass.mul_zero, hr]
  exact IsOpen.mem_nhds isOpen_univ (mem_univ 0)
#align seminorm_family.basis_sets_smul_right SeminormFamily.basisSets_smul_right

variable [Nonempty ι]

theorem basisSets_smul (U) (hU : U ∈ p.basisSets) :
    ∃ V ∈ 𝓝 (0 : 𝕜), ∃ W ∈ p.addGroupFilterBasis.sets, V • W ⊆ U := by
  rcases p.basisSets_iff.mp hU with ⟨s, r, hr, hU⟩
  refine' ⟨Metric.ball 0 r.sqrt, Metric.ball_mem_nhds 0 (Real.sqrt_pos.mpr hr), _⟩
  refine' ⟨(s.sup p).ball 0 r.sqrt, p.basisSets_mem s (Real.sqrt_pos.mpr hr), _⟩
  refine' Set.Subset.trans (ball_smul_ball (s.sup p) r.sqrt r.sqrt) _
  rw [hU, Real.mul_self_sqrt (le_of_lt hr)]
#align seminorm_family.basis_sets_smul SeminormFamily.basisSets_smul

theorem basisSets_smul_left (x : 𝕜) (U : Set E) (hU : U ∈ p.basisSets) :
    ∃ V ∈ p.addGroupFilterBasis.sets, V ⊆ (fun y : E => x • y) ⁻¹' U := by
  rcases p.basisSets_iff.mp hU with ⟨s, r, hr, hU⟩
  rw [hU]
  by_cases h : x ≠ 0
  · rw [(s.sup p).smul_ball_preimage 0 r x h, smul_zero]
    use (s.sup p).ball 0 (r / ‖x‖)
    exact ⟨p.basisSets_mem s (div_pos hr (norm_pos_iff.mpr h)), Subset.rfl⟩
  refine' ⟨(s.sup p).ball 0 r, p.basisSets_mem s hr, _⟩
  simp only [not_ne_iff.mp h, Set.subset_def, mem_ball_zero, hr, mem_univ, map_zero, imp_true_iff,
    preimage_const_of_mem, zero_smul]
#align seminorm_family.basis_sets_smul_left SeminormFamily.basisSets_smul_left

/-- The `moduleFilterBasis` induced by the filter basis `Seminorm.basisSets`. -/
protected def moduleFilterBasis : ModuleFilterBasis 𝕜 E where
  toAddGroupFilterBasis := p.addGroupFilterBasis
  smul' := p.basisSets_smul _
  smul_left' := p.basisSets_smul_left
  smul_right' := p.basisSets_smul_right
#align seminorm_family.module_filter_basis SeminormFamily.moduleFilterBasis

theorem filter_eq_iInf (p : SeminormFamily 𝕜 E ι) :
    p.moduleFilterBasis.toFilterBasis.filter = ⨅ i, (𝓝 0).comap (p i) := by
  refine' le_antisymm (le_iInf fun i => _) _
  · rw [p.moduleFilterBasis.toFilterBasis.hasBasis.le_basis_iff
        (Metric.nhds_basis_ball.comap _)]
    intro ε hε
    refine' ⟨(p i).ball 0 ε, _, _⟩
    · rw [← (Finset.sup_singleton : _ = p i)]
      exact p.basisSets_mem {i} hε
    · rw [id, (p i).ball_zero_eq_preimage_ball]
  · rw [p.moduleFilterBasis.toFilterBasis.hasBasis.ge_iff]
    rintro U (hU : U ∈ p.basisSets)
    rcases p.basisSets_iff.mp hU with ⟨s, r, hr, rfl⟩
    rw [id, Seminorm.ball_finset_sup_eq_iInter _ _ _ hr, s.iInter_mem_sets]
    exact fun i _ =>
      Filter.mem_iInf_of_mem i
        ⟨Metric.ball 0 r, Metric.ball_mem_nhds 0 hr,
          Eq.subset (p i).ball_zero_eq_preimage_ball.symm⟩
#align seminorm_family.filter_eq_infi SeminormFamily.filter_eq_iInf

end SeminormFamily

end FilterBasis

section Bounded

namespace Seminorm

variable [NormedField 𝕜] [AddCommGroup E] [Module 𝕜 E]

variable [NormedField 𝕜₂] [AddCommGroup F] [Module 𝕜₂ F]

variable {σ₁₂ : 𝕜 →+* 𝕜₂} [RingHomIsometric σ₁₂]

-- Todo: This should be phrased entirely in terms of the von Neumann bornology.
/-- The proposition that a linear map is bounded between spaces with families of seminorms. -/
def IsBounded (p : ι → Seminorm 𝕜 E) (q : ι' → Seminorm 𝕜₂ F) (f : E →ₛₗ[σ₁₂] F) : Prop :=
  ∀ i, ∃ s : Finset ι, ∃ C : ℝ≥0, (q i).comp f ≤ C • s.sup p
#align seminorm.is_bounded Seminorm.IsBounded

theorem isBounded_const (ι' : Type*) [Nonempty ι'] {p : ι → Seminorm 𝕜 E} {q : Seminorm 𝕜₂ F}
    (f : E →ₛₗ[σ₁₂] F) :
    IsBounded p (fun _ : ι' => q) f ↔ ∃ (s : Finset ι) (C : ℝ≥0), q.comp f ≤ C • s.sup p := by
  simp only [IsBounded, forall_const]
#align seminorm.is_bounded_const Seminorm.isBounded_const

theorem const_isBounded (ι : Type*) [Nonempty ι] {p : Seminorm 𝕜 E} {q : ι' → Seminorm 𝕜₂ F}
    (f : E →ₛₗ[σ₁₂] F) : IsBounded (fun _ : ι => p) q f ↔ ∀ i, ∃ C : ℝ≥0, (q i).comp f ≤ C • p := by
  constructor <;> intro h i
  · rcases h i with ⟨s, C, h⟩
    exact ⟨C, le_trans h (smul_le_smul (Finset.sup_le fun _ _ => le_rfl) le_rfl)⟩
  use {Classical.arbitrary ι}
  simp only [h, Finset.sup_singleton]
#align seminorm.const_is_bounded Seminorm.const_isBounded

theorem isBounded_sup {p : ι → Seminorm 𝕜 E} {q : ι' → Seminorm 𝕜₂ F} {f : E →ₛₗ[σ₁₂] F}
    (hf : IsBounded p q f) (s' : Finset ι') :
    ∃ (C : ℝ≥0) (s : Finset ι), (s'.sup q).comp f ≤ C • s.sup p := by
  classical
    obtain rfl | _ := s'.eq_empty_or_nonempty
    · exact ⟨1, ∅, by simp [Seminorm.bot_eq_zero]⟩
    choose fₛ fC hf using hf
    use s'.card • s'.sup fC, Finset.biUnion s' fₛ
    have hs : ∀ i : ι', i ∈ s' → (q i).comp f ≤ s'.sup fC • (Finset.biUnion s' fₛ).sup p := by
      intro i hi
      refine' (hf i).trans (smul_le_smul _ (Finset.le_sup hi))
      exact Finset.sup_mono (Finset.subset_biUnion_of_mem fₛ hi)
    refine' (comp_mono f (finset_sup_le_sum q s')).trans _
    simp_rw [← pullback_apply, map_sum, pullback_apply]
    refine' (Finset.sum_le_sum hs).trans _
    rw [Finset.sum_const, smul_assoc]
#align seminorm.is_bounded_sup Seminorm.isBounded_sup

end Seminorm

end Bounded

section Topology

variable [NormedField 𝕜] [AddCommGroup E] [Module 𝕜 E] [Nonempty ι]

/-- The proposition that the topology of `E` is induced by a family of seminorms `p`. -/
structure WithSeminorms (p : SeminormFamily 𝕜 E ι) [topology : TopologicalSpace E] : Prop where
  topology_eq_withSeminorms : topology = p.moduleFilterBasis.topology
#align with_seminorms WithSeminorms

theorem WithSeminorms.withSeminorms_eq {p : SeminormFamily 𝕜 E ι} [t : TopologicalSpace E]
    (hp : WithSeminorms p) : t = p.moduleFilterBasis.topology :=
  hp.1
#align with_seminorms.with_seminorms_eq WithSeminorms.withSeminorms_eq

variable [TopologicalSpace E]

variable {p : SeminormFamily 𝕜 E ι}

theorem WithSeminorms.topologicalAddGroup (hp : WithSeminorms p) : TopologicalAddGroup E := by
  rw [hp.withSeminorms_eq]
  exact AddGroupFilterBasis.isTopologicalAddGroup _
#align with_seminorms.topological_add_group WithSeminorms.topologicalAddGroup

theorem WithSeminorms.continuousSMul (hp : WithSeminorms p) : ContinuousSMul 𝕜 E := by
  rw [hp.withSeminorms_eq]
  exact ModuleFilterBasis.continuousSMul _

theorem WithSeminorms.hasBasis (hp : WithSeminorms p) :
    (𝓝 (0 : E)).HasBasis (fun s : Set E => s ∈ p.basisSets) id := by
  rw [congr_fun (congr_arg (@nhds E) hp.1) 0]
  exact AddGroupFilterBasis.nhds_zero_hasBasis _
#align with_seminorms.has_basis WithSeminorms.hasBasis

theorem WithSeminorms.hasBasis_zero_ball (hp : WithSeminorms p) :
    (𝓝 (0 : E)).HasBasis
    (fun sr : Finset ι × ℝ => 0 < sr.2) fun sr => (sr.1.sup p).ball 0 sr.2 := by
  refine' ⟨fun V => _⟩
  simp only [hp.hasBasis.mem_iff, SeminormFamily.basisSets_iff, Prod.exists]
  constructor
  · rintro ⟨-, ⟨s, r, hr, rfl⟩, hV⟩
    exact ⟨s, r, hr, hV⟩
  · rintro ⟨s, r, hr, hV⟩
    exact ⟨_, ⟨s, r, hr, rfl⟩, hV⟩
#align with_seminorms.has_basis_zero_ball WithSeminorms.hasBasis_zero_ball

theorem WithSeminorms.hasBasis_ball (hp : WithSeminorms p) {x : E} :
    (𝓝 (x : E)).HasBasis
    (fun sr : Finset ι × ℝ => 0 < sr.2) fun sr => (sr.1.sup p).ball x sr.2 := by
  have : TopologicalAddGroup E := hp.topologicalAddGroup
  rw [← map_add_left_nhds_zero]
  convert hp.hasBasis_zero_ball.map ((· + ·) x) using 1
  ext sr : 1
  -- Porting note: extra type ascriptions needed on `0`
  have : (sr.fst.sup p).ball (x +ᵥ (0 : E)) sr.snd = x +ᵥ (sr.fst.sup p).ball 0 sr.snd :=
    Eq.symm (Seminorm.vadd_ball (sr.fst.sup p))
  rwa [vadd_eq_add, add_zero] at this
#align with_seminorms.has_basis_ball WithSeminorms.hasBasis_ball

/-- The `x`-neighbourhoods of a space whose topology is induced by a family of seminorms
are exactly the sets which contain seminorm balls around `x`.-/
theorem WithSeminorms.mem_nhds_iff (hp : WithSeminorms p) (x : E) (U : Set E) :
    U ∈ nhds x ↔ ∃ s : Finset ι, ∃ r > 0, (s.sup p).ball x r ⊆ U := by
  rw [hp.hasBasis_ball.mem_iff, Prod.exists]
#align with_seminorms.mem_nhds_iff WithSeminorms.mem_nhds_iff

/-- The open sets of a space whose topology is induced by a family of seminorms
are exactly the sets which contain seminorm balls around all of their points.-/
theorem WithSeminorms.isOpen_iff_mem_balls (hp : WithSeminorms p) (U : Set E) :
    IsOpen U ↔ ∀ x ∈ U, ∃ s : Finset ι, ∃ r > 0, (s.sup p).ball x r ⊆ U := by
  simp_rw [← WithSeminorms.mem_nhds_iff hp _ U, isOpen_iff_mem_nhds]
#align with_seminorms.is_open_iff_mem_balls WithSeminorms.isOpen_iff_mem_balls

/- Note that through the following lemmas, one also immediately has that separating families
of seminorms induce T₂ and T₃ topologies by `TopologicalAddGroup.t2Space`
and `TopologicalAddGroup.t3Space` -/
/-- A separating family of seminorms induces a T₁ topology. -/
theorem WithSeminorms.T1_of_separating (hp : WithSeminorms p)
    (h : ∀ x, x ≠ 0 → ∃ i, p i x ≠ 0) : T1Space E := by
  have := hp.topologicalAddGroup
  refine' TopologicalAddGroup.t1Space _ _
  rw [← isOpen_compl_iff, hp.isOpen_iff_mem_balls]
  rintro x (hx : x ≠ 0)
  cases' h x hx with i pi_nonzero
  refine' ⟨{i}, p i x, by positivity, subset_compl_singleton_iff.mpr _⟩
  rw [Finset.sup_singleton, mem_ball, zero_sub, map_neg_eq_map, not_lt]
#align with_seminorms.t1_of_separating WithSeminorms.T1_of_separating

/-- A family of seminorms inducing a T₁ topology is separating. -/
theorem WithSeminorms.separating_of_T1 [T1Space E] (hp : WithSeminorms p) (x : E) (hx : x ≠ 0) :
    ∃ i, p i x ≠ 0 := by
  have := ((t1Space_TFAE E).out 0 9).mp (inferInstanceAs <| T1Space E)
  by_contra' h
  refine' hx (this _)
  rw [hp.hasBasis_zero_ball.specializes_iff]
  rintro ⟨s, r⟩ (hr : 0 < r)
  simp only [ball_finset_sup_eq_iInter _ _ _ hr, mem_iInter₂, mem_ball_zero, h, hr, forall_true_iff]
#align with_seminorms.separating_of_t1 WithSeminorms.separating_of_T1

/-- A family of seminorms is separating iff it induces a T₁ topology. -/
theorem WithSeminorms.separating_iff_T1 (hp : WithSeminorms p) :
    (∀ x, x ≠ 0 → ∃ i, p i x ≠ 0) ↔ T1Space E := by
  refine' ⟨WithSeminorms.T1_of_separating hp, _⟩
  intro
  exact WithSeminorms.separating_of_T1 hp
#align with_seminorms.separating_iff_t1 WithSeminorms.separating_iff_T1

end Topology

section Tendsto

variable [NormedField 𝕜] [AddCommGroup E] [Module 𝕜 E] [Nonempty ι] [TopologicalSpace E]

variable {p : SeminormFamily 𝕜 E ι}

/-- Convergence along filters for `WithSeminorms`.

Variant with `Finset.sup`. -/
theorem WithSeminorms.tendsto_nhds' (hp : WithSeminorms p) (u : F → E) {f : Filter F} (y₀ : E) :
    Filter.Tendsto u f (𝓝 y₀) ↔ ∀ (s : Finset ι) (ε), 0 < ε → ∀ᶠ x in f, s.sup p (u x - y₀) < ε :=
  by simp [hp.hasBasis_ball.tendsto_right_iff]
#align with_seminorms.tendsto_nhds' WithSeminorms.tendsto_nhds'

/-- Convergence along filters for `WithSeminorms`. -/
theorem WithSeminorms.tendsto_nhds (hp : WithSeminorms p) (u : F → E) {f : Filter F} (y₀ : E) :
    Filter.Tendsto u f (𝓝 y₀) ↔ ∀ i ε, 0 < ε → ∀ᶠ x in f, p i (u x - y₀) < ε := by
  rw [hp.tendsto_nhds' u y₀]
  exact
    ⟨fun h i => by simpa only [Finset.sup_singleton] using h {i}, fun h s ε hε =>
      (s.eventually_all.2 fun i _ => h i ε hε).mono fun _ => finset_sup_apply_lt hε⟩
#align with_seminorms.tendsto_nhds WithSeminorms.tendsto_nhds

variable [SemilatticeSup F] [Nonempty F]

/-- Limit `→ ∞` for `WithSeminorms`. -/
theorem WithSeminorms.tendsto_nhds_atTop (hp : WithSeminorms p) (u : F → E) (y₀ : E) :
    Filter.Tendsto u Filter.atTop (𝓝 y₀) ↔
    ∀ i ε, 0 < ε → ∃ x₀, ∀ x, x₀ ≤ x → p i (u x - y₀) < ε := by
  rw [hp.tendsto_nhds u y₀]
  exact forall₃_congr fun _ _ _ => Filter.eventually_atTop
#align with_seminorms.tendsto_nhds_at_top WithSeminorms.tendsto_nhds_atTop

end Tendsto

section TopologicalAddGroup

variable [NormedField 𝕜] [AddCommGroup E] [Module 𝕜 E]

variable [Nonempty ι]

section TopologicalSpace

variable [t : TopologicalSpace E]

theorem SeminormFamily.withSeminorms_of_nhds [TopologicalAddGroup E] (p : SeminormFamily 𝕜 E ι)
    (h : 𝓝 (0 : E) = p.moduleFilterBasis.toFilterBasis.filter) : WithSeminorms p := by
  refine'
    ⟨TopologicalAddGroup.ext inferInstance p.addGroupFilterBasis.isTopologicalAddGroup _⟩
  rw [AddGroupFilterBasis.nhds_zero_eq]
  exact h
#align seminorm_family.with_seminorms_of_nhds SeminormFamily.withSeminorms_of_nhds

theorem SeminormFamily.withSeminorms_of_hasBasis [TopologicalAddGroup E] (p : SeminormFamily 𝕜 E ι)
    (h : (𝓝 (0 : E)).HasBasis (fun s : Set E => s ∈ p.basisSets) id) : WithSeminorms p :=
  p.withSeminorms_of_nhds <|
    Filter.HasBasis.eq_of_same_basis h p.addGroupFilterBasis.toFilterBasis.hasBasis
#align seminorm_family.with_seminorms_of_has_basis SeminormFamily.withSeminorms_of_hasBasis

theorem SeminormFamily.withSeminorms_iff_nhds_eq_iInf [TopologicalAddGroup E]
    (p : SeminormFamily 𝕜 E ι) : WithSeminorms p ↔ (𝓝 (0 : E)) = ⨅ i, (𝓝 0).comap (p i) := by
  rw [← p.filter_eq_iInf]
  refine' ⟨fun h => _, p.withSeminorms_of_nhds⟩
  rw [h.topology_eq_withSeminorms]
  exact AddGroupFilterBasis.nhds_zero_eq _
#align seminorm_family.with_seminorms_iff_nhds_eq_infi SeminormFamily.withSeminorms_iff_nhds_eq_iInf

/-- The topology induced by a family of seminorms is exactly the infimum of the ones induced by
each seminorm individually. We express this as a characterization of `WithSeminorms p`. -/
theorem SeminormFamily.withSeminorms_iff_topologicalSpace_eq_iInf [TopologicalAddGroup E]
    (p : SeminormFamily 𝕜 E ι) :
    WithSeminorms p ↔
      t = ⨅ i, (p i).toSeminormedAddCommGroup.toUniformSpace.toTopologicalSpace := by
  rw [p.withSeminorms_iff_nhds_eq_iInf,
    TopologicalAddGroup.ext_iff inferInstance (topologicalAddGroup_iInf fun i => inferInstance),
    nhds_iInf]
  -- Porting note: next three lines was `congrm (_ = ⨅ i, _)`
  refine Eq.to_iff ?_
  congr
  funext i
  exact @comap_norm_nhds_zero _ (p i).toSeminormedAddGroup
#align seminorm_family.with_seminorms_iff_topological_space_eq_infi SeminormFamily.withSeminorms_iff_topologicalSpace_eq_iInf

theorem WithSeminorms.continuous_seminorm {p : SeminormFamily 𝕜 E ι} (hp : WithSeminorms p)
    (i : ι) : Continuous (p i) := by
  have := hp.topologicalAddGroup
  rw [p.withSeminorms_iff_topologicalSpace_eq_iInf.mp hp]
  exact continuous_iInf_dom (@continuous_norm _ (p i).toSeminormedAddGroup)
#align with_seminorms.continuous_seminorm WithSeminorms.continuous_seminorm

end TopologicalSpace

/-- The uniform structure induced by a family of seminorms is exactly the infimum of the ones
induced by each seminorm individually. We express this as a characterization of
`WithSeminorms p`. -/
theorem SeminormFamily.withSeminorms_iff_uniformSpace_eq_iInf [u : UniformSpace E]
    [UniformAddGroup E] (p : SeminormFamily 𝕜 E ι) :
    WithSeminorms p ↔ u = ⨅ i, (p i).toSeminormedAddCommGroup.toUniformSpace := by
  rw [p.withSeminorms_iff_nhds_eq_iInf,
    UniformAddGroup.ext_iff inferInstance (uniformAddGroup_iInf fun i => inferInstance),
    toTopologicalSpace_iInf, nhds_iInf]
  -- Porting note: next three lines was `congrm (_ = ⨅ i, _)`
  refine Eq.to_iff ?_
  congr
  funext i
  exact @comap_norm_nhds_zero _ (p i).toSeminormedAddGroup
#align seminorm_family.with_seminorms_iff_uniform_space_eq_infi SeminormFamily.withSeminorms_iff_uniformSpace_eq_iInf

end TopologicalAddGroup

section NormedSpace

/-- The topology of a `NormedSpace 𝕜 E` is induced by the seminorm `normSeminorm 𝕜 E`. -/
theorem norm_withSeminorms (𝕜 E) [NormedField 𝕜] [SeminormedAddCommGroup E] [NormedSpace 𝕜 E] :
    WithSeminorms fun _ : Fin 1 => normSeminorm 𝕜 E := by
  let p : SeminormFamily 𝕜 E (Fin 1) := fun _ => normSeminorm 𝕜 E
  refine'
    ⟨SeminormedAddCommGroup.toTopologicalAddGroup.ext
        p.addGroupFilterBasis.isTopologicalAddGroup _⟩
  refine' Filter.HasBasis.eq_of_same_basis Metric.nhds_basis_ball _
  rw [← ball_normSeminorm 𝕜 E]
  refine'
    Filter.HasBasis.to_hasBasis p.addGroupFilterBasis.nhds_zero_hasBasis _ fun r hr =>
      ⟨(normSeminorm 𝕜 E).ball 0 r, p.basisSets_singleton_mem 0 hr, rfl.subset⟩
  rintro U (hU : U ∈ p.basisSets)
  rcases p.basisSets_iff.mp hU with ⟨s, r, hr, hU⟩
  use r, hr
  rw [hU, id.def]
  by_cases h : s.Nonempty
  · rw [Finset.sup_const h]
  rw [Finset.not_nonempty_iff_eq_empty.mp h, Finset.sup_empty, ball_bot _ hr]
  exact Set.subset_univ _
#align norm_with_seminorms norm_withSeminorms

end NormedSpace

section NontriviallyNormedField

variable [NontriviallyNormedField 𝕜] [AddCommGroup E] [Module 𝕜 E] [Nonempty ι]

variable {p : SeminormFamily 𝕜 E ι}

variable [TopologicalSpace E]

theorem WithSeminorms.isVonNBounded_iff_finset_seminorm_bounded {s : Set E} (hp : WithSeminorms p) :
    Bornology.IsVonNBounded 𝕜 s ↔ ∀ I : Finset ι, ∃ r > 0, ∀ x ∈ s, I.sup p x < r := by
  rw [hp.hasBasis.isVonNBounded_basis_iff]
  constructor
  · intro h I
    simp only [id.def] at h
    specialize h ((I.sup p).ball 0 1) (p.basisSets_mem I zero_lt_one)
    rcases h with ⟨r, hr, h⟩
    cases' NormedField.exists_lt_norm 𝕜 r with a ha
    specialize h a (le_of_lt ha)
    rw [Seminorm.smul_ball_zero (norm_pos_iff.1 <| hr.trans ha), mul_one] at h
    refine' ⟨‖a‖, lt_trans hr ha, _⟩
    intro x hx
    specialize h hx
    exact (Finset.sup I p).mem_ball_zero.mp h
  intro h s' hs'
  rcases p.basisSets_iff.mp hs' with ⟨I, r, hr, hs'⟩
  rw [id.def, hs']
  rcases h I with ⟨r', _, h'⟩
  simp_rw [← (I.sup p).mem_ball_zero] at h'
  refine' Absorbs.mono_right _ h'
  exact (Finset.sup I p).ball_zero_absorbs_ball_zero hr

set_option linter.uppercaseLean3 false in
#align with_seminorms.is_vonN_bounded_iff_finset_seminorm_bounded WithSeminorms.isVonNBounded_iff_finset_seminorm_bounded

theorem WithSeminorms.image_isVonNBounded_iff_finset_seminorm_bounded (f : G → E) {s : Set G}
    (hp : WithSeminorms p) :
    Bornology.IsVonNBounded 𝕜 (f '' s) ↔
      ∀ I : Finset ι, ∃ r > 0, ∀ x ∈ s, I.sup p (f x) < r := by
  simp_rw [hp.isVonNBounded_iff_finset_seminorm_bounded, Set.ball_image_iff]

set_option linter.uppercaseLean3 false in
#align with_seminorms.image_is_vonN_bounded_iff_finset_seminorm_bounded WithSeminorms.image_isVonNBounded_iff_finset_seminorm_bounded

theorem WithSeminorms.isVonNBounded_iff_seminorm_bounded {s : Set E} (hp : WithSeminorms p) :
    Bornology.IsVonNBounded 𝕜 s ↔ ∀ i : ι, ∃ r > 0, ∀ x ∈ s, p i x < r := by
  rw [hp.isVonNBounded_iff_finset_seminorm_bounded]
  constructor
  · intro hI i
    convert hI {i}
    rw [Finset.sup_singleton]
  intro hi I
  by_cases hI : I.Nonempty
  · choose r hr h using hi
    have h' : 0 < I.sup' hI r := by
      rcases hI.bex with ⟨i, hi⟩
      exact lt_of_lt_of_le (hr i) (Finset.le_sup' r hi)
    refine' ⟨I.sup' hI r, h', fun x hx => finset_sup_apply_lt h' fun i hi => _⟩
    refine' lt_of_lt_of_le (h i x hx) _
    simp only [Finset.le_sup'_iff, exists_prop]
    exact ⟨i, hi, (Eq.refl _).le⟩
  simp only [Finset.not_nonempty_iff_eq_empty.mp hI, Finset.sup_empty, coe_bot, Pi.zero_apply,
    exists_prop]
  exact ⟨1, zero_lt_one, fun _ _ => zero_lt_one⟩

set_option linter.uppercaseLean3 false in
#align with_seminorms.is_vonN_bounded_iff_seminorm_bounded WithSeminorms.isVonNBounded_iff_seminorm_bounded

theorem WithSeminorms.image_isVonNBounded_iff_seminorm_bounded (f : G → E) {s : Set G}
    (hp : WithSeminorms p) :
    Bornology.IsVonNBounded 𝕜 (f '' s) ↔ ∀ i : ι, ∃ r > 0, ∀ x ∈ s, p i (f x) < r := by
  simp_rw [hp.isVonNBounded_iff_seminorm_bounded, Set.ball_image_iff]

set_option linter.uppercaseLean3 false in
#align with_seminorms.image_is_vonN_bounded_iff_seminorm_bounded WithSeminorms.image_isVonNBounded_iff_seminorm_bounded

end NontriviallyNormedField

-- TODO: the names in this section are not very predictable
section continuous_of_bounded

namespace Seminorm

variable [NontriviallyNormedField 𝕜] [AddCommGroup E] [Module 𝕜 E]

variable [NormedField 𝕝] [Module 𝕝 E]

variable [NontriviallyNormedField 𝕜₂] [AddCommGroup F] [Module 𝕜₂ F]

variable [NormedField 𝕝₂] [Module 𝕝₂ F]

variable {σ₁₂ : 𝕜 →+* 𝕜₂} [RingHomIsometric σ₁₂]

variable {τ₁₂ : 𝕝 →+* 𝕝₂} [RingHomIsometric τ₁₂]

variable {_ : Nonempty ι} {_ : Nonempty ι'}

theorem continuous_of_continuous_comp {q : SeminormFamily 𝕝₂ F ι'} [TopologicalSpace E]
    [TopologicalAddGroup E] [TopologicalSpace F] (hq : WithSeminorms q)
    (f : E →ₛₗ[τ₁₂] F) (hf : ∀ i, Continuous ((q i).comp f)) : Continuous f := by
  have : TopologicalAddGroup F := hq.topologicalAddGroup
  refine' continuous_of_continuousAt_zero f _
  simp_rw [ContinuousAt, f.map_zero, q.withSeminorms_iff_nhds_eq_iInf.mp hq, Filter.tendsto_iInf,
    Filter.tendsto_comap_iff]
  intro i
  convert (hf i).continuousAt.tendsto
  exact (map_zero _).symm
#align seminorm.continuous_of_continuous_comp Seminorm.continuous_of_continuous_comp

theorem continuous_iff_continuous_comp {q : SeminormFamily 𝕜₂ F ι'} [TopologicalSpace E]
    [TopologicalAddGroup E] [TopologicalSpace F] (hq : WithSeminorms q) (f : E →ₛₗ[σ₁₂] F) :
    Continuous f ↔ ∀ i, Continuous ((q i).comp f) :=
    -- Porting note: if we *don't* use dot notation for `Continuous.comp`, Lean tries to show
    -- continuity of `((q i).comp f) ∘ id` because it doesn't see that `((q i).comp f)` is
    -- actually a composition of functions.
  ⟨fun h i => (hq.continuous_seminorm i).comp h, continuous_of_continuous_comp hq f⟩
#align seminorm.continuous_iff_continuous_comp Seminorm.continuous_iff_continuous_comp

theorem continuous_from_bounded {p : SeminormFamily 𝕝 E ι} {q : SeminormFamily 𝕝₂ F ι'}
    {_ : TopologicalSpace E} (hp : WithSeminorms p) {_ : TopologicalSpace F} (hq : WithSeminorms q)
    (f : E →ₛₗ[τ₁₂] F) (hf : Seminorm.IsBounded p q f) : Continuous f := by
  have : TopologicalAddGroup E := hp.topologicalAddGroup
  refine continuous_of_continuous_comp hq _ fun i => ?_
  rcases hf i with ⟨s, C, hC⟩
  rw [← Seminorm.finset_sup_smul] at hC
  -- Note: we deduce continuouty of `s.sup (C • p)` from that of `∑ i in s, C • p i`.
  -- The reason is that there is no `continuous_finset_sup`, and even if it were we couldn't
  -- really use it since `ℝ` is not an `OrderBot`.
  refine Seminorm.continuous_of_le ?_ (hC.trans <| Seminorm.finset_sup_le_sum _ _)
  change Continuous (fun x ↦ Seminorm.coeFnAddMonoidHom _ _ (∑ i in s, C • p i) x)
  simp_rw [map_sum, Finset.sum_apply]
  exact (continuous_finset_sum _ fun i _ ↦ (hp.continuous_seminorm i).const_smul (C : ℝ))
#align seminorm.continuous_from_bounded Seminorm.continuous_from_bounded

theorem cont_withSeminorms_normedSpace (F) [SeminormedAddCommGroup F] [NormedSpace 𝕝₂ F]
    [TopologicalSpace E] {p : ι → Seminorm 𝕝 E} (hp : WithSeminorms p)
    (f : E →ₛₗ[τ₁₂] F) (hf : ∃ (s : Finset ι) (C : ℝ≥0), (normSeminorm 𝕝₂ F).comp f ≤ C • s.sup p) :
    Continuous f := by
  rw [← Seminorm.isBounded_const (Fin 1)] at hf
  exact continuous_from_bounded hp (norm_withSeminorms 𝕝₂ F) f hf
#align seminorm.cont_with_seminorms_normed_space Seminorm.cont_withSeminorms_normedSpace

theorem cont_normedSpace_to_withSeminorms (E) [SeminormedAddCommGroup E] [NormedSpace 𝕝 E]
    [TopologicalSpace F] {q : ι → Seminorm 𝕝₂ F} (hq : WithSeminorms q)
    (f : E →ₛₗ[τ₁₂] F) (hf : ∀ i : ι, ∃ C : ℝ≥0, (q i).comp f ≤ C • normSeminorm 𝕝 E) :
    Continuous f := by
  rw [← Seminorm.const_isBounded (Fin 1)] at hf
  exact continuous_from_bounded (norm_withSeminorms 𝕝 E) hq f hf
#align seminorm.cont_normed_space_to_with_seminorms Seminorm.cont_normedSpace_to_withSeminorms

/-- Let `E` and `F` be two topological vector spaces over a `NontriviallyNormedField`, and assume
that the topology of `F` is generated by some family of seminorms `q`. For a family `f` of linear
maps from `E` to `F`, the following are equivalent:
* `f` is equicontinuous at `0`.
* `f` is equicontinuous.
* `f` is uniformly equicontinuous.
* For each `q i`, the family of seminorms `k ↦ (q i) ∘ (f k)` is bounded by some continuous
  seminorm `p` on `E`.
* For each `q i`, the seminorm `⊔ k, (q i) ∘ (f k)` is well-defined and continuous.

In particular, if you can determine all continuous seminorms on `E`, that gives you a complete
characterization of equicontinuity for linear maps from `E` to `F`. For example `E` and `F` are
both normed spaces, you get `NormedSpace.equicontinuous_TFAE`. -/
protected theorem _root_.WithSeminorms.equicontinuous_TFAE {κ : Type*}
    {q : SeminormFamily 𝕜₂ F ι'} [UniformSpace E] [UniformAddGroup E] [u : UniformSpace F]
    [hu : UniformAddGroup F] (hq : WithSeminorms q) [ContinuousSMul 𝕜 E]
    (f : κ → E →ₛₗ[σ₁₂] F) : TFAE
    [ EquicontinuousAt ((↑) ∘ f) 0,
      Equicontinuous ((↑) ∘ f),
      UniformEquicontinuous ((↑) ∘ f),
      ∀ i, ∃ p : Seminorm 𝕜 E, Continuous p ∧ ∀ k, (q i).comp (f k) ≤ p,
      ∀ i, BddAbove (range fun k ↦ (q i).comp (f k)) ∧ Continuous (⨆ k, (q i).comp (f k)) ] := by
  -- We start by reducing to the case where the target is a seminormed space
  rw [q.withSeminorms_iff_uniformSpace_eq_iInf.mp hq, uniformEquicontinuous_iInf_rng,
      equicontinuous_iInf_rng, equicontinuousAt_iInf_rng]
  refine forall_tfae [_, _, _, _, _] fun i ↦ ?_
  let _ : SeminormedAddCommGroup F := (q i).toSeminormedAddCommGroup
  clear u hu hq
  -- Now we can prove the equivalence in this setting
  simp only [List.map]
  tfae_have 1 → 3
  · exact uniformEquicontinuous_of_equicontinuousAt_zero f
  tfae_have 3 → 2
  · exact UniformEquicontinuous.equicontinuous
  tfae_have 2 → 1
  · exact fun H ↦ H 0
  tfae_have 3 → 5
  · intro H
    have : ∀ᶠ x in 𝓝 0, ∀ k, q i (f k x) ≤ 1 := by
      filter_upwards [Metric.equicontinuousAt_iff_right.mp (H.equicontinuous 0) 1 one_pos]
        with x hx k
      simpa using (hx k).le
    have bdd : BddAbove (range fun k ↦ (q i).comp (f k)) :=
      Seminorm.bddAbove_of_absorbent (absorbent_nhds_zero this)
        (fun x hx ↦ ⟨1, forall_range_iff.mpr hx⟩)
    rw [← Seminorm.coe_iSup_eq bdd]
    refine ⟨bdd, Seminorm.continuous' (r := 1) ?_⟩
    filter_upwards [this] with x hx
    simpa only [closedBall_iSup bdd _ one_pos, mem_iInter, mem_closedBall_zero] using hx
  tfae_have 5 → 4
  · exact fun H ↦ ⟨⨆ k, (q i).comp (f k), Seminorm.coe_iSup_eq H.1 ▸ H.2, le_ciSup H.1⟩
  tfae_have 4 → 1 -- This would work over any `NormedField`
  · intro ⟨p, hp, hfp⟩
    exact Metric.equicontinuousAt_of_continuity_modulus p (map_zero p ▸ hp.tendsto 0) _ <|
      eventually_of_forall fun x k ↦ by simpa using hfp k x
  tfae_finish

theorem _root_.WithSeminorms.uniformEquicontinuous_iff_exists_continuous_seminorm {κ : Type*}
    {q : SeminormFamily 𝕜₂ F ι'} [UniformSpace E] [UniformAddGroup E] [u : UniformSpace F]
    [hu : UniformAddGroup F] (hq : WithSeminorms q) [ContinuousSMul 𝕜 E]
    (f : κ → E →ₛₗ[σ₁₂] F) :
    UniformEquicontinuous ((↑) ∘ f) ↔
    ∀ i, ∃ p : Seminorm 𝕜 E, Continuous p ∧ ∀ k, (q i).comp (f k) ≤ p :=
  (hq.equicontinuous_TFAE f).out 2 3

theorem _root_.WithSeminorms.uniformEquicontinuous_iff_bddAbove_and_continuous_iSup {κ : Type*}
    {q : SeminormFamily 𝕜₂ F ι'} [UniformSpace E] [UniformAddGroup E] [u : UniformSpace F]
    [hu : UniformAddGroup F] (hq : WithSeminorms q) [ContinuousSMul 𝕜 E]
    (f : κ → E →ₛₗ[σ₁₂] F) :
    UniformEquicontinuous ((↑) ∘ f) ↔ ∀ i,
    BddAbove (range fun k ↦ (q i).comp (f k)) ∧
      Continuous (⨆ k, (q i).comp (f k)) :=
  (hq.equicontinuous_TFAE f).out 2 4

end Seminorm

section Congr

namespace WithSeminorms

variable [Nonempty ι] [Nonempty ι']
variable [NormedField 𝕜] [AddCommGroup E] [Module 𝕜 E]
variable [NormedField 𝕜₂] [AddCommGroup F] [Module 𝕜₂ F]
variable {σ₁₂ : 𝕜 →+* 𝕜₂} [RingHomIsometric σ₁₂]

/-- Two families of seminorms `p` and `q` on the same space generate the same topology
if each `p i` is bounded by some `C • Finset.sup s q` and vice-versa.

We formulate these boundedness assumptions as `Seminorm.IsBounded q p LinearMap.id` (and
vice-versa) to reuse the API. Furthermore, we don't actually state it as an equality of topologies
but as a way to deduce `WithSeminorms q` from `WithSeminorms p`, since this should be more
useful in practice. -/
protected theorem congr {p : SeminormFamily 𝕜 E ι} {q : SeminormFamily 𝕜 E ι'}
    [t : TopologicalSpace E] (hp : WithSeminorms p) (hpq : Seminorm.IsBounded p q LinearMap.id)
    (hqp : Seminorm.IsBounded q p LinearMap.id) : WithSeminorms q := by
  constructor
  rw [hp.topology_eq_withSeminorms]
  clear hp t
  refine le_antisymm ?_ ?_ <;>
  rw [← continuous_id_iff_le] <;>
  refine continuous_from_bounded (.mk (topology := _) rfl) (.mk (topology := _) rfl)
    LinearMap.id (by assumption)

protected theorem finset_sups {p : SeminormFamily 𝕜 E ι} [TopologicalSpace E]
    (hp : WithSeminorms p) : WithSeminorms (fun s : Finset ι ↦ s.sup p) := by
  refine hp.congr ?_ ?_
  · intro s
    refine ⟨s, 1, ?_⟩
    rw [one_smul]
    rfl
  · intro i
    refine ⟨{{i}}, 1, ?_⟩
    rw [Finset.sup_singleton, Finset.sup_singleton, one_smul]
    rfl

protected theorem partial_sups [Preorder ι] [LocallyFiniteOrderBot ι] {p : SeminormFamily 𝕜 E ι}
    [TopologicalSpace E] (hp : WithSeminorms p) : WithSeminorms (fun i ↦ (Finset.Iic i).sup p) := by
  refine hp.congr ?_ ?_
  · intro i
    refine ⟨Finset.Iic i, 1, ?_⟩
    rw [one_smul]
    rfl
  · intro i
    refine ⟨{i}, 1, ?_⟩
    rw [Finset.sup_singleton, one_smul]
    exact (Finset.le_sup (Finset.mem_Iic.mpr le_rfl) : p i ≤ (Finset.Iic i).sup p)

protected theorem congr_equiv {p : SeminormFamily 𝕜 E ι} [t : TopologicalSpace E]
    (hp : WithSeminorms p) (e : ι' ≃ ι) : WithSeminorms (p ∘ e) := by
  refine hp.congr ?_ ?_ <;>
  intro i <;>
  [use {e i}, 1; use {e.symm i}, 1] <;>
  simp

end WithSeminorms

end Congr

end continuous_of_bounded

section bounded_of_continuous

namespace Seminorm

variable [NontriviallyNormedField 𝕜] [AddCommGroup E] [Module 𝕜 E]
  [SeminormedAddCommGroup F] [NormedSpace 𝕜 F]
  {p : SeminormFamily 𝕜 E ι}

/-- In a semi-`NormedSpace`, a continuous seminorm is zero on elements of norm `0`. -/
lemma map_eq_zero_of_norm_zero (q : Seminorm 𝕜 F)
    (hq : Continuous q) {x : F} (hx : ‖x‖ = 0) : q x = 0 :=
  (map_zero q) ▸
    ((specializes_iff_mem_closure.mpr $ mem_closure_zero_iff_norm.mpr hx).map hq).eq.symm

/-- Let `F` be a semi-`NormedSpace` over a `NontriviallyNormedField`, and let `q` be a
seminorm on `F`. If `q` is continuous, then it is uniformly controlled by the norm, that is there
is some `C > 0` such that `∀ x, q x ≤ C * ‖x‖`.
The continuity ensures boundedness on a ball of some radius `ε`. The nontriviality of the
norm is then used to rescale any element into an element of norm in `[ε/C, ε[`, thus with a
controlled image by `q`. The control of `q` at the original element follows by rescaling. -/
lemma bound_of_continuous_normedSpace (q : Seminorm 𝕜 F)
    (hq : Continuous q) : ∃ C, 0 < C ∧ (∀ x : F, q x ≤ C * ‖x‖) := by
  have hq' : Tendsto q (𝓝 0) (𝓝 0) := map_zero q ▸ hq.tendsto 0
  rcases NormedAddCommGroup.nhds_zero_basis_norm_lt.mem_iff.mp (hq' $ Iio_mem_nhds one_pos)
    with ⟨ε, ε_pos, hε⟩
  rcases NormedField.exists_one_lt_norm 𝕜 with ⟨c, hc⟩
  have : 0 < ‖c‖ / ε := by positivity
  refine ⟨‖c‖ / ε, this, fun x ↦ ?_⟩
  by_cases hx : ‖x‖ = 0
  · rw [hx, mul_zero]
    exact le_of_eq (map_eq_zero_of_norm_zero q hq hx)
  · refine (normSeminorm 𝕜 F).bound_of_shell q ε_pos hc (fun x hle hlt ↦ ?_) hx
    refine (le_of_lt <| show q x < _ from hε hlt).trans ?_
    rwa [← div_le_iff' this, one_div_div]

/-- Let `E` be a topological vector space (over a `NontriviallyNormedField`) whose topology is
generated by some family of seminorms `p`, and let `q` be a seminorm on `E`. If `q` is continuous,
then it is uniformly controlled by *finitely many* seminorms of `p`, that is there
is some finset `s` of the index set and some `C > 0` such that `q ≤ C • s.sup p`. -/
lemma bound_of_continuous [Nonempty ι] [t : TopologicalSpace E] (hp : WithSeminorms p)
    (q : Seminorm 𝕜 E) (hq : Continuous q) :
    ∃ s : Finset ι, ∃ C : ℝ≥0, C ≠ 0 ∧ q ≤ C • s.sup p := by
  -- The continuity of `q` gives us a finset `s` and a real `ε > 0`
  -- such that `hε : (s.sup p).ball 0 ε ⊆ q.ball 0 1`.
  rcases hp.hasBasis.mem_iff.mp (ball_mem_nhds hq one_pos) with ⟨V, hV, hε⟩
  rcases p.basisSets_iff.mp hV with ⟨s, ε, ε_pos, rfl⟩
  -- Now forget that `E` already had a topology and view it as the (semi)normed space
  -- `(E, s.sup p)`.
  clear hp hq t
  let _ : SeminormedAddCommGroup E := (s.sup p).toSeminormedAddCommGroup
  let _ : NormedSpace 𝕜 E := { norm_smul_le := fun a b ↦ le_of_eq (map_smul_eq_mul (s.sup p) a b) }
  -- The inclusion `hε` tells us exactly that `q` is *still* continuous for this new topology
  have : Continuous q :=
    Seminorm.continuous (r := 1) (mem_of_superset (Metric.ball_mem_nhds _ ε_pos) hε)
  -- Hence we can conclude by applying `bound_of_continuous_normed_space`.
  rcases bound_of_continuous_normedSpace q this with ⟨C, C_pos, hC⟩
  exact ⟨s, ⟨C, C_pos.le⟩, fun H ↦ C_pos.ne.symm (congr_arg NNReal.toReal H), hC⟩
  -- Note that the key ingredient for this proof is that, by scaling arguments hidden in
  -- `seminorm.continuous`, we only have to look at the `q`-ball of radius one, and the `s` we get
  -- from that will automatically work for all other radii.

end Seminorm

end bounded_of_continuous

section LocallyConvexSpace

open LocallyConvexSpace

variable [Nonempty ι] [NormedField 𝕜] [NormedSpace ℝ 𝕜] [AddCommGroup E] [Module 𝕜 E] [Module ℝ E]
  [IsScalarTower ℝ 𝕜 E] [TopologicalSpace E]

theorem WithSeminorms.toLocallyConvexSpace {p : SeminormFamily 𝕜 E ι} (hp : WithSeminorms p) :
    LocallyConvexSpace ℝ E := by
  have := hp.topologicalAddGroup
  apply ofBasisZero ℝ E id fun s => s ∈ p.basisSets
  · rw [hp.1, AddGroupFilterBasis.nhds_eq _, AddGroupFilterBasis.N_zero]
    exact FilterBasis.hasBasis _
  · intro s hs
    change s ∈ Set.iUnion _ at hs
    simp_rw [Set.mem_iUnion, Set.mem_singleton_iff] at hs
    rcases hs with ⟨I, r, _, rfl⟩
    exact convex_ball _ _ _
#align with_seminorms.to_locally_convex_space WithSeminorms.toLocallyConvexSpace

end LocallyConvexSpace

section NormedSpace

variable (𝕜) [NormedField 𝕜] [NormedSpace ℝ 𝕜] [SeminormedAddCommGroup E]

/-- Not an instance since `𝕜` can't be inferred. See `NormedSpace.toLocallyConvexSpace` for a
slightly weaker instance version. -/
theorem NormedSpace.toLocallyConvexSpace' [NormedSpace 𝕜 E] [Module ℝ E] [IsScalarTower ℝ 𝕜 E] :
    LocallyConvexSpace ℝ E :=
  (norm_withSeminorms 𝕜 E).toLocallyConvexSpace
#align normed_space.to_locally_convex_space' NormedSpace.toLocallyConvexSpace'

/-- See `NormedSpace.toLocallyConvexSpace'` for a slightly stronger version which is not an
instance. -/
instance NormedSpace.toLocallyConvexSpace [NormedSpace ℝ E] : LocallyConvexSpace ℝ E :=
  NormedSpace.toLocallyConvexSpace' ℝ
#align normed_space.to_locally_convex_space NormedSpace.toLocallyConvexSpace

end NormedSpace

section TopologicalConstructions

variable [NormedField 𝕜] [AddCommGroup E] [Module 𝕜 E]

variable [NormedField 𝕜₂] [AddCommGroup F] [Module 𝕜₂ F]

variable {σ₁₂ : 𝕜 →+* 𝕜₂} [RingHomIsometric σ₁₂]

/-- The family of seminorms obtained by composing each seminorm by a linear map. -/
def SeminormFamily.comp (q : SeminormFamily 𝕜₂ F ι) (f : E →ₛₗ[σ₁₂] F) : SeminormFamily 𝕜 E ι :=
  fun i => (q i).comp f
#align seminorm_family.comp SeminormFamily.comp

theorem SeminormFamily.comp_apply (q : SeminormFamily 𝕜₂ F ι) (i : ι) (f : E →ₛₗ[σ₁₂] F) :
    q.comp f i = (q i).comp f :=
  rfl
#align seminorm_family.comp_apply SeminormFamily.comp_apply

theorem SeminormFamily.finset_sup_comp (q : SeminormFamily 𝕜₂ F ι) (s : Finset ι)
    (f : E →ₛₗ[σ₁₂] F) : (s.sup q).comp f = s.sup (q.comp f) := by
  ext x
  rw [Seminorm.comp_apply, Seminorm.finset_sup_apply, Seminorm.finset_sup_apply]
  rfl
#align seminorm_family.finset_sup_comp SeminormFamily.finset_sup_comp

variable [TopologicalSpace F]

theorem LinearMap.withSeminorms_induced [hι : Nonempty ι] {q : SeminormFamily 𝕜₂ F ι}
    (hq : WithSeminorms q) (f : E →ₛₗ[σ₁₂] F) :
    WithSeminorms (topology := induced f inferInstance) (q.comp f) := by
  have := hq.topologicalAddGroup
  let _ : TopologicalSpace E := induced f inferInstance
  have : TopologicalAddGroup E := topologicalAddGroup_induced f
  rw [(q.comp f).withSeminorms_iff_nhds_eq_iInf, nhds_induced, map_zero,
    q.withSeminorms_iff_nhds_eq_iInf.mp hq, Filter.comap_iInf]
  refine' iInf_congr fun i => _
  exact Filter.comap_comap
#align linear_map.with_seminorms_induced LinearMap.withSeminorms_induced

theorem Inducing.withSeminorms [hι : Nonempty ι] {q : SeminormFamily 𝕜₂ F ι} (hq : WithSeminorms q)
    [TopologicalSpace E] {f : E →ₛₗ[σ₁₂] F} (hf : Inducing f) : WithSeminorms (q.comp f) := by
  rw [hf.induced]
  exact f.withSeminorms_induced hq
#align inducing.with_seminorms Inducing.withSeminorms

/-- (Disjoint) union of seminorm families. -/
protected def SeminormFamily.sigma {κ : ι → Type*} (p : (i : ι) → SeminormFamily 𝕜 E (κ i)) :
    SeminormFamily 𝕜 E ((i : ι) × κ i) :=
  fun ⟨i, k⟩ => p i k

<<<<<<< HEAD
theorem withSeminorms_iInf {κ : ι → Type _} {_ : Nonempty ((i : ι) × κ i)}
    {_ : ∀ i, Nonempty (κ i)} {p : (i : ι) → SeminormFamily 𝕜 E (κ i)}
    {t : ι → TopologicalSpace E} (hp : ∀ i, WithSeminorms (topology := t i) (p i)) :
=======
theorem withSeminorms_iInf {κ : ι → Type*} [Nonempty ((i : ι) × κ i)] [∀ i, Nonempty (κ i)]
    {p : (i : ι) → SeminormFamily 𝕜 E (κ i)} {t : ι → TopologicalSpace E}
    [∀ i, @TopologicalAddGroup E (t i) _] (hp : ∀ i, WithSeminorms (topology := t i) (p i)) :
>>>>>>> d567f7cf
    WithSeminorms (topology := ⨅ i, t i) (SeminormFamily.sigma p) := by
  have : ∀ i, @TopologicalAddGroup E (t i) _ :=
    fun i ↦ @WithSeminorms.topologicalAddGroup _ _ _ _ _ _ _ (t i) _ (hp i)
  have : @TopologicalAddGroup E (⨅ i, t i) _ := topologicalAddGroup_iInf fun i ↦ inferInstance
  simp_rw [@SeminormFamily.withSeminorms_iff_topologicalSpace_eq_iInf _ _ _ _ _ _ _ (_)] at hp ⊢
  rw [iInf_sigma]
  exact iInf_congr hp

end TopologicalConstructions

section TopologicalProperties

variable [NontriviallyNormedField 𝕜] [AddCommGroup E] [Module 𝕜 E] [Nonempty ι] [Countable ι]

variable {p : SeminormFamily 𝕜 E ι}

variable [TopologicalSpace E]

/-- If the topology of a space is induced by a countable family of seminorms, then the topology
is first countable. -/
theorem WithSeminorms.first_countable (hp : WithSeminorms p) :
    TopologicalSpace.FirstCountableTopology E := by
  have := hp.topologicalAddGroup
  let _ : UniformSpace E := TopologicalAddGroup.toUniformSpace E
  have : UniformAddGroup E := comm_topologicalAddGroup_is_uniform
  have : (𝓝 (0 : E)).IsCountablyGenerated := by
    rw [p.withSeminorms_iff_nhds_eq_iInf.mp hp]
    exact Filter.iInf.isCountablyGenerated _
  have : (uniformity E).IsCountablyGenerated := UniformAddGroup.uniformity_countably_generated
  exact UniformSpace.firstCountableTopology E
#align with_seminorms.first_countable WithSeminorms.first_countable

end TopologicalProperties<|MERGE_RESOLUTION|>--- conflicted
+++ resolved
@@ -952,15 +952,9 @@
     SeminormFamily 𝕜 E ((i : ι) × κ i) :=
   fun ⟨i, k⟩ => p i k
 
-<<<<<<< HEAD
-theorem withSeminorms_iInf {κ : ι → Type _} {_ : Nonempty ((i : ι) × κ i)}
+theorem withSeminorms_iInf {κ : ι → Type*} {_ : Nonempty ((i : ι) × κ i)}
     {_ : ∀ i, Nonempty (κ i)} {p : (i : ι) → SeminormFamily 𝕜 E (κ i)}
     {t : ι → TopologicalSpace E} (hp : ∀ i, WithSeminorms (topology := t i) (p i)) :
-=======
-theorem withSeminorms_iInf {κ : ι → Type*} [Nonempty ((i : ι) × κ i)] [∀ i, Nonempty (κ i)]
-    {p : (i : ι) → SeminormFamily 𝕜 E (κ i)} {t : ι → TopologicalSpace E}
-    [∀ i, @TopologicalAddGroup E (t i) _] (hp : ∀ i, WithSeminorms (topology := t i) (p i)) :
->>>>>>> d567f7cf
     WithSeminorms (topology := ⨅ i, t i) (SeminormFamily.sigma p) := by
   have : ∀ i, @TopologicalAddGroup E (t i) _ :=
     fun i ↦ @WithSeminorms.topologicalAddGroup _ _ _ _ _ _ _ (t i) _ (hp i)
