--- conflicted
+++ resolved
@@ -26,15 +26,6 @@
 
 open Finset NumberField Algebra FiniteDimensional
 
-<<<<<<< HEAD
-section rat
-
-theorem Algebra.coe_norm_int {K : Type*} [Field K] [NumberField K] (x : 𝓞 K) :
-    Algebra.norm ℤ x = Algebra.norm ℚ (x : K) :=
-  (Algebra.norm_localization (R := ℤ) (Rₘ := ℚ) (S := 𝓞 K) (Sₘ := K) (nonZeroDivisors ℤ) x).symm
-
-end rat
-=======
 section Rat
 
 variable {K : Type*} [Field K] [NumberField K] (x : 𝓞 K)
@@ -46,7 +37,6 @@
   (Algebra.trace_localization (R := ℤ) (Rₘ := ℚ) (S := 𝓞 K) (Sₘ := K) (nonZeroDivisors ℤ) x).symm
 
 end Rat
->>>>>>> ae3320d6
 
 namespace RingOfIntegers
 
