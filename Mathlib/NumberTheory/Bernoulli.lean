/-
Copyright (c) 2020 Johan Commelin. All rights reserved.
Released under Apache 2.0 license as described in the file LICENSE.
Authors: Johan Commelin, Kevin Buzzard
-/
import Mathlib.Algebra.BigOperators.NatAntidiagonal
import Mathlib.Algebra.GeomSum
import Mathlib.Data.Fintype.BigOperators
import Mathlib.RingTheory.PowerSeries.WellKnown
import Mathlib.Tactic.FieldSimp

#align_import number_theory.bernoulli from "leanprover-community/mathlib"@"2196ab363eb097c008d4497125e0dde23fb36db2"

/-!
# Bernoulli numbers

The Bernoulli numbers are a sequence of rational numbers that frequently show up in
number theory.

## Mathematical overview

The Bernoulli numbers $(B_0, B_1, B_2, \ldots)=(1, -1/2, 1/6, 0, -1/30, \ldots)$ are
a sequence of rational numbers. They show up in the formula for the sums of $k$th
powers. They are related to the Taylor series expansions of $x/\tan(x)$ and
of $\coth(x)$, and also show up in the values that the Riemann Zeta function
takes both at both negative and positive integers (and hence in the
theory of modular forms). For example, if $1 \leq n$ is even then

$$\zeta(2n)=\sum_{t\geq1}t^{-2n}=(-1)^{n+1}\frac{(2\pi)^{2n}B_{2n}}{2(2n)!}.$$

Note however that this result is not yet formalised in Lean.

The Bernoulli numbers can be formally defined using the power series

$$\sum B_n\frac{t^n}{n!}=\frac{t}{1-e^{-t}}$$

although that happens to not be the definition in mathlib (this is an *implementation
detail* and need not concern the mathematician).

Note that $B_1=-1/2$, meaning that we are using the $B_n^-$ of
[from Wikipedia](https://en.wikipedia.org/wiki/Bernoulli_number).

## Implementation detail

The Bernoulli numbers are defined using well-founded induction, by the formula
$$B_n=1-\sum_{k\lt n}\frac{\binom{n}{k}}{n-k+1}B_k.$$
This formula is true for all $n$ and in particular $B_0=1$. Note that this is the definition
for positive Bernoulli numbers, which we call `bernoulli'`. The negative Bernoulli numbers are
then defined as `bernoulli := (-1)^n * bernoulli'`.

## Main theorems

`sum_bernoulli : ∑ k in Finset.range n, (n.choose k : ℚ) * bernoulli k = if n = 1 then 1 else 0`
-/


open Nat BigOperators Finset Finset.Nat PowerSeries

variable (A : Type*) [CommRing A] [Algebra ℚ A]

/-! ### Definitions -/


/-- The Bernoulli numbers:
the $n$-th Bernoulli number $B_n$ is defined recursively via
$$B_n = 1 - \sum_{k < n} \binom{n}{k}\frac{B_k}{n+1-k}$$ -/
def bernoulli' : ℕ → ℚ :=
  WellFounded.fix lt_wfRel.wf fun n bernoulli' =>
    1 - ∑ k : Fin n, n.choose k / (n - k + 1) * bernoulli' k k.2
#align bernoulli' bernoulli'

theorem bernoulli'_def' (n : ℕ) :
    bernoulli' n = 1 - ∑ k : Fin n, n.choose k / (n - k + 1) * bernoulli' k :=
  WellFounded.fix_eq _ _ _
#align bernoulli'_def' bernoulli'_def'

theorem bernoulli'_def (n : ℕ) :
    bernoulli' n = 1 - ∑ k in range n, n.choose k / (n - k + 1) * bernoulli' k := by
  rw [bernoulli'_def', ← Fin.sum_univ_eq_sum_range]
#align bernoulli'_def bernoulli'_def

theorem bernoulli'_spec (n : ℕ) :
    (∑ k in range n.succ, (n.choose (n - k) : ℚ) / (n - k + 1) * bernoulli' k) = 1 := by
  rw [sum_range_succ_comm, bernoulli'_def n, tsub_self, choose_zero_right, sub_self, zero_add,
    div_one, cast_one, one_mul, sub_add, ← sum_sub_distrib, ← sub_eq_zero, sub_sub_cancel_left,
    neg_eq_zero]
  exact Finset.sum_eq_zero (fun x hx => by rw [choose_symm (le_of_lt (mem_range.1 hx)), sub_self])
#align bernoulli'_spec bernoulli'_spec

theorem bernoulli'_spec' (n : ℕ) :
    (∑ k in antidiagonal n, ((k.1 + k.2).choose k.2 : ℚ) / (k.2 + 1) * bernoulli' k.1) = 1 := by
  refine' ((sum_antidiagonal_eq_sum_range_succ_mk _ n).trans _).trans (bernoulli'_spec n)
  refine' sum_congr rfl fun x hx => _
  simp only [add_tsub_cancel_of_le, mem_range_succ_iff.mp hx, cast_sub]
#align bernoulli'_spec' bernoulli'_spec'

/-! ### Examples -/


section Examples

@[simp]
theorem bernoulli'_zero : bernoulli' 0 = 1 := by
  rw [bernoulli'_def]
  norm_num
#align bernoulli'_zero bernoulli'_zero

@[simp]
theorem bernoulli'_one : bernoulli' 1 = 1 / 2 := by
  rw [bernoulli'_def]
  norm_num
#align bernoulli'_one bernoulli'_one

@[simp]
theorem bernoulli'_two : bernoulli' 2 = 1 / 6 := by
  rw [bernoulli'_def]
  norm_num [sum_range_succ, sum_range_succ, sum_range_zero]
#align bernoulli'_two bernoulli'_two

@[simp]
theorem bernoulli'_three : bernoulli' 3 = 0 := by
  rw [bernoulli'_def]
  norm_num [sum_range_succ, sum_range_succ, sum_range_zero]
#align bernoulli'_three bernoulli'_three

@[simp]
theorem bernoulli'_four : bernoulli' 4 = -1 / 30 := by
  have : Nat.choose 4 2 = 6 := by decide -- shrug
  rw [bernoulli'_def]
  norm_num [sum_range_succ, sum_range_succ, sum_range_zero, this]
#align bernoulli'_four bernoulli'_four

end Examples

@[simp]
theorem sum_bernoulli' (n : ℕ) : (∑ k in range n, (n.choose k : ℚ) * bernoulli' k) = n := by
  cases' n with n
  · simp
  suffices
    ((n + 1 : ℚ) * ∑ k in range n, ↑(n.choose k) / (n - k + 1) * bernoulli' k) =
      ∑ x in range n, ↑(n.succ.choose x) * bernoulli' x by
    rw_mod_cast [sum_range_succ, bernoulli'_def, ← this, choose_succ_self_right]
    ring
  simp_rw [mul_sum, ← mul_assoc]
  refine' sum_congr rfl fun k hk => _
  congr
  have : ((n - k : ℕ) : ℚ) + 1 ≠ 0 := by norm_cast; exact succ_ne_zero _
  field_simp [← cast_sub (mem_range.1 hk).le, mul_comm]
  rw_mod_cast [tsub_add_eq_add_tsub (mem_range.1 hk).le, choose_mul_succ_eq]
#align sum_bernoulli' sum_bernoulli'

/-- The exponential generating function for the Bernoulli numbers `bernoulli' n`. -/
def bernoulli'PowerSeries :=
  mk fun n => algebraMap ℚ A (bernoulli' n / n !)
#align bernoulli'_power_series bernoulli'PowerSeries

theorem bernoulli'PowerSeries_mul_exp_sub_one :
    bernoulli'PowerSeries A * (exp A - 1) = X * exp A := by
  ext n
  -- constant coefficient is a special case
  cases' n with n
  · simp
  rw [bernoulli'PowerSeries, coeff_mul, mul_comm X, sum_antidiagonal_succ']
  suffices (∑ p in antidiagonal n,
      bernoulli' p.1 / p.1! * ((p.2 + 1) * p.2! : ℚ)⁻¹) = (n ! : ℚ)⁻¹ by
    simpa [map_sum, Nat.factorial] using congr_arg (algebraMap ℚ A) this
  apply eq_inv_of_mul_eq_one_left
  rw [sum_mul]
  convert bernoulli'_spec' n using 1
  apply sum_congr rfl
  simp_rw [mem_antidiagonal]
  rintro ⟨i, j⟩ rfl
  have := factorial_mul_factorial_dvd_factorial_add i j
  field_simp [mul_comm _ (bernoulli' i), mul_assoc, add_choose]
  norm_cast
  simp [mul_comm (j + 1)]
#align bernoulli'_power_series_mul_exp_sub_one bernoulli'PowerSeries_mul_exp_sub_one

/-- Odd Bernoulli numbers (greater than 1) are zero. -/
theorem bernoulli'_odd_eq_zero {n : ℕ} (h_odd : Odd n) (hlt : 1 < n) : bernoulli' n = 0 := by
  let B := mk fun n => bernoulli' n / (n ! : ℚ)
  suffices (B - evalNegHom B) * (exp ℚ - 1) = X * (exp ℚ - 1) by
    cases' mul_eq_mul_right_iff.mp this with h h <;>
      simp only [PowerSeries.ext_iff, evalNegHom, coeff_X] at h
    · apply eq_zero_of_neg_eq
      specialize h n
      split_ifs at h <;> simp_all [h_odd.neg_one_pow, factorial_ne_zero]
    · simpa (config := {decide := true}) [Nat.factorial] using h 1
  have h : B * (exp ℚ - 1) = X * exp ℚ := by
    simpa [bernoulli'PowerSeries] using bernoulli'PowerSeries_mul_exp_sub_one ℚ
  rw [sub_mul, h, mul_sub X, sub_right_inj, ← neg_sub, mul_neg, neg_eq_iff_eq_neg]
  suffices evalNegHom (B * (exp ℚ - 1)) * exp ℚ = evalNegHom (X * exp ℚ) * exp ℚ by
    rw [map_mul, map_mul] at this --Porting note: Why doesn't simp do this?
    simpa [mul_assoc, sub_mul, mul_comm (evalNegHom (exp ℚ)), exp_mul_exp_neg_eq_one]
  congr
#align bernoulli'_odd_eq_zero bernoulli'_odd_eq_zero

/-- The Bernoulli numbers are defined to be `bernoulli'` with a parity sign. -/
def bernoulli (n : ℕ) : ℚ :=
  (-1) ^ n * bernoulli' n
#align bernoulli bernoulli

theorem bernoulli'_eq_bernoulli (n : ℕ) : bernoulli' n = (-1) ^ n * bernoulli n := by
  simp [bernoulli, ← mul_assoc, ← sq, ← pow_mul, mul_comm n 2, pow_mul]
#align bernoulli'_eq_bernoulli bernoulli'_eq_bernoulli

@[simp]
theorem bernoulli_zero : bernoulli 0 = 1 := by simp [bernoulli]
#align bernoulli_zero bernoulli_zero

@[simp]
theorem bernoulli_one : bernoulli 1 = -1 / 2 := by norm_num [bernoulli]
#align bernoulli_one bernoulli_one

theorem bernoulli_eq_bernoulli'_of_ne_one {n : ℕ} (hn : n ≠ 1) : bernoulli n = bernoulli' n := by
  by_cases h0 : n = 0; · simp [h0]
  rw [bernoulli, neg_one_pow_eq_pow_mod_two]
  cases' mod_two_eq_zero_or_one n with h h
  · simp [h]
  · simp [bernoulli'_odd_eq_zero (odd_iff.mpr h) (one_lt_iff_ne_zero_and_ne_one.mpr ⟨h0, hn⟩)]
#align bernoulli_eq_bernoulli'_of_ne_one bernoulli_eq_bernoulli'_of_ne_one

@[simp]
theorem sum_bernoulli (n : ℕ) :
    (∑ k in range n, (n.choose k : ℚ) * bernoulli k) = if n = 1 then 1 else 0 := by
  cases' n with n n
  · simp
  cases' n with n n
  · rw [sum_range_one]
    simp
  suffices (∑ i in range n, ↑((n + 2).choose (i + 2)) * bernoulli (i + 2)) = n / 2 by
    simp only [this, sum_range_succ', cast_succ, bernoulli_one, bernoulli_zero, choose_one_right,
      mul_one, choose_zero_right, cast_zero, if_false, zero_add, succ_succ_ne_one]
    ring
  have f := sum_bernoulli' n.succ.succ
  simp_rw [sum_range_succ', cast_succ, ← eq_sub_iff_add_eq] at f
  -- porting note: was `convert f`
  refine' Eq.trans _ (Eq.trans f _)
  · congr
    funext x
    rw [bernoulli_eq_bernoulli'_of_ne_one (succ_ne_zero x ∘ succ.inj)]
  · simp only [one_div, mul_one, bernoulli'_zero, cast_one, choose_zero_right, add_sub_cancel,
      zero_add, choose_one_right, cast_succ, cast_add, cast_one, bernoulli'_one, one_div]
    ring
#align sum_bernoulli sum_bernoulli

theorem bernoulli_spec' (n : ℕ) :
    (∑ k in antidiagonal n, ((k.1 + k.2).choose k.2 : ℚ) / (k.2 + 1) * bernoulli k.1) =
      if n = 0 then 1 else 0 := by
  cases' n with n n;
  · simp
  rw [if_neg (succ_ne_zero _)]
  -- algebra facts
  have h₁ : (1, n) ∈ antidiagonal n.succ := by simp [mem_antidiagonal, add_comm]
  have h₂ : (n : ℚ) + 1 ≠ 0 := by norm_cast; exact succ_ne_zero _
  have h₃ : (1 + n).choose n = n + 1 := by simp [add_comm]
  -- key equation: the corresponding fact for `bernoulli'`
  have H := bernoulli'_spec' n.succ
  -- massage it to match the structure of the goal, then convert piece by piece
  rw [sum_eq_add_sum_diff_singleton h₁] at H ⊢
  apply add_eq_of_eq_sub'
  convert eq_sub_of_add_eq' H using 1
  · refine' sum_congr rfl fun p h => _
    obtain ⟨h', h''⟩ : p ∈ _ ∧ p ≠ _ := by rwa [mem_sdiff, mem_singleton] at h
    simp [bernoulli_eq_bernoulli'_of_ne_one ((not_congr (antidiagonal_congr h' h₁)).mp h'')]
  · field_simp [h₃]
    norm_num
#align bernoulli_spec' bernoulli_spec'

/-- The exponential generating function for the Bernoulli numbers `bernoulli n`. -/
def bernoulliPowerSeries :=
  mk fun n => algebraMap ℚ A (bernoulli n / n !)
#align bernoulli_power_series bernoulliPowerSeries

theorem bernoulliPowerSeries_mul_exp_sub_one : bernoulliPowerSeries A * (exp A - 1) = X := by
  ext n
  -- constant coefficient is a special case
  cases' n with n n;
  · simp
  simp only [bernoulliPowerSeries, coeff_mul, coeff_X, sum_antidiagonal_succ', one_div, coeff_mk,
    coeff_one, coeff_exp, LinearMap.map_sub, factorial, if_pos, cast_succ, cast_one, cast_mul,
    sub_zero, RingHom.map_one, add_eq_zero_iff, if_false, _root_.inv_one, zero_add, one_ne_zero,
    mul_zero, and_false_iff, sub_self, ← RingHom.map_mul, ← map_sum]
  cases' n with n
  · simp
  rw [if_neg n.succ_succ_ne_one]
  have hfact : ∀ m, (m ! : ℚ) ≠ 0 := fun m => by exact_mod_cast factorial_ne_zero m
  have hite2 : ite (n.succ = 0) 1 0 = (0 : ℚ) := if_neg n.succ_ne_zero
  simp only [CharP.cast_eq_zero, zero_add, inv_one, map_one, sub_self, mul_zero, add_eq]
  rw [← map_zero (algebraMap ℚ A), ← zero_div (n.succ ! : ℚ), ← hite2, ← bernoulli_spec', sum_div]
  refine' congr_arg (algebraMap ℚ A) (sum_congr rfl fun x h => eq_div_of_mul_eq (hfact n.succ) _)
  rw [mem_antidiagonal] at h
  rw [← h, add_choose, cast_div_charZero (factorial_mul_factorial_dvd_factorial_add _ _)]
  field_simp [hfact x.1, mul_comm _ (bernoulli x.1), mul_assoc]
  -- porting note: was `cc`, which was not yet ported
  left
  left
  ring
#align bernoulli_power_series_mul_exp_sub_one bernoulliPowerSeries_mul_exp_sub_one

section Faulhaber

/-- **Faulhaber's theorem** relating the **sum of p-th powers** to the Bernoulli numbers:
$$\sum_{k=0}^{n-1} k^p = \sum_{i=0}^p B_i\binom{p+1}{i}\frac{n^{p+1-i}}{p+1}.$$
See https://proofwiki.org/wiki/Faulhaber%27s_Formula and [orosi2018faulhaber] for
the proof provided here. -/
theorem sum_range_pow (n p : ℕ) :
    (∑ k in range n, (k : ℚ) ^ p) =
      ∑ i in range (p + 1), bernoulli i * ((p + 1).choose i) * (n : ℚ) ^ (p + 1 - i) / (p + 1) := by
  have hne : ∀ m : ℕ, (m ! : ℚ) ≠ 0 := fun m => by exact_mod_cast factorial_ne_zero m
  -- compute the Cauchy product of two power series
  have h_cauchy :
    ((mk fun p => bernoulli p / p !) * mk fun q => coeff ℚ (q + 1) (exp ℚ ^ n)) =
      mk fun p => ∑ i in range (p + 1),
          bernoulli i * (p + 1).choose i * (n : ℚ) ^ (p + 1 - i) / (p + 1)! := by
    ext q : 1
    let f a b := bernoulli a / a ! * coeff ℚ (b + 1) (exp ℚ ^ n)
    -- key step: use `PowerSeries.coeff_mul` and then rewrite sums
    simp only [coeff_mul, coeff_mk, cast_mul, sum_antidiagonal_eq_sum_range_succ f]
    apply sum_congr rfl
    intros m h
    simp only [exp_pow_eq_rescale_exp, rescale, one_div, coeff_mk, RingHom.coe_mk, coeff_exp,
      RingHom.id_apply, cast_mul, algebraMap_rat_rat]
    -- manipulate factorials and binomial coefficients
    simp at h
    rw [choose_eq_factorial_div_factorial h.le, eq_comm, div_eq_iff (hne q.succ), succ_eq_add_one,
      mul_assoc _ _ (q.succ ! : ℚ), mul_comm _ (q.succ ! : ℚ), ← mul_assoc, div_mul_eq_mul_div]
    simp only [add_eq, add_zero, ge_iff_le, IsUnit.mul_iff, Nat.isUnit_iff, succ.injEq, cast_mul,
      cast_succ, MonoidHom.coe_mk, OneHom.coe_mk, coeff_exp, Algebra.id.map_eq_id, one_div,
      map_inv₀, map_natCast, coeff_mk, mul_inv_rev]
    rw [mul_comm ((n : ℚ) ^ (q - m + 1)), ← mul_assoc _ _ ((n : ℚ) ^ (q - m + 1)), ← one_div,
      mul_one_div, div_div, tsub_add_eq_add_tsub (le_of_lt_succ h), cast_div, cast_mul]
    · ring
    · exact factorial_mul_factorial_dvd_factorial h.le
    · simp [hne, factorial_ne_zero]
  -- same as our goal except we pull out `p!` for convenience
  have hps :
    (∑ k in range n, (k : ℚ) ^ p) =
      (∑ i in range (p + 1),
          bernoulli i * (p + 1).choose i * (n : ℚ) ^ (p + 1 - i) / (p + 1)!) * p ! := by
    suffices
      (mk fun p => ∑ k in range n, (k : ℚ) ^ p * algebraMap ℚ ℚ p !⁻¹) =
        mk fun p =>
          ∑ i in range (p + 1), bernoulli i * (p + 1).choose i * (n : ℚ) ^ (p + 1 - i) / (p + 1)! by
      rw [← div_eq_iff (hne p), div_eq_mul_inv, sum_mul]
      rw [PowerSeries.ext_iff] at this
      simpa using this p
    -- the power series `exp ℚ - 1` is non-zero, a fact we need in order to use `mul_right_inj'`
    have hexp : exp ℚ - 1 ≠ 0 := by
      simp only [exp, PowerSeries.ext_iff, Ne, not_forall]
      use 1
      simp [factorial_ne_zero]
    have h_r : exp ℚ ^ n - 1 = X * mk fun p => coeff ℚ (p + 1) (exp ℚ ^ n) := by
      have h_const : C ℚ (constantCoeff ℚ (exp ℚ ^ n)) = 1 := by simp
      rw [← h_const, sub_const_eq_X_mul_shift]
    -- key step: a chain of equalities of power series
    -- porting note: altered proof slightly
    rw [← mul_right_inj' hexp, mul_comm]
<<<<<<< HEAD
    simp only [← cast_pow]
    rw [← exp_pow_sum, geom_sum_mul, h_r, ← bernoulliPowerSeries_mul_exp_sub_one,
    bernoulliPowerSeries, mul_right_comm]
=======
    rw [←exp_pow_sum, geom_sum_mul, h_r, ← bernoulliPowerSeries_mul_exp_sub_one,
      bernoulliPowerSeries, mul_right_comm]
>>>>>>> 909a2b4a
    simp only [mul_comm, mul_eq_mul_left_iff, hexp, or_false]
    refine' Eq.trans (mul_eq_mul_right_iff.mpr _) (Eq.trans h_cauchy _)
    · left
      congr
    · simp only [mul_comm, factorial, cast_succ, cast_pow]

  -- massage `hps` into our goal
  rw [hps, sum_mul]
  refine' sum_congr rfl fun x _ => _
  field_simp [mul_right_comm _ ↑p !, ← mul_assoc _ _ ↑p !, factorial]
  ring
#align sum_range_pow sum_range_pow

/-- Alternate form of **Faulhaber's theorem**, relating the sum of p-th powers to the Bernoulli
numbers: $$\sum_{k=1}^{n} k^p = \sum_{i=0}^p (-1)^iB_i\binom{p+1}{i}\frac{n^{p+1-i}}{p+1}.$$
Deduced from `sum_range_pow`. -/
theorem sum_Ico_pow (n p : ℕ) :
    (∑ k in Ico 1 (n + 1), (k : ℚ) ^ p) =
      ∑ i in range (p + 1), bernoulli' i * (p + 1).choose i * (n : ℚ) ^ (p + 1 - i) / (p + 1) := by
  rw [← Nat.cast_succ]
  -- dispose of the trivial case
  cases' p with p p
  · simp
  let f i := bernoulli i * p.succ.succ.choose i * (n : ℚ) ^ (p.succ.succ - i) / p.succ.succ
  let f' i := bernoulli' i * p.succ.succ.choose i * (n : ℚ) ^ (p.succ.succ - i) / p.succ.succ
  suffices (∑ k in Ico 1 n.succ, (k : ℚ) ^ p.succ) = ∑ i in range p.succ.succ, f' i by convert this
  -- prove some algebraic facts that will make things easier for us later on
  have hle := Nat.le_add_left 1 n
  have hne : (p + 1 + 1 : ℚ) ≠ 0 := by norm_cast; exact succ_ne_zero p.succ
  have h1 : ∀ r : ℚ, r * (p + 1 + 1) * (n : ℚ) ^ p.succ / (p + 1 + 1 : ℚ) = r * (n : ℚ) ^ p.succ :=
      fun r => by rw [mul_div_right_comm, mul_div_cancel _ hne]
  have h2 : f 1 + (n : ℚ) ^ p.succ = 1 / 2 * (n : ℚ) ^ p.succ := by
    simp_rw [bernoulli_one, choose_one_right, succ_sub_succ_eq_sub, cast_succ, tsub_zero, h1]
    ring
  have :
    (∑ i in range p, bernoulli (i + 2) * (p + 2).choose (i + 2) * (n : ℚ) ^ (p - i) / ↑(p + 2)) =
      ∑ i in range p, bernoulli' (i + 2) * (p + 2).choose (i + 2) * (n : ℚ) ^ (p - i) / ↑(p + 2) :=
    sum_congr rfl fun i _ => by rw [bernoulli_eq_bernoulli'_of_ne_one (succ_succ_ne_one i)]
  calc
    (-- replace sum over `Ico` with sum over `range` and simplify
        ∑ k in Ico 1 n.succ, (k : ℚ) ^ p.succ) = ∑ k in range n.succ, (k : ℚ) ^ p.succ :=
      by simp [sum_Ico_eq_sub _ hle, succ_ne_zero]
    -- extract the last term of the sum
        _ = (∑ k in range n, (k : ℚ) ^ p.succ) + (n : ℚ) ^ p.succ :=
      by rw [sum_range_succ]
    -- apply the key lemma, `sum_range_pow`
        _ = (∑ i in range p.succ.succ, f i) + (n : ℚ) ^ p.succ :=
      by simp [sum_range_pow]
    -- extract the first two terms of the sum
        _ = (∑ i in range p, f i.succ.succ) + f 1 + f 0 + (n : ℚ) ^ p.succ :=
      by simp_rw [sum_range_succ']
        _ = (∑ i in range p, f i.succ.succ) + (f 1 + (n : ℚ) ^ p.succ) + f 0 := by ring
        _ = (∑ i in range p, f i.succ.succ) + 1 / 2 * (n : ℚ) ^ p.succ + f 0 := by rw [h2]
    -- convert from `bernoulli` to `bernoulli'`
        _ = (∑ i in range p, f' i.succ.succ) + f' 1 + f' 0 :=
      by simpa [h1, fun i => show i + 2 = i + 1 + 1 from rfl]
    -- rejoin the first two terms of the sum
        _ = ∑ i in range p.succ.succ, f' i :=
      by simp_rw [sum_range_succ']
#align sum_Ico_pow sum_Ico_pow

end Faulhaber<|MERGE_RESOLUTION|>--- conflicted
+++ resolved
@@ -356,14 +356,8 @@
     -- key step: a chain of equalities of power series
     -- porting note: altered proof slightly
     rw [← mul_right_inj' hexp, mul_comm]
-<<<<<<< HEAD
-    simp only [← cast_pow]
-    rw [← exp_pow_sum, geom_sum_mul, h_r, ← bernoulliPowerSeries_mul_exp_sub_one,
-    bernoulliPowerSeries, mul_right_comm]
-=======
     rw [←exp_pow_sum, geom_sum_mul, h_r, ← bernoulliPowerSeries_mul_exp_sub_one,
       bernoulliPowerSeries, mul_right_comm]
->>>>>>> 909a2b4a
     simp only [mul_comm, mul_eq_mul_left_iff, hexp, or_false]
     refine' Eq.trans (mul_eq_mul_right_iff.mpr _) (Eq.trans h_cauchy _)
     · left
