--- conflicted
+++ resolved
@@ -664,6 +664,53 @@
   hom := biproduct.map fun b => (p b).hom
   inv := biproduct.map fun b => (p b).inv
 #align category_theory.limits.biproduct.map_iso CategoryTheory.Limits.biproduct.mapIso
+
+/-- Two biproducts which differ by an equivalence in the indexing type,
+and up to isomorphism in the factors, are isomorphic.
+
+Unfortunately there are two natural ways to define each direction of this isomorphism
+(because it is true for both products and coproducts separately).
+We give the alternative definitions as lemmas below.
+-/
+@[simps]
+def biproduct.whiskerEquiv {f : J → C} {g : K → C} (e : J ≃ K) (w : ∀ j, g (e j) ≅ f j)
+    [HasBiproduct f] [HasBiproduct g] : ⨁ f ≅ ⨁ g where
+  hom := biproduct.desc fun j => (w j).inv ≫ biproduct.ι g (e j)
+  inv := biproduct.desc fun k => eqToHom (by simp) ≫ (w (e.symm k)).hom ≫ biproduct.ι f _
+
+lemma biproduct.whiskerEquiv_hom_eq_lift {f : J → C} {g : K → C} (e : J ≃ K)
+    (w : ∀ j, g (e j) ≅ f j) [HasBiproduct f] [HasBiproduct g] :
+    (biproduct.whiskerEquiv e w).hom =
+      biproduct.lift fun k => biproduct.π f (e.symm k) ≫ (w _).inv ≫ eqToHom (by simp) := by
+  simp only [whiskerEquiv_hom]
+  ext k j
+  by_cases h : k = e j
+  · subst h
+    simp
+  · simp only [ι_desc_assoc, Category.assoc, ne_eq, lift_π]
+    rw [biproduct.ι_π_ne, biproduct.ι_π_ne_assoc]
+    · simp
+    · rintro rfl
+      simp at h
+    · exact Ne.symm h
+
+lemma biproduct.whiskerEquiv_inv_eq_lift {f : J → C} {g : K → C} (e : J ≃ K)
+    (w : ∀ j, g (e j) ≅ f j) [HasBiproduct f] [HasBiproduct g] :
+    (biproduct.whiskerEquiv e w).inv =
+      biproduct.lift fun j => biproduct.π g (e j) ≫ (w j).hom := by
+  simp only [whiskerEquiv_inv]
+  ext j k
+  by_cases h : k = e j
+  · subst h
+    simp only [ι_desc_assoc, ← eqToHom_iso_hom_naturality_assoc w (e.symm_apply_apply j).symm,
+      Equiv.symm_apply_apply, eqToHom_comp_ι, Category.assoc, bicone_ι_π_self, Category.comp_id,
+      lift_π, bicone_ι_π_self_assoc]
+  · simp only [ι_desc_assoc, Category.assoc, ne_eq, lift_π]
+    rw [biproduct.ι_π_ne, biproduct.ι_π_ne_assoc]
+    · simp
+    · exact h
+    · rintro rfl
+      simp at h
 
 instance (f : ι → Type*) (g : (i : ι) → (f i) → C)
     [∀ i, HasBiproduct (g i)] [HasBiproduct fun i => ⨁ g i] :
@@ -729,7 +776,6 @@
 (because it is true for both products and coproducts separately).
 We give the alternative definitions as lemmas below.
 -/
-<<<<<<< HEAD
 def biproduct.whisker_equiv : ⨁ f ≅ ⨁ g where
   hom := biproduct.desc fun j => (w j).inv ≫ biproduct.ι g (e j)
   inv := biproduct.desc fun k => eqToHom (by simp) ≫ (w (e.symm k)).hom ≫ biproduct.ι f _
@@ -747,19 +793,6 @@
     (biproduct.whisker_equiv e w).hom =
       biproduct.lift fun k => biproduct.π f (e.symm k) ≫ (w _).inv ≫ eqToHom (by simp) := by
   simp only [whisker_equiv_hom_eq_desc]
-=======
-@[simps]
-def biproduct.whiskerEquiv {f : J → C} {g : K → C} (e : J ≃ K) (w : ∀ j, g (e j) ≅ f j)
-    [HasBiproduct f] [HasBiproduct g] : ⨁ f ≅ ⨁ g where
-  hom := biproduct.desc fun j => (w j).inv ≫ biproduct.ι g (e j)
-  inv := biproduct.desc fun k => eqToHom (by simp) ≫ (w (e.symm k)).hom ≫ biproduct.ι f _
-
-lemma biproduct.whiskerEquiv_hom_eq_lift {f : J → C} {g : K → C} (e : J ≃ K)
-    (w : ∀ j, g (e j) ≅ f j) [HasBiproduct f] [HasBiproduct g] :
-    (biproduct.whiskerEquiv e w).hom =
-      biproduct.lift fun k => biproduct.π f (e.symm k) ≫ (w _).inv ≫ eqToHom (by simp) := by
-  simp only [whiskerEquiv_hom]
->>>>>>> d7b5d387
   ext k j
   by_cases h : k = e j
   · subst h
@@ -771,7 +804,6 @@
       simp at h
     · exact Ne.symm h
 
-<<<<<<< HEAD
 lemma biproduct.whisker_equiv_inv_eq_lift :
     (biproduct.whisker_equiv e w).inv =
       biproduct.lift fun j => biproduct.π g (e j) ≫ (w j).hom := by
@@ -781,13 +813,6 @@
       rintro _ _ rfl
       simp
   simp only [whisker_equiv_inv_eq_desc]
-=======
-lemma biproduct.whiskerEquiv_inv_eq_lift {f : J → C} {g : K → C} (e : J ≃ K)
-    (w : ∀ j, g (e j) ≅ f j) [HasBiproduct f] [HasBiproduct g] :
-    (biproduct.whiskerEquiv e w).inv =
-      biproduct.lift fun j => biproduct.π g (e j) ≫ (w j).hom := by
-  simp only [whiskerEquiv_inv]
->>>>>>> d7b5d387
   ext j k
   by_cases h : k = e j
   · subst h
