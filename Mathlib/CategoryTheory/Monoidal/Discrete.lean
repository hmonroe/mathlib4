--- conflicted
+++ resolved
@@ -17,11 +17,7 @@
 -/
 
 
-<<<<<<< HEAD
 universe u u' u''
-=======
-universe u u'
->>>>>>> a5516f58
 
 open CategoryTheory Discrete MonoidalCategory
 
@@ -46,7 +42,6 @@
 @[to_additive (attr := simp) Discrete.addMonoidal_tensorUnit_as]
 lemma Discrete.monoidal_tensorUnit_as : (𝟙_ (Discrete M)).as = 1 := rfl
 
-<<<<<<< HEAD
 -- porting note: we do not necessarily want to unfold the definition of `Discrete.monoidal`,
 -- in `mathlib`, it was done by making it locally reducible or not, instead one may
 -- activate/deactive the following simp attributes
@@ -54,8 +49,6 @@
 --  Discrete.monoidal_rightUnitor Discrete.addMonoidal_rightUnitor
 --  Discrete.monoidal_associator Discrete.addMonoidal_associator
 
-=======
->>>>>>> a5516f58
 variable {M} {N : Type u'} [Monoid N]
 
 /-- A multiplicative morphism between monoids gives a monoidal functor between the corresponding
