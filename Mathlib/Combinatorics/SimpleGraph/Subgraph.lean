/-
Copyright (c) 2021 Hunter Monroe. All rights reserved.
Released under Apache 2.0 license as described in the file LICENSE.
Authors: Hunter Monroe, Kyle Miller, Alena Gusakov
-/
import Mathlib.Combinatorics.SimpleGraph.Basic

#align_import combinatorics.simple_graph.subgraph from "leanprover-community/mathlib"@"c6ef6387ede9983aee397d442974e61f89dfd87b"

/-!
# Subgraphs of a simple graph

A subgraph of a simple graph consists of subsets of the graph's vertices and edges such that the
endpoints of each edge are present in the vertex subset. The edge subset is formalized as a
sub-relation of the adjacency relation of the simple graph.

## Main definitions

* `Subgraph G` is the type of subgraphs of a `G : SimpleGraph V`.

* `Subgraph.neighborSet`, `Subgraph.incidenceSet`, and `Subgraph.degree` are like their
  `SimpleGraph` counterparts, but they refer to vertices from `G` to avoid subtype coercions.

* `Subgraph.coe` is the coercion from a `G' : Subgraph G` to a `SimpleGraph G'.verts`.
  (In Lean 3 this could not be a `Coe` instance since the destination type depends on `G'`.)

* `Subgraph.IsSpanning` for whether a subgraph is a spanning subgraph and
  `Subgraph.IsInduced` for whether a subgraph is an induced subgraph.

* Instances for `Lattice (Subgraph G)` and `BoundedOrder (Subgraph G)`.

* `SimpleGraph.toSubgraph`: If a `SimpleGraph` is a subgraph of another, then you can turn it
  into a member of the larger graph's `SimpleGraph.Subgraph` type.

* Graph homomorphisms from a subgraph to a graph (`Subgraph.map_top`) and between subgraphs
  (`Subgraph.map`).

## Implementation notes

* Recall that subgraphs are not determined by their vertex sets, so `SetLike` does not apply to
  this kind of subobject.

## Todo

* Images of graph homomorphisms as subgraphs.

-/


universe u v

namespace SimpleGraph

/-- A subgraph of a `SimpleGraph` is a subset of vertices along with a restriction of the adjacency
relation that is symmetric and is supported by the vertex subset.  They also form a bounded lattice.

Thinking of `V → V → Prop` as `Set (V × V)`, a set of darts (i.e., half-edges), then
`Subgraph.adj_sub` is that the darts of a subgraph are a subset of the darts of `G`. -/
@[ext]
structure Subgraph {V : Type u} (G : SimpleGraph V) where
  verts : Set V
  Adj : V → V → Prop
  adj_sub : ∀ {v w : V}, Adj v w → G.Adj v w
  edge_vert : ∀ {v w : V}, Adj v w → v ∈ verts
  symm : Symmetric Adj := by aesop_graph -- Porting note: Originally `by obviously`
#align simple_graph.subgraph SimpleGraph.Subgraph

initialize_simps_projections SimpleGraph.Subgraph (Adj → adj)

variable {ι : Sort*} {V : Type u} {W : Type v}

/-- The one-vertex subgraph. -/
@[simps]
protected def singletonSubgraph (G : SimpleGraph V) (v : V) : G.Subgraph where
  verts := {v}
  Adj := ⊥
  adj_sub := False.elim
  edge_vert := False.elim
  symm _ _ := False.elim
#align simple_graph.singleton_subgraph SimpleGraph.singletonSubgraph

/-- The one-edge subgraph. -/
@[simps]
def subgraphOfAdj (G : SimpleGraph V) {v w : V} (hvw : G.Adj v w) : G.Subgraph where
  verts := {v, w}
  Adj a b := ⟦(v, w)⟧ = ⟦(a, b)⟧
  adj_sub h := by
    rw [← G.mem_edgeSet, ← h]
    exact hvw
  edge_vert {a b} h := by
    apply_fun fun e ↦ a ∈ e at h
    simp only [Sym2.mem_iff, true_or, eq_iff_iff, iff_true] at h
    exact h
#align simple_graph.subgraph_of_adj SimpleGraph.subgraphOfAdj

namespace Subgraph

variable {G : SimpleGraph V} {G₁ G₂ : G.Subgraph} {a b : V}

protected theorem loopless (G' : Subgraph G) : Irreflexive G'.Adj :=
  fun v h ↦ G.loopless v (G'.adj_sub h)
#align simple_graph.subgraph.loopless SimpleGraph.Subgraph.loopless

theorem adj_comm (G' : Subgraph G) (v w : V) : G'.Adj v w ↔ G'.Adj w v :=
  ⟨fun x ↦ G'.symm x, fun x ↦ G'.symm x⟩
#align simple_graph.subgraph.adj_comm SimpleGraph.Subgraph.adj_comm

@[symm]
theorem adj_symm (G' : Subgraph G) {u v : V} (h : G'.Adj u v) : G'.Adj v u :=
  G'.symm h
#align simple_graph.subgraph.adj_symm SimpleGraph.Subgraph.adj_symm

protected theorem Adj.symm {G' : Subgraph G} {u v : V} (h : G'.Adj u v) : G'.Adj v u :=
  G'.symm h
#align simple_graph.subgraph.adj.symm SimpleGraph.Subgraph.Adj.symm

protected theorem Adj.adj_sub {H : G.Subgraph} {u v : V} (h : H.Adj u v) : G.Adj u v :=
  H.adj_sub h
#align simple_graph.subgraph.adj.adj_sub SimpleGraph.Subgraph.Adj.adj_sub

protected theorem Adj.fst_mem {H : G.Subgraph} {u v : V} (h : H.Adj u v) : u ∈ H.verts :=
  H.edge_vert h
#align simple_graph.subgraph.adj.fst_mem SimpleGraph.Subgraph.Adj.fst_mem

protected theorem Adj.snd_mem {H : G.Subgraph} {u v : V} (h : H.Adj u v) : v ∈ H.verts :=
  h.symm.fst_mem
#align simple_graph.subgraph.adj.snd_mem SimpleGraph.Subgraph.Adj.snd_mem

protected theorem Adj.ne {H : G.Subgraph} {u v : V} (h : H.Adj u v) : u ≠ v :=
  h.adj_sub.ne
#align simple_graph.subgraph.adj.ne SimpleGraph.Subgraph.Adj.ne

/-- Coercion from `G' : Subgraph G` to a `SimpleGraph G'.verts`. -/
@[simps]
protected def coe (G' : Subgraph G) : SimpleGraph G'.verts where
  Adj v w := G'.Adj v w
  symm _ _ h := G'.symm h
  loopless v h := loopless G v (G'.adj_sub h)
#align simple_graph.subgraph.coe SimpleGraph.Subgraph.coe

@[simp]
theorem coe_adj_sub (G' : Subgraph G) (u v : G'.verts) (h : G'.coe.Adj u v) : G.Adj u v :=
  G'.adj_sub h
#align simple_graph.subgraph.coe_adj_sub SimpleGraph.Subgraph.coe_adj_sub

-- Given `h : H.Adj u v`, then `h.coe : H.coe.Adj ⟨u, _⟩ ⟨v, _⟩`.
protected theorem Adj.coe {H : G.Subgraph} {u v : V} (h : H.Adj u v) :
    H.coe.Adj ⟨u, H.edge_vert h⟩ ⟨v, H.edge_vert h.symm⟩ := h
#align simple_graph.subgraph.adj.coe SimpleGraph.Subgraph.Adj.coe

/-- A subgraph is called a *spanning subgraph* if it contains all the vertices of `G`. -/
def IsSpanning (G' : Subgraph G) : Prop :=
  ∀ v : V, v ∈ G'.verts
#align simple_graph.subgraph.is_spanning SimpleGraph.Subgraph.IsSpanning

theorem isSpanning_iff {G' : Subgraph G} : G'.IsSpanning ↔ G'.verts = Set.univ :=
  Set.eq_univ_iff_forall.symm
#align simple_graph.subgraph.is_spanning_iff SimpleGraph.Subgraph.isSpanning_iff

/-- Coercion from `Subgraph G` to `SimpleGraph V`.  If `G'` is a spanning
subgraph, then `G'.spanningCoe` yields an isomorphic graph.
In general, this adds in all vertices from `V` as isolated vertices. -/
@[simps]
protected def spanningCoe (G' : Subgraph G) : SimpleGraph V where
  Adj := G'.Adj
  symm := G'.symm
  loopless v hv := G.loopless v (G'.adj_sub hv)
#align simple_graph.subgraph.spanning_coe SimpleGraph.Subgraph.spanningCoe

@[simp]
theorem Adj.of_spanningCoe {G' : Subgraph G} {u v : G'.verts} (h : G'.spanningCoe.Adj u v) :
    G.Adj u v :=
  G'.adj_sub h
#align simple_graph.subgraph.adj.of_spanning_coe SimpleGraph.Subgraph.Adj.of_spanningCoe

theorem spanningCoe_inj : G₁.spanningCoe = G₂.spanningCoe ↔ G₁.Adj = G₂.Adj := by
  simp [Subgraph.spanningCoe]
#align simple_graph.subgraph.spanning_coe_inj SimpleGraph.Subgraph.spanningCoe_inj

/-- `spanningCoe` is equivalent to `coe` for a subgraph that `IsSpanning`. -/
@[simps]
def spanningCoeEquivCoeOfSpanning (G' : Subgraph G) (h : G'.IsSpanning) : G'.spanningCoe ≃g G'.coe
    where
  toFun v := ⟨v, h v⟩
  invFun v := v
  left_inv _ := rfl
  right_inv _ := rfl
  map_rel_iff' := Iff.rfl
#align simple_graph.subgraph.spanning_coe_equiv_coe_of_spanning SimpleGraph.Subgraph.spanningCoeEquivCoeOfSpanning

/-- A subgraph is called an *induced subgraph* if vertices of `G'` are adjacent if
they are adjacent in `G`. -/
def IsInduced (G' : Subgraph G) : Prop :=
  ∀ {v w : V}, v ∈ G'.verts → w ∈ G'.verts → G.Adj v w → G'.Adj v w
#align simple_graph.subgraph.is_induced SimpleGraph.Subgraph.IsInduced

/-- `H.support` is the set of vertices that form edges in the subgraph `H`. -/
def support (H : Subgraph G) : Set V := Rel.dom H.Adj
#align simple_graph.subgraph.support SimpleGraph.Subgraph.support

theorem mem_support (H : Subgraph G) {v : V} : v ∈ H.support ↔ ∃ w, H.Adj v w := Iff.rfl
#align simple_graph.subgraph.mem_support SimpleGraph.Subgraph.mem_support

theorem support_subset_verts (H : Subgraph G) : H.support ⊆ H.verts :=
  fun _ ⟨_, h⟩ ↦ H.edge_vert h
#align simple_graph.subgraph.support_subset_verts SimpleGraph.Subgraph.support_subset_verts

/-- `G'.neighborSet v` is the set of vertices adjacent to `v` in `G'`. -/
def neighborSet (G' : Subgraph G) (v : V) : Set V := {w | G'.Adj v w}
#align simple_graph.subgraph.neighbor_set SimpleGraph.Subgraph.neighborSet

theorem neighborSet_subset (G' : Subgraph G) (v : V) : G'.neighborSet v ⊆ G.neighborSet v :=
  fun _ ↦ G'.adj_sub
#align simple_graph.subgraph.neighbor_set_subset SimpleGraph.Subgraph.neighborSet_subset

theorem neighborSet_subset_verts (G' : Subgraph G) (v : V) : G'.neighborSet v ⊆ G'.verts :=
  fun _ h ↦ G'.edge_vert (adj_symm G' h)
#align simple_graph.subgraph.neighbor_set_subset_verts SimpleGraph.Subgraph.neighborSet_subset_verts

@[simp]
theorem mem_neighborSet (G' : Subgraph G) (v w : V) : w ∈ G'.neighborSet v ↔ G'.Adj v w := Iff.rfl
#align simple_graph.subgraph.mem_neighbor_set SimpleGraph.Subgraph.mem_neighborSet

/-- A subgraph as a graph has equivalent neighbor sets. -/
def coeNeighborSetEquiv {G' : Subgraph G} (v : G'.verts) : G'.coe.neighborSet v ≃ G'.neighborSet v
    where
  toFun w := ⟨w, w.2⟩
  invFun w := ⟨⟨w, G'.edge_vert (G'.adj_symm w.2)⟩, w.2⟩
  left_inv _ := rfl
  right_inv _ := rfl
#align simple_graph.subgraph.coe_neighbor_set_equiv SimpleGraph.Subgraph.coeNeighborSetEquiv

/-- The edge set of `G'` consists of a subset of edges of `G`. -/
def edgeSet (G' : Subgraph G) : Set (Sym2 V) := Sym2.fromRel G'.symm
#align simple_graph.subgraph.edge_set SimpleGraph.Subgraph.edgeSet

theorem edgeSet_subset (G' : Subgraph G) : G'.edgeSet ⊆ G.edgeSet :=
  Sym2.ind (fun _ _ ↦ G'.adj_sub)
#align simple_graph.subgraph.edge_set_subset SimpleGraph.Subgraph.edgeSet_subset

@[simp]
theorem mem_edgeSet {G' : Subgraph G} {v w : V} : ⟦(v, w)⟧ ∈ G'.edgeSet ↔ G'.Adj v w := Iff.rfl
#align simple_graph.subgraph.mem_edge_set SimpleGraph.Subgraph.mem_edgeSet

theorem mem_verts_if_mem_edge {G' : Subgraph G} {e : Sym2 V} {v : V} (he : e ∈ G'.edgeSet)
    (hv : v ∈ e) : v ∈ G'.verts := by
  revert hv
  refine' Sym2.ind (fun v w he ↦ _) e he
  intro hv
  rcases Sym2.mem_iff.mp hv with (rfl | rfl)
  · exact G'.edge_vert he
  · exact G'.edge_vert (G'.symm he)
#align simple_graph.subgraph.mem_verts_if_mem_edge SimpleGraph.Subgraph.mem_verts_if_mem_edge

/-- The `incidenceSet` is the set of edges incident to a given vertex. -/
def incidenceSet (G' : Subgraph G) (v : V) : Set (Sym2 V) := {e ∈ G'.edgeSet | v ∈ e}
#align simple_graph.subgraph.incidence_set SimpleGraph.Subgraph.incidenceSet

theorem incidenceSet_subset_incidenceSet (G' : Subgraph G) (v : V) :
    G'.incidenceSet v ⊆ G.incidenceSet v :=
  fun _ h ↦ ⟨G'.edgeSet_subset h.1, h.2⟩
#align simple_graph.subgraph.incidence_set_subset_incidence_set SimpleGraph.Subgraph.incidenceSet_subset_incidenceSet

theorem incidenceSet_subset (G' : Subgraph G) (v : V) : G'.incidenceSet v ⊆ G'.edgeSet :=
  fun _ h ↦ h.1
#align simple_graph.subgraph.incidence_set_subset SimpleGraph.Subgraph.incidenceSet_subset

/-- Give a vertex as an element of the subgraph's vertex type. -/
@[reducible]
def vert (G' : Subgraph G) (v : V) (h : v ∈ G'.verts) : G'.verts := ⟨v, h⟩
#align simple_graph.subgraph.vert SimpleGraph.Subgraph.vert

/--
Create an equal copy of a subgraph (see `copy_eq`) with possibly different definitional equalities.
See Note [range copy pattern].
-/
def copy (G' : Subgraph G) (V'' : Set V) (hV : V'' = G'.verts)
    (adj' : V → V → Prop) (hadj : adj' = G'.Adj) : Subgraph G where
  verts := V''
  Adj := adj'
  adj_sub := hadj.symm ▸ G'.adj_sub
  edge_vert := hV.symm ▸ hadj.symm ▸ G'.edge_vert
  symm := hadj.symm ▸ G'.symm
#align simple_graph.subgraph.copy SimpleGraph.Subgraph.copy

theorem copy_eq (G' : Subgraph G) (V'' : Set V) (hV : V'' = G'.verts)
    (adj' : V → V → Prop) (hadj : adj' = G'.Adj) : G'.copy V'' hV adj' hadj = G' :=
  Subgraph.ext _ _ hV hadj
#align simple_graph.subgraph.copy_eq SimpleGraph.Subgraph.copy_eq

/-- The union of two subgraphs. -/
instance : Sup G.Subgraph where
  sup G₁ G₂ :=
    { verts := G₁.verts ∪ G₂.verts
      Adj := G₁.Adj ⊔ G₂.Adj
      adj_sub := fun hab => Or.elim hab (fun h => G₁.adj_sub h) fun h => G₂.adj_sub h
      edge_vert := Or.imp (fun h => G₁.edge_vert h) fun h => G₂.edge_vert h
      symm := fun _ _ => Or.imp G₁.adj_symm G₂.adj_symm }

/-- The intersection of two subgraphs. -/
instance : Inf G.Subgraph where
  inf G₁ G₂ :=
    { verts := G₁.verts ∩ G₂.verts
      Adj := G₁.Adj ⊓ G₂.Adj
      adj_sub := fun hab => G₁.adj_sub hab.1
      edge_vert := And.imp (fun h => G₁.edge_vert h) fun h => G₂.edge_vert h
      symm := fun _ _ => And.imp G₁.adj_symm G₂.adj_symm }

/-- The `top` subgraph is `G` as a subgraph of itself. -/
instance : Top G.Subgraph where
  top :=
    { verts := Set.univ
      Adj := G.Adj
      adj_sub := id
      edge_vert := @fun v _ _ => Set.mem_univ v
      symm := G.symm }

/-- The `bot` subgraph is the subgraph with no vertices or edges. -/
instance : Bot G.Subgraph where
  bot :=
    { verts := ∅
      Adj := ⊥
      adj_sub := False.elim
      edge_vert := False.elim
      symm := fun _ _ => id }

instance : SupSet G.Subgraph where
  sSup s :=
    { verts := ⋃ G' ∈ s, verts G'
      Adj := fun a b => ∃ G' ∈ s, Adj G' a b
      adj_sub := by
        rintro a b ⟨G', -, hab⟩
        exact G'.adj_sub hab
      edge_vert := by
        rintro a b ⟨G', hG', hab⟩
        exact Set.mem_iUnion₂_of_mem hG' (G'.edge_vert hab)
      symm := fun a b h => by simpa [adj_comm] using h }

instance : InfSet G.Subgraph where
  sInf s :=
    { verts := ⋂ G' ∈ s, verts G'
      Adj := fun a b => (∀ ⦃G'⦄, G' ∈ s → Adj G' a b) ∧ G.Adj a b
      adj_sub := And.right
      edge_vert := fun hab => Set.mem_iInter₂_of_mem fun G' hG' => G'.edge_vert <| hab.1 hG'
      symm := fun _ _ => And.imp (forall₂_imp fun _ _ => Adj.symm) G.adj_symm }

@[simp]
theorem sup_adj : (G₁ ⊔ G₂).Adj a b ↔ G₁.Adj a b ∨ G₂.Adj a b :=
  Iff.rfl
#align simple_graph.subgraph.sup_adj SimpleGraph.Subgraph.sup_adj

@[simp]
theorem inf_adj : (G₁ ⊓ G₂).Adj a b ↔ G₁.Adj a b ∧ G₂.Adj a b :=
  Iff.rfl
#align simple_graph.subgraph.inf_adj SimpleGraph.Subgraph.inf_adj

@[simp]
theorem top_adj : (⊤ : Subgraph G).Adj a b ↔ G.Adj a b :=
  Iff.rfl
#align simple_graph.subgraph.top_adj SimpleGraph.Subgraph.top_adj

@[simp]
theorem not_bot_adj : ¬ (⊥ : Subgraph G).Adj a b :=
  not_false
#align simple_graph.subgraph.not_bot_adj SimpleGraph.Subgraph.not_bot_adj

@[simp]
theorem verts_sup (G₁ G₂ : G.Subgraph) : (G₁ ⊔ G₂).verts = G₁.verts ∪ G₂.verts :=
  rfl
#align simple_graph.subgraph.verts_sup SimpleGraph.Subgraph.verts_sup

@[simp]
theorem verts_inf (G₁ G₂ : G.Subgraph) : (G₁ ⊓ G₂).verts = G₁.verts ∩ G₂.verts :=
  rfl
#align simple_graph.subgraph.verts_inf SimpleGraph.Subgraph.verts_inf

@[simp]
theorem verts_top : (⊤ : G.Subgraph).verts = Set.univ :=
  rfl
#align simple_graph.subgraph.verts_top SimpleGraph.Subgraph.verts_top

@[simp]
theorem verts_bot : (⊥ : G.Subgraph).verts = ∅ :=
  rfl
#align simple_graph.subgraph.verts_bot SimpleGraph.Subgraph.verts_bot

@[simp]
theorem sSup_adj {s : Set G.Subgraph} : (sSup s).Adj a b ↔ ∃ G ∈ s, Adj G a b :=
  Iff.rfl
#align simple_graph.subgraph.Sup_adj SimpleGraph.Subgraph.sSup_adj

@[simp]
theorem sInf_adj {s : Set G.Subgraph} : (sInf s).Adj a b ↔ (∀ G' ∈ s, Adj G' a b) ∧ G.Adj a b :=
  Iff.rfl
#align simple_graph.subgraph.Inf_adj SimpleGraph.Subgraph.sInf_adj

@[simp]
theorem iSup_adj {f : ι → G.Subgraph} : (⨆ i, f i).Adj a b ↔ ∃ i, (f i).Adj a b := by
  simp [iSup]
#align simple_graph.subgraph.supr_adj SimpleGraph.Subgraph.iSup_adj

@[simp]
theorem iInf_adj {f : ι → G.Subgraph} : (⨅ i, f i).Adj a b ↔ (∀ i, (f i).Adj a b) ∧ G.Adj a b := by
  simp [iInf]
#align simple_graph.subgraph.infi_adj SimpleGraph.Subgraph.iInf_adj

theorem sInf_adj_of_nonempty {s : Set G.Subgraph} (hs : s.Nonempty) :
    (sInf s).Adj a b ↔ ∀ G' ∈ s, Adj G' a b :=
  sInf_adj.trans <|
    and_iff_left_of_imp <| by
      obtain ⟨G', hG'⟩ := hs
      exact fun h => G'.adj_sub (h _ hG')
#align simple_graph.subgraph.Inf_adj_of_nonempty SimpleGraph.Subgraph.sInf_adj_of_nonempty

theorem iInf_adj_of_nonempty [Nonempty ι] {f : ι → G.Subgraph} :
    (⨅ i, f i).Adj a b ↔ ∀ i, (f i).Adj a b := by
  rw [iInf, sInf_adj_of_nonempty (Set.range_nonempty _)]
  simp
#align simple_graph.subgraph.infi_adj_of_nonempty SimpleGraph.Subgraph.iInf_adj_of_nonempty

@[simp]
theorem verts_sSup (s : Set G.Subgraph) : (sSup s).verts = ⋃ G' ∈ s, verts G' :=
  rfl
#align simple_graph.subgraph.verts_Sup SimpleGraph.Subgraph.verts_sSup

@[simp]
theorem verts_sInf (s : Set G.Subgraph) : (sInf s).verts = ⋂ G' ∈ s, verts G' :=
  rfl
#align simple_graph.subgraph.verts_Inf SimpleGraph.Subgraph.verts_sInf

@[simp]
theorem verts_iSup {f : ι → G.Subgraph} : (⨆ i, f i).verts = ⋃ i, (f i).verts := by simp [iSup]
#align simple_graph.subgraph.verts_supr SimpleGraph.Subgraph.verts_iSup

@[simp]
theorem verts_iInf {f : ι → G.Subgraph} : (⨅ i, f i).verts = ⋂ i, (f i).verts := by simp [iInf]
#align simple_graph.subgraph.verts_infi SimpleGraph.Subgraph.verts_iInf

theorem verts_spanningCoe_injective :
    (fun G' : Subgraph G => (G'.verts, G'.spanningCoe)).Injective := by
  intro G₁ G₂ h
  rw [Prod.ext_iff] at h
  exact Subgraph.ext _ _ h.1 (spanningCoe_inj.1 h.2)

/-- For subgraphs `G₁`, `G₂`, `G₁ ≤ G₂` iff `G₁.verts ⊆ G₂.verts` and
`∀ a b, G₁.adj a b → G₂.adj a b`. -/
instance distribLattice : DistribLattice G.Subgraph :=
  { show DistribLattice G.Subgraph from
      verts_spanningCoe_injective.distribLattice _
        (fun _ _ => rfl) fun _ _ => rfl with
    le := fun x y => x.verts ⊆ y.verts ∧ ∀ ⦃v w : V⦄, x.Adj v w → y.Adj v w }

instance : BoundedOrder (Subgraph G) where
  top := ⊤
  bot := ⊥
  le_top x := ⟨Set.subset_univ _, fun _ _ => x.adj_sub⟩
  bot_le _ := ⟨Set.empty_subset _, fun _ _ => False.elim⟩

-- Note that subgraphs do not form a Boolean algebra, because of `verts`.
instance : CompletelyDistribLattice G.Subgraph :=
  { Subgraph.distribLattice with
    le := (· ≤ ·)
    sup := (· ⊔ ·)
    inf := (· ⊓ ·)
    top := ⊤
    bot := ⊥
    le_top := fun G' => ⟨Set.subset_univ _, fun a b => G'.adj_sub⟩
    bot_le := fun G' => ⟨Set.empty_subset _, fun a b => False.elim⟩
    sSup := sSup
    -- porting note: needed `apply` here to modify elaboration; previously the term itself was fine.
    le_sSup := fun s G' hG' => ⟨by apply Set.subset_iUnion₂ G' hG', fun a b hab => ⟨G', hG', hab⟩⟩
    sSup_le := fun s G' hG' =>
      ⟨Set.iUnion₂_subset fun H hH => (hG' _ hH).1, by
        rintro a b ⟨H, hH, hab⟩
        exact (hG' _ hH).2 hab⟩
    sInf := sInf
    sInf_le := fun s G' hG' => ⟨Set.iInter₂_subset G' hG', fun a b hab => hab.1 hG'⟩
    le_sInf := fun s G' hG' =>
      ⟨Set.subset_iInter₂ fun H hH => (hG' _ hH).1, fun a b hab =>
        ⟨fun H hH => (hG' _ hH).2 hab, G'.adj_sub hab⟩⟩
    iInf_iSup_eq := fun f => Subgraph.ext _ _ (by simpa using iInf_iSup_eq)
      (by ext; simp [Classical.skolem]) }

@[simps]
instance subgraphInhabited : Inhabited (Subgraph G) := ⟨⊥⟩
#align simple_graph.subgraph.subgraph_inhabited SimpleGraph.Subgraph.subgraphInhabited

@[simp]
theorem neighborSet_sup {H H' : G.Subgraph} (v : V) :
    (H ⊔ H').neighborSet v = H.neighborSet v ∪ H'.neighborSet v := rfl
#align simple_graph.subgraph.neighbor_set_sup SimpleGraph.Subgraph.neighborSet_sup

@[simp]
theorem neighborSet_inf {H H' : G.Subgraph} (v : V) :
    (H ⊓ H').neighborSet v = H.neighborSet v ∩ H'.neighborSet v := rfl
#align simple_graph.subgraph.neighbor_set_inf SimpleGraph.Subgraph.neighborSet_inf

@[simp]
theorem neighborSet_top (v : V) : (⊤ : G.Subgraph).neighborSet v = G.neighborSet v := rfl
#align simple_graph.subgraph.neighbor_set_top SimpleGraph.Subgraph.neighborSet_top

@[simp]
theorem neighborSet_bot (v : V) : (⊥ : G.Subgraph).neighborSet v = ∅ := rfl
#align simple_graph.subgraph.neighbor_set_bot SimpleGraph.Subgraph.neighborSet_bot

@[simp]
theorem neighborSet_sSup (s : Set G.Subgraph) (v : V) :
    (sSup s).neighborSet v = ⋃ G' ∈ s, neighborSet G' v := by
  ext
  simp
#align simple_graph.subgraph.neighbor_set_Sup SimpleGraph.Subgraph.neighborSet_sSup

@[simp]
theorem neighborSet_sInf (s : Set G.Subgraph) (v : V) :
    (sInf s).neighborSet v = (⋂ G' ∈ s, neighborSet G' v) ∩ G.neighborSet v := by
  ext
  simp
#align simple_graph.subgraph.neighbor_set_Inf SimpleGraph.Subgraph.neighborSet_sInf

@[simp]
theorem neighborSet_iSup (f : ι → G.Subgraph) (v : V) :
    (⨆ i, f i).neighborSet v = ⋃ i, (f i).neighborSet v := by simp [iSup]
#align simple_graph.subgraph.neighbor_set_supr SimpleGraph.Subgraph.neighborSet_iSup

@[simp]
theorem neighborSet_iInf (f : ι → G.Subgraph) (v : V) :
    (⨅ i, f i).neighborSet v = (⋂ i, (f i).neighborSet v) ∩ G.neighborSet v := by simp [iInf]
#align simple_graph.subgraph.neighbor_set_infi SimpleGraph.Subgraph.neighborSet_iInf

@[simp]
theorem edgeSet_top : (⊤ : Subgraph G).edgeSet = G.edgeSet := rfl
#align simple_graph.subgraph.edge_set_top SimpleGraph.Subgraph.edgeSet_top

@[simp]
theorem edgeSet_bot : (⊥ : Subgraph G).edgeSet = ∅ :=
  Set.ext <| Sym2.ind (by simp)
#align simple_graph.subgraph.edge_set_bot SimpleGraph.Subgraph.edgeSet_bot

@[simp]
theorem edgeSet_inf {H₁ H₂ : Subgraph G} : (H₁ ⊓ H₂).edgeSet = H₁.edgeSet ∩ H₂.edgeSet :=
  Set.ext <| Sym2.ind (by simp)
#align simple_graph.subgraph.edge_set_inf SimpleGraph.Subgraph.edgeSet_inf

@[simp]
theorem edgeSet_sup {H₁ H₂ : Subgraph G} : (H₁ ⊔ H₂).edgeSet = H₁.edgeSet ∪ H₂.edgeSet :=
  Set.ext <| Sym2.ind (by simp)
#align simple_graph.subgraph.edge_set_sup SimpleGraph.Subgraph.edgeSet_sup

@[simp]
theorem edgeSet_sSup (s : Set G.Subgraph) : (sSup s).edgeSet = ⋃ G' ∈ s, edgeSet G' := by
  ext e
  induction e using Sym2.ind
  simp
#align simple_graph.subgraph.edge_set_Sup SimpleGraph.Subgraph.edgeSet_sSup

@[simp]
theorem edgeSet_sInf (s : Set G.Subgraph) :
    (sInf s).edgeSet = (⋂ G' ∈ s, edgeSet G') ∩ G.edgeSet := by
  ext e
  induction e using Sym2.ind
  simp
#align simple_graph.subgraph.edge_set_Inf SimpleGraph.Subgraph.edgeSet_sInf

@[simp]
theorem edgeSet_iSup (f : ι → G.Subgraph) :
    (⨆ i, f i).edgeSet = ⋃ i, (f i).edgeSet := by simp [iSup]
#align simple_graph.subgraph.edge_set_supr SimpleGraph.Subgraph.edgeSet_iSup

@[simp]
theorem edgeSet_iInf (f : ι → G.Subgraph) :
    (⨅ i, f i).edgeSet = (⋂ i, (f i).edgeSet) ∩ G.edgeSet := by
  simp [iInf]
#align simple_graph.subgraph.edge_set_infi SimpleGraph.Subgraph.edgeSet_iInf

@[simp]
theorem spanningCoe_top : (⊤ : Subgraph G).spanningCoe = G := rfl
#align simple_graph.subgraph.spanning_coe_top SimpleGraph.Subgraph.spanningCoe_top

@[simp]
theorem spanningCoe_bot : (⊥ : Subgraph G).spanningCoe = ⊥ := rfl
#align simple_graph.subgraph.spanning_coe_bot SimpleGraph.Subgraph.spanningCoe_bot

/-- Turn a subgraph of a `SimpleGraph` into a member of its subgraph type. -/
@[simps]
def _root_.SimpleGraph.toSubgraph (H : SimpleGraph V) (h : H ≤ G) : G.Subgraph where
  verts := Set.univ
  Adj := H.Adj
  adj_sub e := h e
  edge_vert _ := Set.mem_univ _
  symm := H.symm
#align simple_graph.to_subgraph SimpleGraph.toSubgraph

theorem support_mono {H H' : Subgraph G} (h : H ≤ H') : H.support ⊆ H'.support :=
  Rel.dom_mono h.2
#align simple_graph.subgraph.support_mono SimpleGraph.Subgraph.support_mono

theorem _root_.SimpleGraph.toSubgraph.isSpanning (H : SimpleGraph V) (h : H ≤ G) :
    (toSubgraph H h).IsSpanning :=
  Set.mem_univ
#align simple_graph.to_subgraph.is_spanning SimpleGraph.toSubgraph.isSpanning

theorem spanningCoe_le_of_le {H H' : Subgraph G} (h : H ≤ H') : H.spanningCoe ≤ H'.spanningCoe :=
  h.2
#align simple_graph.subgraph.spanning_coe_le_of_le SimpleGraph.Subgraph.spanningCoe_le_of_le

/-- The top of the `Subgraph G` lattice is equivalent to the graph itself. -/
def topEquiv : (⊤ : Subgraph G).coe ≃g G where
  toFun v := ↑v
  invFun v := ⟨v, trivial⟩
  left_inv _ := rfl
  right_inv _ := rfl
  map_rel_iff' := Iff.rfl
#align simple_graph.subgraph.top_equiv SimpleGraph.Subgraph.topEquiv

/-- The bottom of the `Subgraph G` lattice is equivalent to the empty graph on the empty
vertex type. -/
def botEquiv : (⊥ : Subgraph G).coe ≃g (⊥ : SimpleGraph Empty) where
  toFun v := v.property.elim
  invFun v := v.elim
  left_inv := fun ⟨_, h⟩ ↦ h.elim
  right_inv v := v.elim
  map_rel_iff' := Iff.rfl
#align simple_graph.subgraph.bot_equiv SimpleGraph.Subgraph.botEquiv

theorem edgeSet_mono {H₁ H₂ : Subgraph G} (h : H₁ ≤ H₂) : H₁.edgeSet ≤ H₂.edgeSet :=
  Sym2.ind h.2
#align simple_graph.subgraph.edge_set_mono SimpleGraph.Subgraph.edgeSet_mono

theorem _root_.Disjoint.edgeSet {H₁ H₂ : Subgraph G} (h : Disjoint H₁ H₂) :
    Disjoint H₁.edgeSet H₂.edgeSet :=
  disjoint_iff_inf_le.mpr <| by simpa using edgeSet_mono h.le_bot
#align disjoint.edge_set Disjoint.edgeSet

/-- Graph homomorphisms induce a covariant function on subgraphs. -/
@[simps]
protected def map {G' : SimpleGraph W} (f : G →g G') (H : G.Subgraph) : G'.Subgraph where
  verts := f '' H.verts
  Adj := Relation.Map H.Adj f f
  adj_sub := by
    rintro _ _ ⟨u, v, h, rfl, rfl⟩
    exact f.map_rel (H.adj_sub h)
  edge_vert := by
    rintro _ _ ⟨u, v, h, rfl, rfl⟩
    exact Set.mem_image_of_mem _ (H.edge_vert h)
  symm := by
    rintro _ _ ⟨u, v, h, rfl, rfl⟩
    exact ⟨v, u, H.symm h, rfl, rfl⟩
#align simple_graph.subgraph.map SimpleGraph.Subgraph.map

theorem map_monotone {G' : SimpleGraph W} (f : G →g G') : Monotone (Subgraph.map f) := by
  intro H H' h
  constructor
  · intro
    simp only [map_verts, Set.mem_image, forall_exists_index, and_imp]
    rintro v hv rfl
    exact ⟨_, h.1 hv, rfl⟩
  · rintro _ _ ⟨u, v, ha, rfl, rfl⟩
    exact ⟨_, _, h.2 ha, rfl, rfl⟩
#align simple_graph.subgraph.map_monotone SimpleGraph.Subgraph.map_monotone

theorem map_sup {G : SimpleGraph V} {G' : SimpleGraph W} (f : G →g G') {H H' : G.Subgraph} :
    (H ⊔ H').map f = H.map f ⊔ H'.map f := by
  ext1
  · simp only [Set.image_union, map_verts, verts_sup]
  · ext
    simp only [Relation.Map, map_adj, sup_adj]
    constructor
    · rintro ⟨a, b, h | h, rfl, rfl⟩
      · exact Or.inl ⟨_, _, h, rfl, rfl⟩
      · exact Or.inr ⟨_, _, h, rfl, rfl⟩
    · rintro (⟨a, b, h, rfl, rfl⟩ | ⟨a, b, h, rfl, rfl⟩)
      · exact ⟨_, _, Or.inl h, rfl, rfl⟩
      · exact ⟨_, _, Or.inr h, rfl, rfl⟩
#align simple_graph.subgraph.map_sup SimpleGraph.Subgraph.map_sup

/-- Graph homomorphisms induce a contravariant function on subgraphs. -/
@[simps]
protected def comap {G' : SimpleGraph W} (f : G →g G') (H : G'.Subgraph) : G.Subgraph where
  verts := f ⁻¹' H.verts
  Adj u v := G.Adj u v ∧ H.Adj (f u) (f v)
  adj_sub h := h.1
  edge_vert h := Set.mem_preimage.1 (H.edge_vert h.2)
  symm _ _ h := ⟨G.symm h.1, H.symm h.2⟩
#align simple_graph.subgraph.comap SimpleGraph.Subgraph.comap

theorem comap_monotone {G' : SimpleGraph W} (f : G →g G') : Monotone (Subgraph.comap f) := by
  intro H H' h
  constructor
  · intro
    simp only [comap_verts, Set.mem_preimage]
    apply h.1
  · intro v w
<<<<<<< HEAD
    simp (config := { contextual := true }) only [comap_Adj, and_imp, true_and]
=======
    simp (config := { contextual := true }) only [comap_adj, and_imp, true_and_iff]
>>>>>>> 9e03d9ce
    intro
    apply h.2
#align simple_graph.subgraph.comap_monotone SimpleGraph.Subgraph.comap_monotone

theorem map_le_iff_le_comap {G' : SimpleGraph W} (f : G →g G') (H : G.Subgraph) (H' : G'.Subgraph) :
    H.map f ≤ H' ↔ H ≤ H'.comap f := by
  refine' ⟨fun h ↦ ⟨fun v hv ↦ _, fun v w hvw ↦ _⟩, fun h ↦ ⟨fun v ↦ _, fun v w ↦ _⟩⟩
  · simp only [comap_verts, Set.mem_preimage]
    exact h.1 ⟨v, hv, rfl⟩
<<<<<<< HEAD
  · simp only [H.adj_sub hvw, comap_Adj, true_and]
=======
  · simp only [H.adj_sub hvw, comap_adj, true_and_iff]
>>>>>>> 9e03d9ce
    exact h.2 ⟨v, w, hvw, rfl, rfl⟩
  · simp only [map_verts, Set.mem_image, forall_exists_index, and_imp]
    rintro w hw rfl
    exact h.1 hw
  · simp only [Relation.Map, map_adj, forall_exists_index, and_imp]
    rintro u u' hu rfl rfl
    exact (h.2 hu).2
#align simple_graph.subgraph.map_le_iff_le_comap SimpleGraph.Subgraph.map_le_iff_le_comap

/-- Given two subgraphs, one a subgraph of the other, there is an induced injective homomorphism of
the subgraphs as graphs. -/
@[simps]
def inclusion {x y : Subgraph G} (h : x ≤ y) : x.coe →g y.coe where
  toFun v := ⟨↑v, And.left h v.property⟩
  map_rel' hvw := h.2 hvw
#align simple_graph.subgraph.inclusion SimpleGraph.Subgraph.inclusion

theorem inclusion.injective {x y : Subgraph G} (h : x ≤ y) : Function.Injective (inclusion h) := by
  intro v w h
  rw [inclusion, FunLike.coe, Subtype.mk_eq_mk] at h
  exact Subtype.ext h
#align simple_graph.subgraph.inclusion.injective SimpleGraph.Subgraph.inclusion.injective

/-- There is an induced injective homomorphism of a subgraph of `G` into `G`. -/
@[simps]
protected def hom (x : Subgraph G) : x.coe →g G where
  toFun v := v
  map_rel' := x.adj_sub
#align simple_graph.subgraph.hom SimpleGraph.Subgraph.hom

@[simp] lemma coe_hom (x : Subgraph G) :
    (x.hom : x.verts → V) = (fun (v : x.verts) => (v : V)) := rfl

theorem hom.injective {x : Subgraph G} : Function.Injective x.hom :=
  fun _ _ ↦ Subtype.ext
#align simple_graph.subgraph.hom.injective SimpleGraph.Subgraph.hom.injective

/-- There is an induced injective homomorphism of a subgraph of `G` as
a spanning subgraph into `G`. -/
@[simps]
def spanningHom (x : Subgraph G) : x.spanningCoe →g G where
  toFun := id
  map_rel' := x.adj_sub
#align simple_graph.subgraph.spanning_hom SimpleGraph.Subgraph.spanningHom

theorem spanningHom.injective {x : Subgraph G} : Function.Injective x.spanningHom :=
  fun _ _ ↦ id
#align simple_graph.subgraph.spanning_hom.injective SimpleGraph.Subgraph.spanningHom.injective

theorem neighborSet_subset_of_subgraph {x y : Subgraph G} (h : x ≤ y) (v : V) :
    x.neighborSet v ⊆ y.neighborSet v :=
  fun _ h' ↦ h.2 h'
#align simple_graph.subgraph.neighbor_set_subset_of_subgraph SimpleGraph.Subgraph.neighborSet_subset_of_subgraph

instance neighborSet.decidablePred (G' : Subgraph G) [h : DecidableRel G'.Adj] (v : V) :
    DecidablePred (· ∈ G'.neighborSet v) :=
  h v
#align simple_graph.subgraph.neighbor_set.decidable_pred SimpleGraph.Subgraph.neighborSet.decidablePred

/-- If a graph is locally finite at a vertex, then so is a subgraph of that graph. -/
instance finiteAt {G' : Subgraph G} (v : G'.verts) [DecidableRel G'.Adj]
    [Fintype (G.neighborSet v)] : Fintype (G'.neighborSet v) :=
  Set.fintypeSubset (G.neighborSet v) (G'.neighborSet_subset v)
#align simple_graph.subgraph.finite_at SimpleGraph.Subgraph.finiteAt

/-- If a subgraph is locally finite at a vertex, then so are subgraphs of that subgraph.

This is not an instance because `G''` cannot be inferred. -/
def finiteAtOfSubgraph {G' G'' : Subgraph G} [DecidableRel G'.Adj] (h : G' ≤ G'') (v : G'.verts)
    [Fintype (G''.neighborSet v)] : Fintype (G'.neighborSet v) :=
  Set.fintypeSubset (G''.neighborSet v) (neighborSet_subset_of_subgraph h v)
#align simple_graph.subgraph.finite_at_of_subgraph SimpleGraph.Subgraph.finiteAtOfSubgraph

instance (G' : Subgraph G) [Fintype G'.verts] (v : V) [DecidablePred (· ∈ G'.neighborSet v)] :
    Fintype (G'.neighborSet v) :=
  Set.fintypeSubset G'.verts (neighborSet_subset_verts G' v)

instance coeFiniteAt {G' : Subgraph G} (v : G'.verts) [Fintype (G'.neighborSet v)] :
    Fintype (G'.coe.neighborSet v) :=
  Fintype.ofEquiv _ (coeNeighborSetEquiv v).symm
#align simple_graph.subgraph.coe_finite_at SimpleGraph.Subgraph.coeFiniteAt

theorem IsSpanning.card_verts [Fintype V] {G' : Subgraph G} [Fintype G'.verts] (h : G'.IsSpanning) :
    G'.verts.toFinset.card = Fintype.card V := by
  simp only [isSpanning_iff.1 h, Set.toFinset_univ]
  congr
#align simple_graph.subgraph.is_spanning.card_verts SimpleGraph.Subgraph.IsSpanning.card_verts

/-- The degree of a vertex in a subgraph. It's zero for vertices outside the subgraph. -/
def degree (G' : Subgraph G) (v : V) [Fintype (G'.neighborSet v)] : ℕ :=
  Fintype.card (G'.neighborSet v)
#align simple_graph.subgraph.degree SimpleGraph.Subgraph.degree

theorem finset_card_neighborSet_eq_degree {G' : Subgraph G} {v : V} [Fintype (G'.neighborSet v)] :
    (G'.neighborSet v).toFinset.card = G'.degree v := by
  rw [degree, Set.toFinset_card]
#align simple_graph.subgraph.finset_card_neighbor_set_eq_degree SimpleGraph.Subgraph.finset_card_neighborSet_eq_degree

theorem degree_le (G' : Subgraph G) (v : V) [Fintype (G'.neighborSet v)]
    [Fintype (G.neighborSet v)] : G'.degree v ≤ G.degree v := by
  rw [← card_neighborSet_eq_degree]
  exact Set.card_le_of_subset (G'.neighborSet_subset v)
#align simple_graph.subgraph.degree_le SimpleGraph.Subgraph.degree_le

theorem degree_le' (G' G'' : Subgraph G) (h : G' ≤ G'') (v : V) [Fintype (G'.neighborSet v)]
    [Fintype (G''.neighborSet v)] : G'.degree v ≤ G''.degree v :=
  Set.card_le_of_subset (neighborSet_subset_of_subgraph h v)
#align simple_graph.subgraph.degree_le' SimpleGraph.Subgraph.degree_le'

@[simp]
theorem coe_degree (G' : Subgraph G) (v : G'.verts) [Fintype (G'.coe.neighborSet v)]
    [Fintype (G'.neighborSet v)] : G'.coe.degree v = G'.degree v := by
  rw [← card_neighborSet_eq_degree]
  exact Fintype.card_congr (coeNeighborSetEquiv v)
#align simple_graph.subgraph.coe_degree SimpleGraph.Subgraph.coe_degree

@[simp]
theorem degree_spanningCoe {G' : G.Subgraph} (v : V) [Fintype (G'.neighborSet v)]
    [Fintype (G'.spanningCoe.neighborSet v)] : G'.spanningCoe.degree v = G'.degree v := by
  rw [← card_neighborSet_eq_degree, Subgraph.degree]
  congr!
#align simple_graph.subgraph.degree_spanning_coe SimpleGraph.Subgraph.degree_spanningCoe

theorem degree_eq_one_iff_unique_adj {G' : Subgraph G} {v : V} [Fintype (G'.neighborSet v)] :
    G'.degree v = 1 ↔ ∃! w : V, G'.Adj v w := by
  rw [← finset_card_neighborSet_eq_degree, Finset.card_eq_one, Finset.singleton_iff_unique_mem]
  simp only [Set.mem_toFinset, mem_neighborSet]
#align simple_graph.subgraph.degree_eq_one_iff_unique_adj SimpleGraph.Subgraph.degree_eq_one_iff_unique_adj

end Subgraph

section MkProperties

/-! ### Properties of `singletonSubgraph` and `subgraphOfAdj` -/


variable {G : SimpleGraph V} {G' : SimpleGraph W}

instance nonempty_singletonSubgraph_verts (v : V) : Nonempty (G.singletonSubgraph v).verts :=
  ⟨⟨v, Set.mem_singleton v⟩⟩
#align simple_graph.nonempty_singleton_subgraph_verts SimpleGraph.nonempty_singletonSubgraph_verts

@[simp]
theorem singletonSubgraph_le_iff (v : V) (H : G.Subgraph) :
    G.singletonSubgraph v ≤ H ↔ v ∈ H.verts := by
  refine' ⟨fun h ↦ h.1 (Set.mem_singleton v), _⟩
  intro h
  constructor
  · rwa [singletonSubgraph_verts, Set.singleton_subset_iff]
  · exact fun _ _ ↦ False.elim
#align simple_graph.singleton_subgraph_le_iff SimpleGraph.singletonSubgraph_le_iff

@[simp]
theorem map_singletonSubgraph (f : G →g G') {v : V} :
    Subgraph.map f (G.singletonSubgraph v) = G'.singletonSubgraph (f v) := by
  ext <;> simp only [Relation.Map, Subgraph.map_adj, singletonSubgraph_adj, Pi.bot_apply,
    exists_and_left, and_iff_left_iff_imp, IsEmpty.forall_iff, Subgraph.map_verts,
    singletonSubgraph_verts, Set.image_singleton]
  exact False.elim
#align simple_graph.map_singleton_subgraph SimpleGraph.map_singletonSubgraph

@[simp]
theorem neighborSet_singletonSubgraph (v w : V) : (G.singletonSubgraph v).neighborSet w = ∅ :=
  rfl
#align simple_graph.neighbor_set_singleton_subgraph SimpleGraph.neighborSet_singletonSubgraph

@[simp]
theorem edgeSet_singletonSubgraph (v : V) : (G.singletonSubgraph v).edgeSet = ∅ :=
  Sym2.fromRel_bot
#align simple_graph.edge_set_singleton_subgraph SimpleGraph.edgeSet_singletonSubgraph

theorem eq_singletonSubgraph_iff_verts_eq (H : G.Subgraph) {v : V} :
    H = G.singletonSubgraph v ↔ H.verts = {v} := by
  refine' ⟨fun h ↦ by rw [h, singletonSubgraph_verts], fun h ↦ _⟩
  ext
  · rw [h, singletonSubgraph_verts]
  · simp only [Prop.bot_eq_false, singletonSubgraph_adj, Pi.bot_apply, iff_false_iff]
    intro ha
    have ha1 := ha.fst_mem
    have ha2 := ha.snd_mem
    rw [h, Set.mem_singleton_iff] at ha1 ha2
    subst_vars
    exact ha.ne rfl
#align simple_graph.eq_singleton_subgraph_iff_verts_eq SimpleGraph.eq_singletonSubgraph_iff_verts_eq

instance nonempty_subgraphOfAdj_verts {v w : V} (hvw : G.Adj v w) :
    Nonempty (G.subgraphOfAdj hvw).verts :=
  ⟨⟨v, by simp⟩⟩
#align simple_graph.nonempty_subgraph_of_adj_verts SimpleGraph.nonempty_subgraphOfAdj_verts

@[simp]
theorem edgeSet_subgraphOfAdj {v w : V} (hvw : G.Adj v w) :
    (G.subgraphOfAdj hvw).edgeSet = {⟦(v, w)⟧} := by
  ext e
  refine' e.ind _
  simp only [eq_comm, Set.mem_singleton_iff, Subgraph.mem_edgeSet, subgraphOfAdj_adj, iff_self_iff,
    forall₂_true_iff]
#align simple_graph.edge_set_subgraph_of_adj SimpleGraph.edgeSet_subgraphOfAdj

set_option autoImplicit true in
lemma subgraphOfAdj_le_of_adj (H : G.Subgraph) (h : H.Adj v w) :
    G.subgraphOfAdj (H.adj_sub h) ≤ H := by
  constructor
  · intro x
    rintro (rfl | rfl) <;> simp [H.edge_vert h, H.edge_vert h.symm]
  · simp only [subgraphOfAdj_adj, Quotient.eq, Sym2.rel_iff]
    rintro _ _ (⟨rfl, rfl⟩ | ⟨rfl, rfl⟩) <;> simp [h, h.symm]

theorem subgraphOfAdj_symm {v w : V} (hvw : G.Adj v w) :
    G.subgraphOfAdj hvw.symm = G.subgraphOfAdj hvw := by
  ext <;> simp [or_comm, and_comm]
#align simple_graph.subgraph_of_adj_symm SimpleGraph.subgraphOfAdj_symm

@[simp]
theorem map_subgraphOfAdj (f : G →g G') {v w : V} (hvw : G.Adj v w) :
    Subgraph.map f (G.subgraphOfAdj hvw) = G'.subgraphOfAdj (f.map_adj hvw) := by
  ext
  · simp only [Subgraph.map_verts, subgraphOfAdj_verts, Set.mem_image, Set.mem_insert_iff,
      Set.mem_singleton_iff]
    constructor
    · rintro ⟨u, rfl | rfl, rfl⟩ <;> simp
    · rintro (rfl | rfl)
      · use v
        simp
      · use w
        simp
  · simp only [Relation.Map, Subgraph.map_adj, subgraphOfAdj_adj, Quotient.eq, Sym2.rel_iff]
    constructor
    · rintro ⟨a, b, ⟨rfl, rfl⟩ | ⟨rfl, rfl⟩, rfl, rfl⟩ <;> simp
    · rintro (⟨rfl, rfl⟩ | ⟨rfl, rfl⟩)
      · use v, w
        simp
      · use w, v
        simp
#align simple_graph.map_subgraph_of_adj SimpleGraph.map_subgraphOfAdj

theorem neighborSet_subgraphOfAdj_subset {u v w : V} (hvw : G.Adj v w) :
    (G.subgraphOfAdj hvw).neighborSet u ⊆ {v, w} :=
  (G.subgraphOfAdj hvw).neighborSet_subset_verts _
#align simple_graph.neighbor_set_subgraph_of_adj_subset SimpleGraph.neighborSet_subgraphOfAdj_subset

@[simp]
theorem neighborSet_fst_subgraphOfAdj {v w : V} (hvw : G.Adj v w) :
    (G.subgraphOfAdj hvw).neighborSet v = {w} := by
  ext u
  suffices w = u ↔ u = w by simpa [hvw.ne.symm] using this
  rw [eq_comm]
#align simple_graph.neighbor_set_fst_subgraph_of_adj SimpleGraph.neighborSet_fst_subgraphOfAdj

@[simp]
theorem neighborSet_snd_subgraphOfAdj {v w : V} (hvw : G.Adj v w) :
    (G.subgraphOfAdj hvw).neighborSet w = {v} := by
  rw [subgraphOfAdj_symm hvw.symm]
  exact neighborSet_fst_subgraphOfAdj hvw.symm
#align simple_graph.neighbor_set_snd_subgraph_of_adj SimpleGraph.neighborSet_snd_subgraphOfAdj

@[simp]
theorem neighborSet_subgraphOfAdj_of_ne_of_ne {u v w : V} (hvw : G.Adj v w) (hv : u ≠ v)
    (hw : u ≠ w) : (G.subgraphOfAdj hvw).neighborSet u = ∅ := by
  ext
  simp [hv.symm, hw.symm]
#align simple_graph.neighbor_set_subgraph_of_adj_of_ne_of_ne SimpleGraph.neighborSet_subgraphOfAdj_of_ne_of_ne

theorem neighborSet_subgraphOfAdj [DecidableEq V] {u v w : V} (hvw : G.Adj v w) :
    (G.subgraphOfAdj hvw).neighborSet u = (if u = v then {w} else ∅) ∪ if u = w then {v} else ∅ :=
  by split_ifs <;> subst_vars <;> simp [*]
#align simple_graph.neighbor_set_subgraph_of_adj SimpleGraph.neighborSet_subgraphOfAdj

theorem singletonSubgraph_fst_le_subgraphOfAdj {u v : V} {h : G.Adj u v} :
    G.singletonSubgraph u ≤ G.subgraphOfAdj h := by
  constructor <;> simp [-Set.bot_eq_empty]
  exact fun _ _ ↦ False.elim
#align simple_graph.singleton_subgraph_fst_le_subgraph_of_adj SimpleGraph.singletonSubgraph_fst_le_subgraphOfAdj

theorem singletonSubgraph_snd_le_subgraphOfAdj {u v : V} {h : G.Adj u v} :
    G.singletonSubgraph v ≤ G.subgraphOfAdj h := by
  constructor <;> simp [-Set.bot_eq_empty]
  exact fun _ _ ↦ False.elim
#align simple_graph.singleton_subgraph_snd_le_subgraph_of_adj SimpleGraph.singletonSubgraph_snd_le_subgraphOfAdj

end MkProperties

namespace Subgraph

variable {G : SimpleGraph V}

/-! ### Subgraphs of subgraphs -/


/-- Given a subgraph of a subgraph of `G`, construct a subgraph of `G`. -/
@[reducible]
protected def coeSubgraph {G' : G.Subgraph} : G'.coe.Subgraph → G.Subgraph :=
  Subgraph.map G'.hom
#align simple_graph.subgraph.coe_subgraph SimpleGraph.Subgraph.coeSubgraph

/-- Given a subgraph of `G`, restrict it to being a subgraph of another subgraph `G'` by
taking the portion of `G` that intersects `G'`. -/
@[reducible]
protected def restrict {G' : G.Subgraph} : G.Subgraph → G'.coe.Subgraph :=
  Subgraph.comap G'.hom
#align simple_graph.subgraph.restrict SimpleGraph.Subgraph.restrict

lemma coeSubgraph_adj {G' : G.Subgraph} (G'' : G'.coe.Subgraph) (v w : V) :
    (G'.coeSubgraph G'').Adj v w ↔
      ∃ (hv : v ∈ G'.verts) (hw : w ∈ G'.verts), G''.Adj ⟨v, hv⟩ ⟨w, hw⟩ := by
  simp [Relation.Map]

lemma restrict_adj {G' G'' : G.Subgraph} (v w : G'.verts) :
    (G'.restrict G'').Adj v w ↔ G'.Adj v w ∧ G''.Adj v w := Iff.rfl

theorem restrict_coeSubgraph {G' : G.Subgraph} (G'' : G'.coe.Subgraph) :
    Subgraph.restrict (Subgraph.coeSubgraph G'') = G'' := by
  ext
  · simp
  · rw [restrict_adj, coeSubgraph_adj]
    simpa using G''.adj_sub
#align simple_graph.subgraph.restrict_coe_subgraph SimpleGraph.Subgraph.restrict_coeSubgraph

theorem coeSubgraph_injective (G' : G.Subgraph) :
    Function.Injective (Subgraph.coeSubgraph : G'.coe.Subgraph → G.Subgraph) :=
  Function.LeftInverse.injective restrict_coeSubgraph
#align simple_graph.subgraph.coe_subgraph_injective SimpleGraph.Subgraph.coeSubgraph_injective

lemma coeSubgraph_le {H : G.Subgraph} (H' : H.coe.Subgraph) :
    Subgraph.coeSubgraph H' ≤ H := by
  constructor
  · simp
  · rintro v w ⟨_, _, h, rfl, rfl⟩
    exact H'.adj_sub h

lemma coeSubgraph_restrict_eq {H : G.Subgraph} (H' : G.Subgraph) :
    Subgraph.coeSubgraph (H.restrict H') = H ⊓ H' := by
  ext
  · simp [and_comm]
  · simp_rw [coeSubgraph_adj, restrict_adj]
    simp only [exists_and_left, exists_prop, ge_iff_le, inf_adj, and_congr_right_iff]
    intro h
    simp [H.edge_vert h, H.edge_vert h.symm]

/-! ### Edge deletion -/


/-- Given a subgraph `G'` and a set of vertex pairs, remove all of the corresponding edges
from its edge set, if present.

See also: `SimpleGraph.deleteEdges`. -/
def deleteEdges (G' : G.Subgraph) (s : Set (Sym2 V)) : G.Subgraph where
  verts := G'.verts
  Adj := G'.Adj \ Sym2.ToRel s
  adj_sub h' := G'.adj_sub h'.1
  edge_vert h' := G'.edge_vert h'.1
  symm a b := by simp [G'.adj_comm, Sym2.eq_swap]
#align simple_graph.subgraph.delete_edges SimpleGraph.Subgraph.deleteEdges

section DeleteEdges

variable {G' : G.Subgraph} (s : Set (Sym2 V))

@[simp]
theorem deleteEdges_verts : (G'.deleteEdges s).verts = G'.verts :=
  rfl
#align simple_graph.subgraph.delete_edges_verts SimpleGraph.Subgraph.deleteEdges_verts

@[simp]
theorem deleteEdges_adj (v w : V) : (G'.deleteEdges s).Adj v w ↔ G'.Adj v w ∧ ¬⟦(v, w)⟧ ∈ s :=
  Iff.rfl
#align simple_graph.subgraph.delete_edges_adj SimpleGraph.Subgraph.deleteEdges_adj

@[simp]
theorem deleteEdges_deleteEdges (s s' : Set (Sym2 V)) :
    (G'.deleteEdges s).deleteEdges s' = G'.deleteEdges (s ∪ s') := by
  ext <;> simp [and_assoc, not_or]
#align simple_graph.subgraph.delete_edges_delete_edges SimpleGraph.Subgraph.deleteEdges_deleteEdges

@[simp]
theorem deleteEdges_empty_eq : G'.deleteEdges ∅ = G' := by
  ext <;> simp
#align simple_graph.subgraph.delete_edges_empty_eq SimpleGraph.Subgraph.deleteEdges_empty_eq

@[simp]
theorem deleteEdges_spanningCoe_eq :
    G'.spanningCoe.deleteEdges s = (G'.deleteEdges s).spanningCoe := by
  ext
  simp
#align simple_graph.subgraph.delete_edges_spanning_coe_eq SimpleGraph.Subgraph.deleteEdges_spanningCoe_eq

theorem deleteEdges_coe_eq (s : Set (Sym2 G'.verts)) :
    G'.coe.deleteEdges s = (G'.deleteEdges (Sym2.map (↑) '' s)).coe := by
  ext ⟨v, hv⟩ ⟨w, hw⟩
  simp only [SimpleGraph.deleteEdges_adj, coe_adj, deleteEdges_adj, Set.mem_image, not_exists,
    not_and, and_congr_right_iff]
  intro
  constructor
  · intro hs
    refine' Sym2.ind _
    rintro ⟨v', hv'⟩ ⟨w', hw'⟩
    simp only [Sym2.map_pair_eq, Quotient.eq]
    contrapose!
    rintro (_ | _) <;> simpa only [Sym2.eq_swap]
  · intro h' hs
    exact h' _ hs rfl
#align simple_graph.subgraph.delete_edges_coe_eq SimpleGraph.Subgraph.deleteEdges_coe_eq

theorem coe_deleteEdges_eq (s : Set (Sym2 V)) :
    (G'.deleteEdges s).coe = G'.coe.deleteEdges (Sym2.map (↑) ⁻¹' s) := by
  ext ⟨v, hv⟩ ⟨w, hw⟩
  simp
#align simple_graph.subgraph.coe_delete_edges_eq SimpleGraph.Subgraph.coe_deleteEdges_eq

theorem deleteEdges_le : G'.deleteEdges s ≤ G' := by
  constructor <;> simp (config := { contextual := true }) [subset_rfl]
#align simple_graph.subgraph.delete_edges_le SimpleGraph.Subgraph.deleteEdges_le

theorem deleteEdges_le_of_le {s s' : Set (Sym2 V)} (h : s ⊆ s') :
    G'.deleteEdges s' ≤ G'.deleteEdges s := by
  constructor <;> simp (config := { contextual := true }) only [deleteEdges_verts, deleteEdges_adj,
    true_and_iff, and_imp, subset_rfl]
  exact fun _ _ _ hs' hs ↦ hs' (h hs)
#align simple_graph.subgraph.delete_edges_le_of_le SimpleGraph.Subgraph.deleteEdges_le_of_le

@[simp]
theorem deleteEdges_inter_edgeSet_left_eq :
    G'.deleteEdges (G'.edgeSet ∩ s) = G'.deleteEdges s := by
  ext <;> simp (config := { contextual := true }) [imp_false]
#align simple_graph.subgraph.delete_edges_inter_edge_set_left_eq SimpleGraph.Subgraph.deleteEdges_inter_edgeSet_left_eq

@[simp]
theorem deleteEdges_inter_edgeSet_right_eq :
    G'.deleteEdges (s ∩ G'.edgeSet) = G'.deleteEdges s := by
  ext <;> simp (config := { contextual := true }) [imp_false]
#align simple_graph.subgraph.delete_edges_inter_edge_set_right_eq SimpleGraph.Subgraph.deleteEdges_inter_edgeSet_right_eq

theorem coe_deleteEdges_le : (G'.deleteEdges s).coe ≤ (G'.coe : SimpleGraph G'.verts) := by
  intro v w
  simp (config := { contextual := true })
#align simple_graph.subgraph.coe_delete_edges_le SimpleGraph.Subgraph.coe_deleteEdges_le

theorem spanningCoe_deleteEdges_le (G' : G.Subgraph) (s : Set (Sym2 V)) :
    (G'.deleteEdges s).spanningCoe ≤ G'.spanningCoe :=
  spanningCoe_le_of_le (deleteEdges_le s)
#align simple_graph.subgraph.spanning_coe_delete_edges_le SimpleGraph.Subgraph.spanningCoe_deleteEdges_le

end DeleteEdges

/-! ### Induced subgraphs -/


/- Given a subgraph, we can change its vertex set while removing any invalid edges, which
gives induced subgraphs. See also `SimpleGraph.induce` for the `SimpleGraph` version, which,
unlike for subgraphs, results in a graph with a different vertex type. -/
/-- The induced subgraph of a subgraph. The expectation is that `s ⊆ G'.verts` for the usual
notion of an induced subgraph, but, in general, `s` is taken to be the new vertex set and edges
are induced from the subgraph `G'`. -/
@[simps]
def induce (G' : G.Subgraph) (s : Set V) : G.Subgraph where
  verts := s
  Adj u v := u ∈ s ∧ v ∈ s ∧ G'.Adj u v
  adj_sub h := G'.adj_sub h.2.2
  edge_vert h := h.1
  symm _ _ h := ⟨h.2.1, h.1, G'.symm h.2.2⟩
#align simple_graph.subgraph.induce SimpleGraph.Subgraph.induce

theorem _root_.SimpleGraph.induce_eq_coe_induce_top (s : Set V) :
    G.induce s = ((⊤ : G.Subgraph).induce s).coe := by
  ext
  simp
#align simple_graph.induce_eq_coe_induce_top SimpleGraph.induce_eq_coe_induce_top

section Induce

variable {G' G'' : G.Subgraph} {s s' : Set V}

theorem induce_mono (hg : G' ≤ G'') (hs : s ⊆ s') : G'.induce s ≤ G''.induce s' := by
  constructor
  · simp [hs]
  · simp (config := { contextual := true }) only [induce_adj, true_and_iff, and_imp]
    intro v w hv hw ha
    exact ⟨hs hv, hs hw, hg.2 ha⟩
#align simple_graph.subgraph.induce_mono SimpleGraph.Subgraph.induce_mono

@[mono]
theorem induce_mono_left (hg : G' ≤ G'') : G'.induce s ≤ G''.induce s :=
  induce_mono hg subset_rfl
#align simple_graph.subgraph.induce_mono_left SimpleGraph.Subgraph.induce_mono_left

@[mono]
theorem induce_mono_right (hs : s ⊆ s') : G'.induce s ≤ G'.induce s' :=
  induce_mono le_rfl hs
#align simple_graph.subgraph.induce_mono_right SimpleGraph.Subgraph.induce_mono_right

@[simp]
theorem induce_empty : G'.induce ∅ = ⊥ := by
  ext <;> simp
#align simple_graph.subgraph.induce_empty SimpleGraph.Subgraph.induce_empty

@[simp]
theorem induce_self_verts : G'.induce G'.verts = G' := by
  ext
  · simp
  · constructor <;>
      simp (config := { contextual := true }) only [induce_adj, imp_true_iff, and_true_iff]
    exact fun ha ↦ ⟨G'.edge_vert ha, G'.edge_vert ha.symm⟩
#align simple_graph.subgraph.induce_self_verts SimpleGraph.Subgraph.induce_self_verts

lemma le_induce_top_verts : G' ≤ (⊤ : G.Subgraph).induce G'.verts :=
  calc G' = G'.induce G'.verts               := Subgraph.induce_self_verts.symm
       _  ≤ (⊤ : G.Subgraph).induce G'.verts := Subgraph.induce_mono_left le_top

lemma le_induce_union : G'.induce s ⊔ G'.induce s' ≤ G'.induce (s ∪ s') := by
  constructor
  · simp only [verts_sup, induce_verts, Set.Subset.rfl]
  · simp only [sup_adj, induce_adj, Set.mem_union]
    rintro v w (h | h) <;> simp [h]

lemma le_induce_union_left : G'.induce s ≤ G'.induce (s ∪ s') := by
  exact (sup_le_iff.mp le_induce_union).1

lemma le_induce_union_right : G'.induce s' ≤ G'.induce (s ∪ s') := by
  exact (sup_le_iff.mp le_induce_union).2

theorem singletonSubgraph_eq_induce {v : V} : G.singletonSubgraph v = (⊤ : G.Subgraph).induce {v} :=
  by ext <;> simp (config := { contextual := true }) [-Set.bot_eq_empty, Prop.bot_eq_false]
#align simple_graph.subgraph.singleton_subgraph_eq_induce SimpleGraph.Subgraph.singletonSubgraph_eq_induce

theorem subgraphOfAdj_eq_induce {v w : V} (hvw : G.Adj v w) :
    G.subgraphOfAdj hvw = (⊤ : G.Subgraph).induce {v, w} := by
  ext
  · simp
  · constructor
    · intro h
      simp only [subgraphOfAdj_adj, Quotient.eq, Sym2.rel_iff] at h
      obtain ⟨rfl, rfl⟩ | ⟨rfl, rfl⟩ := h <;> simp [hvw, hvw.symm]
    · intro h
      simp only [induce_adj, Set.mem_insert_iff, Set.mem_singleton_iff, top_adj] at h
      obtain ⟨rfl | rfl, rfl | rfl, ha⟩ := h <;> first |exact (ha.ne rfl).elim|simp
#align simple_graph.subgraph.subgraph_of_adj_eq_induce SimpleGraph.Subgraph.subgraphOfAdj_eq_induce

end Induce

/-- Given a subgraph and a set of vertices, delete all the vertices from the subgraph,
if present. Any edges incident to the deleted vertices are deleted as well. -/
@[reducible]
def deleteVerts (G' : G.Subgraph) (s : Set V) : G.Subgraph :=
  G'.induce (G'.verts \ s)
#align simple_graph.subgraph.delete_verts SimpleGraph.Subgraph.deleteVerts

section DeleteVerts

variable {G' : G.Subgraph} {s : Set V}

theorem deleteVerts_verts : (G'.deleteVerts s).verts = G'.verts \ s :=
  rfl
#align simple_graph.subgraph.delete_verts_verts SimpleGraph.Subgraph.deleteVerts_verts

theorem deleteVerts_adj {u v : V} :
    (G'.deleteVerts s).Adj u v ↔ u ∈ G'.verts ∧ ¬u ∈ s ∧ v ∈ G'.verts ∧ ¬v ∈ s ∧ G'.Adj u v := by
  simp [and_assoc]
#align simple_graph.subgraph.delete_verts_adj SimpleGraph.Subgraph.deleteVerts_adj

@[simp]
theorem deleteVerts_deleteVerts (s s' : Set V) :
    (G'.deleteVerts s).deleteVerts s' = G'.deleteVerts (s ∪ s') := by
  ext <;> simp (config := { contextual := true }) [not_or, and_assoc]
#align simple_graph.subgraph.delete_verts_delete_verts SimpleGraph.Subgraph.deleteVerts_deleteVerts

@[simp]
theorem deleteVerts_empty : G'.deleteVerts ∅ = G' := by
  simp [deleteVerts]
#align simple_graph.subgraph.delete_verts_empty SimpleGraph.Subgraph.deleteVerts_empty

theorem deleteVerts_le : G'.deleteVerts s ≤ G' := by
  constructor <;> simp [Set.diff_subset]
#align simple_graph.subgraph.delete_verts_le SimpleGraph.Subgraph.deleteVerts_le

@[mono]
theorem deleteVerts_mono {G' G'' : G.Subgraph} (h : G' ≤ G'') :
    G'.deleteVerts s ≤ G''.deleteVerts s :=
  induce_mono h (Set.diff_subset_diff_left h.1)
#align simple_graph.subgraph.delete_verts_mono SimpleGraph.Subgraph.deleteVerts_mono

@[mono]
theorem deleteVerts_anti {s s' : Set V} (h : s ⊆ s') : G'.deleteVerts s' ≤ G'.deleteVerts s :=
  induce_mono (le_refl _) (Set.diff_subset_diff_right h)
#align simple_graph.subgraph.delete_verts_anti SimpleGraph.Subgraph.deleteVerts_anti

@[simp]
theorem deleteVerts_inter_verts_left_eq : G'.deleteVerts (G'.verts ∩ s) = G'.deleteVerts s := by
  ext <;> simp (config := { contextual := true }) [imp_false]
#align simple_graph.subgraph.delete_verts_inter_verts_left_eq SimpleGraph.Subgraph.deleteVerts_inter_verts_left_eq

@[simp]
theorem deleteVerts_inter_verts_set_right_eq : G'.deleteVerts (s ∩ G'.verts) = G'.deleteVerts s :=
  by ext <;> simp (config := { contextual := true }) [imp_false]
#align simple_graph.subgraph.delete_verts_inter_verts_set_right_eq SimpleGraph.Subgraph.deleteVerts_inter_verts_set_right_eq

end DeleteVerts

end Subgraph

end SimpleGraph<|MERGE_RESOLUTION|>--- conflicted
+++ resolved
@@ -690,11 +690,7 @@
     simp only [comap_verts, Set.mem_preimage]
     apply h.1
   · intro v w
-<<<<<<< HEAD
-    simp (config := { contextual := true }) only [comap_Adj, and_imp, true_and]
-=======
     simp (config := { contextual := true }) only [comap_adj, and_imp, true_and_iff]
->>>>>>> 9e03d9ce
     intro
     apply h.2
 #align simple_graph.subgraph.comap_monotone SimpleGraph.Subgraph.comap_monotone
@@ -704,11 +700,7 @@
   refine' ⟨fun h ↦ ⟨fun v hv ↦ _, fun v w hvw ↦ _⟩, fun h ↦ ⟨fun v ↦ _, fun v w ↦ _⟩⟩
   · simp only [comap_verts, Set.mem_preimage]
     exact h.1 ⟨v, hv, rfl⟩
-<<<<<<< HEAD
-  · simp only [H.adj_sub hvw, comap_Adj, true_and]
-=======
   · simp only [H.adj_sub hvw, comap_adj, true_and_iff]
->>>>>>> 9e03d9ce
     exact h.2 ⟨v, w, hvw, rfl, rfl⟩
   · simp only [map_verts, Set.mem_image, forall_exists_index, and_imp]
     rintro w hw rfl
