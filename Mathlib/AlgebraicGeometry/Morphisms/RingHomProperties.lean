/-
Copyright (c) 2022 Andrew Yang. All rights reserved.
Released under Apache 2.0 license as described in the file LICENSE.
Authors: Andrew Yang
-/
import Mathlib.AlgebraicGeometry.Morphisms.Basic
import Mathlib.RingTheory.LocalProperties

#align_import algebraic_geometry.morphisms.ring_hom_properties from "leanprover-community/mathlib"@"d39590fc8728fbf6743249802486f8c91ffe07bc"

/-!

# Properties of morphisms from properties of ring homs.

We provide the basic framework for talking about properties of morphisms that come from properties
of ring homs. For `P` a property of ring homs, we have two ways of defining a property of scheme
morphisms:

Let `f : X ⟶ Y`,
- `targetAffineLocally (affine_and P)`: the preimage of an affine open `U = Spec A` is affine
  (`= Spec B`) and `A ⟶ B` satisfies `P`. (TODO)
- `affineLocally P`: For each pair of affine open `U = Spec A ⊆ X` and `V = Spec B ⊆ f ⁻¹' U`,
  the ring hom `A ⟶ B` satisfies `P`.

For these notions to be well defined, we require `P` be a sufficient local property. For the former,
`P` should be local on the source (`RingHom.RespectsIso P`, `RingHom.LocalizationPreserves P`,
`RingHom.OfLocalizationSpan`), and `targetAffineLocally (affine_and P)` will be local on
the target. (TODO)

For the latter `P` should be local on the target (`RingHom.PropertyIsLocal P`), and
`affineLocally P` will be local on both the source and the target.

Further more, these properties are stable under compositions (resp. base change) if `P` is. (TODO)

-/


universe u

open CategoryTheory Opposite TopologicalSpace CategoryTheory.Limits AlgebraicGeometry

variable (P : ∀ {R S : Type u} [CommRing R] [CommRing S], (R →+* S) → Prop)

namespace RingHom

variable {P}
theorem RespectsIso.basicOpen_iff (hP : RespectsIso @P) {X Y : Scheme} [IsAffine X] [IsAffine Y]
    (f : X ⟶ Y) (r : Y.presheaf.obj (Opposite.op ⊤)) :
    P (Scheme.Γ.map (f ∣_ Y.basicOpen r).op) ↔
    P (@IsLocalization.Away.map (Y.presheaf.obj (Opposite.op ⊤)) _
      (Y.presheaf.obj (Opposite.op <| Y.basicOpen r)) _ _ (X.presheaf.obj (Opposite.op ⊤)) _
      (X.presheaf.obj (Opposite.op <| X.basicOpen (Scheme.Γ.map f.op r))) _ _
      (Scheme.Γ.map f.op) r _ <| @isLocalization_away_of_isAffine X _ (Scheme.Γ.map f.op r)) := by
  rw [Γ_map_morphismRestrict, hP.cancel_left_isIso, hP.cancel_right_isIso,
    ← hP.cancel_right_isIso (f.val.c.app (Opposite.op (Y.basicOpen r)))
      (X.presheaf.map (eqToHom (Scheme.preimage_basicOpen f r).symm).op), ← eq_iff_iff]
  congr
  delta IsLocalization.Away.map
  refine' IsLocalization.ringHom_ext (Submonoid.powers r) _
  generalize_proofs h1 h2 h3
  haveI i1 := @isLocalization_away_of_isAffine X _ (Scheme.Γ.map f.op r)
  -- Porting note : needs to be very explicit here
  convert
    (@IsLocalization.map_comp (hy := h3) (Y.presheaf.obj <| Opposite.op (Scheme.basicOpen Y r))
    _ _ (isLocalization_away_of_isAffine _) _ _ _ i1).symm using 1
  change Y.presheaf.map _ ≫ _ = _ ≫ X.presheaf.map _
  rw [f.val.c.naturality_assoc]
  erw [← X.presheaf.map_comp]
  congr 1
#align ring_hom.respects_iso.basic_open_iff RingHom.RespectsIso.basicOpen_iff

theorem RespectsIso.basicOpen_iff_localization (hP : RespectsIso @P) {X Y : Scheme} [IsAffine X]
    [IsAffine Y] (f : X ⟶ Y) (r : Y.presheaf.obj (Opposite.op ⊤)) :
    P (Scheme.Γ.map (f ∣_ Y.basicOpen r).op) ↔ P (Localization.awayMap (Scheme.Γ.map f.op) r) := by
  refine (hP.basicOpen_iff _ _).trans ?_
  -- Porting note : was a one line term mode proof, but this `dsimp` is vital so the term mode
  -- one liner is not possible
  dsimp
  rw [← hP.is_localization_away_iff]
#align ring_hom.respects_iso.basic_open_iff_localization RingHom.RespectsIso.basicOpen_iff_localization

local notation3 "Γ(" X:10 ")" => (Prefunctor.obj (Functor.toPrefunctor Scheme.Γ) (Opposite.op X))

theorem RespectsIso.ofRestrict_morphismRestrict_iff_of_isAffine (hP : RingHom.RespectsIso @P)
    {X Y : Scheme} [IsAffine X] [IsAffine Y] (f : X ⟶ Y) (r : Y.presheaf.obj (Opposite.op ⊤)) :
    P (Scheme.Γ.map (f ∣_ Y.basicOpen r).op) ↔
    P (Localization.awayMap (Scheme.Γ.map f.op) r) := by
  have : IsLocalization.Away (R := ↑Γ(X)) (Scheme.Γ.map f.op r) ↑Γ(X ∣_ᵤ f⁻¹ᵁ Y.basicOpen r)
  · rw [Scheme.preimage_basicOpen]
    show IsLocalization.Away (R := ↑Γ(X)) (Scheme.Γ.map f.op r)
      ↑Γ(X ∣_ᵤ X.basicOpen (Scheme.Γ.map f.op r))
    infer_instance
  rw [hP.is_localization_away_iff ↑Γ(Y ∣_ᵤ Scheme.basicOpen Y r) ↑Γ(X ∣_ᵤ f⁻¹ᵁ Scheme.basicOpen Y r)
    (Scheme.Γ.map f.op) r, iff_iff_eq]
  congr 1
  apply IsLocalization.ringHom_ext (R := ↑Γ(Y)) (Submonoid.powers r) _
  rw [IsLocalization.Away.map, IsLocalization.map_comp, RingHom.algebraMap_toAlgebra,
    RingHom.algebraMap_toAlgebra]
  show Scheme.Γ.map _ ≫ Scheme.Γ.map _ = Scheme.Γ.map _ ≫ Scheme.Γ.map _
  simp_rw [← Functor.map_comp, ← op_comp, morphismRestrict_ι]

theorem RespectsIso.ofRestrict_morphismRestrict_iff (hP : RingHom.RespectsIso @P) {X Y : Scheme}
    [IsAffine Y] (f : X ⟶ Y) (r : Y.presheaf.obj (Opposite.op ⊤)) (U : Opens X.carrier)
    (hU : IsAffineOpen U) {V : Opens _}
    (e : V = (Scheme.ιOpens <| f ⁻¹ᵁ Y.basicOpen r) ⁻¹ᵁ U) :
    P (Scheme.Γ.map (Scheme.ιOpens V ≫ f ∣_ Y.basicOpen r).op) ↔
    P (Localization.awayMap (Scheme.Γ.map (Scheme.ιOpens U ≫ f).op) r) := by
  subst e
  refine (hP.cancel_right_isIso _
    (Scheme.Γ.mapIso (Scheme.restrictRestrictComm _ _ _).op).inv).symm.trans ?_
  haveI : IsAffine _ := hU
  rw [← hP.ofRestrict_morphismRestrict_iff_of_isAffine, iff_iff_eq]
  congr 1
  simp only [Functor.mapIso_inv, Iso.op_inv, ← Functor.map_comp, ← op_comp, morphismRestrict_comp]
  rw [← Category.assoc]
  congr 3
  rw [← cancel_mono (Scheme.ιOpens _), Category.assoc, Scheme.restrictRestrictComm,
    IsOpenImmersion.isoOfRangeEq_inv_fac, morphismRestrict_ι]
#align ring_hom.respects_iso.of_restrict_morphism_restrict_iff RingHom.RespectsIso.ofRestrict_morphismRestrict_iff

theorem StableUnderBaseChange.Γ_pullback_fst (hP : StableUnderBaseChange @P) (hP' : RespectsIso @P)
    {X Y S : Scheme} [IsAffine X] [IsAffine Y] [IsAffine S] (f : X ⟶ S) (g : Y ⟶ S)
    (H : P (Scheme.Γ.map g.op)) : P (Scheme.Γ.map (pullback.fst : pullback f g ⟶ _).op) := by
  -- Porting note : change `rw` to `erw`
  erw [← PreservesPullback.iso_inv_fst AffineScheme.forgetToScheme (AffineScheme.ofHom f)
      (AffineScheme.ofHom g)]
  rw [op_comp, Functor.map_comp, hP'.cancel_right_isIso, AffineScheme.forgetToScheme_map]
  have :=
    _root_.congr_arg Quiver.Hom.unop
      (PreservesPullback.iso_hom_fst AffineScheme.Γ.rightOp (AffineScheme.ofHom f)
        (AffineScheme.ofHom g))
  simp only [Quiver.Hom.unop_op, Functor.rightOp_map, unop_comp] at this
  delta AffineScheme.Γ at this
  simp only [Quiver.Hom.unop_op, Functor.comp_map, AffineScheme.forgetToScheme_map,
    Functor.op_map] at this
  rw [← this, hP'.cancel_right_isIso,
    ← pushoutIsoUnopPullback_inl_hom (Quiver.Hom.unop _) (Quiver.Hom.unop _),
    hP'.cancel_right_isIso]
  exact hP.pushout_inl _ hP' _ _ H
#align ring_hom.stable_under_base_change.Γ_pullback_fst RingHom.StableUnderBaseChange.Γ_pullback_fst

end RingHom

namespace AlgebraicGeometry

/-- For `P` a property of ring homomorphisms, `sourceAffineLocally P` holds for `f : X ⟶ Y`
whenever `P` holds for the restriction of `f` on every affine open subset of `X`. -/
def sourceAffineLocally : AffineTargetMorphismProperty := fun X _ f _ =>
  ∀ U : X.affineOpens, P (Scheme.Γ.map (X.ofRestrict U.1.openEmbedding ≫ f).op)
#align algebraic_geometry.source_affine_locally AlgebraicGeometry.sourceAffineLocally

/-- For `P` a property of ring homomorphisms, `affineLocally P` holds for `f : X ⟶ Y` if for each
affine open `U = Spec A ⊆ Y` and `V = Spec B ⊆ f ⁻¹' U`, the ring hom `A ⟶ B` satisfies `P`.
Also see `affineLocally_iff_affineOpens_le`. -/
abbrev affineLocally : MorphismProperty Scheme :=
  targetAffineLocally (sourceAffineLocally @P)
#align algebraic_geometry.affine_locally AlgebraicGeometry.affineLocally

variable {P}

theorem sourceAffineLocally_respectsIso (h₁ : RingHom.RespectsIso @P) :
    (sourceAffineLocally @P).toProperty.RespectsIso := by
  apply AffineTargetMorphismProperty.respectsIso_mk
  · introv H U
    rw [← h₁.cancel_right_isIso _ (Scheme.Γ.map (Scheme.restrictMapIso e.inv U.1).hom.op), ←
      Functor.map_comp, ← op_comp]
    convert H ⟨_, U.prop.map_isIso e.inv⟩ using 3
    -- Porting note : have to add this instance manually
    haveI i1 : IsOpenImmersion
      (Scheme.ofRestrict Y ((Opens.map e.inv.val.base).obj U.1).openEmbedding ≫ e.inv) :=
      PresheafedSpace.IsOpenImmersion.comp _ _
    rw [IsOpenImmersion.isoOfRangeEq_hom_fac_assoc, Category.assoc,
      e.inv_hom_id_assoc]
  · introv H U
    rw [← Category.assoc, op_comp, Functor.map_comp, h₁.cancel_left_isIso]
    exact H U
#align algebraic_geometry.source_affine_locally_respects_iso AlgebraicGeometry.sourceAffineLocally_respectsIso

theorem affineLocally_respectsIso (h : RingHom.RespectsIso @P) : (affineLocally @P).RespectsIso :=
  targetAffineLocally_respectsIso (sourceAffineLocally_respectsIso h)
#align algebraic_geometry.affine_locally_respects_iso AlgebraicGeometry.affineLocally_respectsIso

theorem affineLocally_iff_affineOpens_le (hP : RingHom.RespectsIso @P) {X Y : Scheme} (f : X ⟶ Y) :
    affineLocally (@P) f ↔
    ∀ (U : Y.affineOpens) (V : X.affineOpens) (e : V.1 ≤ (Opens.map f.1.base).obj U.1),
      P (Scheme.Hom.appLe f e) := by
  apply forall_congr'
  intro U
  delta sourceAffineLocally
  simp_rw [op_comp, Scheme.Γ.map_comp, Γ_map_morphismRestrict, Category.assoc, Scheme.Γ_map_op,
    hP.cancel_left_isIso]
  constructor
  · intro H V e
    let U' := (Opens.map f.val.base).obj U.1
    have e' : U'.openEmbedding.isOpenMap.functor.obj ((Opens.map U'.inclusion).obj V.1) = V.1 := by
      ext1; refine' Set.image_preimage_eq_inter_range.trans (Set.inter_eq_left.mpr _)
      erw [Subtype.range_val]
      convert e
    have := H ⟨(Opens.map (X.ofRestrict U'.openEmbedding).1.base).obj V.1, ?h'⟩
    erw [← X.presheaf.map_comp] at this
    rw [← hP.cancel_right_isIso _ (X.presheaf.map (eqToHom _)), Category.assoc,
      ← X.presheaf.map_comp]
    convert this using 1
    dsimp only [Functor.op, unop_op]
    rw [Opens.openEmbedding_obj_top]
    congr 1
    exact e'.symm
    case h' =>
      apply (X.ofRestrict U'.openEmbedding).isAffineOpen_iff_of_isOpenImmersion.mp
      -- Porting note: was convert V.2
      erw [e']
      apply V.2
  · intro H V
    specialize H ⟨_, V.2.imageIsOpenImmersion (X.ofRestrict _)⟩ (Subtype.coe_image_subset _ _)
    erw [← X.presheaf.map_comp]
    rw [← hP.cancel_right_isIso _ (X.presheaf.map (eqToHom _)), Category.assoc, ←
      X.presheaf.map_comp]
    convert H
    · dsimp only [Functor.op, unop_op]; rw [Opens.openEmbedding_obj_top]
#align algebraic_geometry.affine_locally_iff_affine_opens_le AlgebraicGeometry.affineLocally_iff_affineOpens_le

theorem scheme_restrict_basicOpen_of_localizationPreserves (h₁ : RingHom.RespectsIso @P)
    (h₂ : RingHom.LocalizationPreserves @P) {X Y : Scheme} [IsAffine Y] (f : X ⟶ Y)
    (r : Y.presheaf.obj (op ⊤)) (H : sourceAffineLocally (@P) f)
    (U : (X.restrict ((Opens.map f.1.base).obj <| Y.basicOpen r).openEmbedding).affineOpens) :
    P (Scheme.Γ.map ((X.restrict ((Opens.map f.1.base).obj <|
      Y.basicOpen r).openEmbedding).ofRestrict U.1.openEmbedding ≫ f ∣_ Y.basicOpen r).op) := by
  specialize H ⟨_, U.2.imageIsOpenImmersion (X.ofRestrict _)⟩
  letI i1 : Algebra (Y.presheaf.obj <| Opposite.op ⊤) (Localization.Away r) := Localization.algebra
  exact (h₁.ofRestrict_morphismRestrict_iff f r
    ((Scheme.Hom.opensFunctor
      (X.ofRestrict ((Opens.map f.1.base).obj <| Y.basicOpen r).openEmbedding)).obj U.1)
    (IsAffineOpen.imageIsOpenImmersion U.2
      (X.ofRestrict ((Opens.map f.1.base).obj <| Y.basicOpen r).openEmbedding))
    (Opens.ext (Set.preimage_image_eq _ Subtype.coe_injective).symm)).mpr (h₂.away r H)
set_option linter.uppercaseLean3 false in
#align algebraic_geometry.Scheme_restrict_basic_open_of_localization_preserves AlgebraicGeometry.scheme_restrict_basicOpen_of_localizationPreserves

theorem sourceAffineLocally_isLocal (h₁ : RingHom.RespectsIso @P)
    (h₂ : RingHom.LocalizationPreserves @P) (h₃ : RingHom.OfLocalizationSpan @P) :
    (sourceAffineLocally @P).IsLocal := by
  constructor
  · exact sourceAffineLocally_respectsIso h₁
  · introv H U
    apply scheme_restrict_basicOpen_of_localizationPreserves h₁ h₂; assumption
  · introv hs hs' U
    skip
    apply h₃ _ _ hs
    intro r
    have := hs' r ⟨(Opens.map (X.ofRestrict _).1.base).obj U.1, ?_⟩
    rwa [h₁.ofRestrict_morphismRestrict_iff] at this
    · exact U.2
    · rfl
    · suffices ∀ (V) (_ : V = (Opens.map f.val.base).obj (Y.basicOpen r.val)),
          IsAffineOpen ((Opens.map (X.ofRestrict V.openEmbedding).1.base).obj U.1) by
        exact this _ rfl
      intro V hV
      rw [Scheme.preimage_basicOpen] at hV
      subst hV
      exact U.2.mapRestrictBasicOpen (Scheme.Γ.map f.op r.1)
#align algebraic_geometry.source_affine_locally_is_local AlgebraicGeometry.sourceAffineLocally_isLocal

variable (hP : RingHom.PropertyIsLocal @P)

theorem sourceAffineLocally_of_source_open_cover_aux (h₁ : RingHom.RespectsIso @P)
    (h₃ : RingHom.OfLocalizationSpanTarget @P) {X Y : Scheme} (f : X ⟶ Y) (U : X.affineOpens)
    (s : Set (X.presheaf.obj (op U.1))) (hs : Ideal.span s = ⊤)
    (hs' : ∀ r : s, P (Scheme.Γ.map (Scheme.ιOpens (X.basicOpen r.1) ≫ f).op)) :
    P (Scheme.Γ.map (Scheme.ιOpens U ≫ f).op) := by
  apply_fun Ideal.map (X.presheaf.map (eqToHom U.1.openEmbedding_obj_top).op) at hs
  rw [Ideal.map_span, Ideal.map_top] at hs
  apply h₃.ofIsLocalization h₁ _ _ hs
  rintro ⟨s, r, hr, hs⟩
  refine ⟨_, _, _, @AlgebraicGeometry.Γ_restrict_isLocalization (X ∣_ᵤ U.1) U.2 s, ?_⟩
  rw [RingHom.algebraMap_toAlgebra, ← CommRingCat.comp_eq_ring_hom_comp, ← Functor.map_comp,
    ← op_comp, ← h₁.cancel_right_isIso _ (Scheme.Γ.mapIso (Scheme.restrictRestrict _ _ _).op).inv]
  subst hs
<<<<<<< HEAD
  rw [CommRingCat.comp_eq_ring_hom_comp, ← RingHom.comp_assoc]
  -- Porting note: here is where it gets bad; previously `erw [IsLocalization.map_comp]`
  -- ask Lean to synthesize instances and it runs away
  -- we also have to pass in one `Localization` instance now (and not before)
  erw [@IsLocalization.map_comp _ _ _ _ _ (_)
    (Scheme.Γ.obj (Opposite.op (X.restrict U.1.openEmbedding))) _ (_) _
    (Submonoid.powers (X.presheaf.map (eqToHom U.1.openEmbedding_obj_top).op r))
    ((Scheme.Γ.obj (Opposite.op ((X.restrict U.1.openEmbedding).restrict
    ((X.restrict U.1.openEmbedding).basicOpen (X.presheaf.map
      (eqToHom U.1.openEmbedding_obj_top).op r)).openEmbedding)))) _ (le_of_eq rfl) (_)
    (@AlgebraicGeometry.Γ_restrict_isLocalization _ U.2 _)]
  erw [RingHom.comp_id]
  rw [RingHom.algebraMap_toAlgebra, op_comp, Functor.map_comp, ← CommRingCat.comp_eq_ring_hom_comp,
    Scheme.Γ_map_op, Scheme.Γ_map_op, Scheme.Γ_map_op, Category.assoc]
  erw [← X.presheaf.map_comp]
  rw [← h₁.cancel_right_isIso _ (X.presheaf.map (eqToHom _))]
  convert hs' ⟨r, hr⟩ using 1
  · erw [Category.assoc]
    rw [← X.presheaf.map_comp, op_comp, Scheme.Γ.map_comp, Scheme.Γ_map_op, Scheme.Γ_map_op]
    congr!
    all_goals
    · dsimp [Functor.op]
      conv_lhs => rw [Opens.openEmbedding_obj_top]
      conv_rhs => rw [Opens.openEmbedding_obj_top]
      erw [Scheme.image_basicOpen (X.ofRestrict U.1.openEmbedding)]
      erw [PresheafedSpace.IsOpenImmersion.ofRestrict_invApp_apply]
      rw [Scheme.basicOpen_res_eq]
=======
  rw [← h₁.cancel_right_isIso _
    (Scheme.Γ.mapIso (Scheme.restrictIsoOfEq _ (Scheme.map_basicOpen_map _ _ _)).op).inv]
  simp only [Functor.mapIso_inv, Iso.op_inv, ← Functor.map_comp, ← op_comp,
    Scheme.restrictRestrict_inv_restrict_restrict_assoc, Scheme.restrictIsoOfEq,
    IsOpenImmersion.isoOfRangeEq_inv_fac_assoc]
  exact hs' ⟨r, hr⟩
>>>>>>> 909a2b4a
#align algebraic_geometry.source_affine_locally_of_source_open_cover_aux AlgebraicGeometry.sourceAffineLocally_of_source_open_cover_aux

theorem isOpenImmersionCat_comp_of_sourceAffineLocally (h₁ : RingHom.RespectsIso @P)
    {X Y Z : Scheme} [IsAffine X] [IsAffine Z] (f : X ⟶ Y) [IsOpenImmersion f] (g : Y ⟶ Z)
    (h₂ : sourceAffineLocally (@P) g) : P (Scheme.Γ.map (f ≫ g).op) := by
  rw [← h₁.cancel_right_isIso _
    (Scheme.Γ.map (IsOpenImmersion.isoOfRangeEq (Y.ofRestrict _) f _).hom.op),
    ← Functor.map_comp, ← op_comp]
  convert h₂ ⟨_, rangeIsAffineOpenOfOpenImmersion f⟩ using 3
  · rw [IsOpenImmersion.isoOfRangeEq_hom_fac_assoc]
    exact Subtype.range_coe
#align algebraic_geometry.is_open_immersion_comp_of_source_affine_locally AlgebraicGeometry.isOpenImmersionCat_comp_of_sourceAffineLocally

end AlgebraicGeometry

open AlgebraicGeometry

namespace RingHom.PropertyIsLocal

variable {P} (hP : RingHom.PropertyIsLocal @P)

theorem sourceAffineLocally_of_source_openCover {X Y : Scheme} (f : X ⟶ Y) [IsAffine Y]
    (𝒰 : X.OpenCover) [∀ i, IsAffine (𝒰.obj i)] (H : ∀ i, P (Scheme.Γ.map (𝒰.map i ≫ f).op)) :
    sourceAffineLocally (@P) f := by
  let S i := (⟨⟨Set.range (𝒰.map i).1.base, (𝒰.IsOpen i).base_open.open_range⟩,
    rangeIsAffineOpenOfOpenImmersion (𝒰.map i)⟩ : X.affineOpens)
  intro U
  -- Porting note: here is what we are eliminating into Lean
  apply of_affine_open_cover
    (P := fun V => P (Scheme.Γ.map (X.ofRestrict (Opens.openEmbedding V.val) ≫ f).op)) U
  pick_goal 5
  · exact Set.range S
  · intro U r H
    -- Porting note: failing on instance synthesis for an (unspecified) meta variable
    -- made φ explicit and forced to use dsimp in the proof
    convert hP.StableUnderComposition
      (S := Scheme.Γ.obj (Opposite.op (X.restrict <| Opens.openEmbedding U.val)))
      (T := Scheme.Γ.obj (Opposite.op (X.restrict <| Opens.openEmbedding (X.basicOpen r))))
      ?_ ?_ H ?_ using 1
    swap
    · refine' X.presheaf.map
          (@homOfLE _ _ ((IsOpenMap.functor _).obj _) ((IsOpenMap.functor _).obj _) _).op
      rw [unop_op, unop_op, Opens.openEmbedding_obj_top, Opens.openEmbedding_obj_top]
      exact X.basicOpen_le _
    · rw [op_comp, op_comp, Functor.map_comp, Functor.map_comp]
      refine' (Eq.trans _ (Category.assoc (obj := CommRingCat) _ _ _).symm : _)
      congr 1
      dsimp
      refine' Eq.trans _ (X.presheaf.map_comp _ _)
      change X.presheaf.map _ = _
      congr!
    -- Porting note: need to pass Algebra through explicitly
    convert @HoldsForLocalizationAway _ hP _
      (Scheme.Γ.obj (Opposite.op (X.restrict (X.basicOpen r).openEmbedding))) _ _ ?_
      (X.presheaf.map (eqToHom U.1.openEmbedding_obj_top).op r) ?_
    · exact RingHom.algebraMap_toAlgebra
        (R := Scheme.Γ.obj <| Opposite.op <| X.restrict (U.1.openEmbedding))
        (S :=
          Scheme.Γ.obj (Opposite.op <| X.restrict (X.affineBasicOpen r).1.openEmbedding)) _|>.symm
    · dsimp [Scheme.Γ]
      have := U.2
      rw [← U.1.openEmbedding_obj_top] at this
      -- Porting note: the second argument of `IsLocalization.Away` is a type, and we want
      -- to generate an equality, so using `typeEqs := true` to force allowing type equalities.
      convert (config := {typeEqs := true, transparency := .default})
          this.isLocalization_basicOpen _ using 5
      all_goals rw [Opens.openEmbedding_obj_top]; exact (Scheme.basicOpen_res_eq _ _ _).symm
  · introv hs hs'
    exact sourceAffineLocally_of_source_open_cover_aux hP.respectsIso hP.2 _ _ _ hs hs'
  · rw [Set.eq_univ_iff_forall]
    intro x
    rw [Set.mem_iUnion]
    exact ⟨⟨_, 𝒰.f x, rfl⟩, 𝒰.Covers x⟩
  · rintro ⟨_, i, rfl⟩
    specialize H i
    rw [← hP.respectsIso.cancel_right_isIso _
        (Scheme.Γ.map
          (IsOpenImmersion.isoOfRangeEq (𝒰.map i) (X.ofRestrict (S i).1.openEmbedding)
                Subtype.range_coe.symm).inv.op)] at H
    rwa [← Scheme.Γ.map_comp, ← op_comp, IsOpenImmersion.isoOfRangeEq_inv_fac_assoc] at H
#align ring_hom.property_is_local.source_affine_locally_of_source_open_cover RingHom.PropertyIsLocal.sourceAffineLocally_of_source_openCover

theorem affine_openCover_TFAE {X Y : Scheme.{u}} [IsAffine Y] (f : X ⟶ Y) :
    List.TFAE
      [sourceAffineLocally (@P) f,
        ∃ (𝒰 : Scheme.OpenCover.{u} X) (_ : ∀ i, IsAffine (𝒰.obj i)),
          ∀ i : 𝒰.J, P (Scheme.Γ.map (𝒰.map i ≫ f).op),
        ∀ (𝒰 : Scheme.OpenCover.{u} X) [∀ i, IsAffine (𝒰.obj i)] (i : 𝒰.J),
          P (Scheme.Γ.map (𝒰.map i ≫ f).op),
        ∀ {U : Scheme} (g : U ⟶ X) [IsAffine U] [IsOpenImmersion g],
          P (Scheme.Γ.map (g ≫ f).op)] := by
  tfae_have 1 → 4
  · intro H U g _ hg
    skip
    specialize H ⟨⟨_, hg.base_open.open_range⟩, rangeIsAffineOpenOfOpenImmersion g⟩
    rw [← hP.respectsIso.cancel_right_isIso _ (Scheme.Γ.map (IsOpenImmersion.isoOfRangeEq g
      (X.ofRestrict (Opens.openEmbedding ⟨_, hg.base_open.open_range⟩))
      Subtype.range_coe.symm).hom.op),
      ← Scheme.Γ.map_comp, ← op_comp, IsOpenImmersion.isoOfRangeEq_hom_fac_assoc] at H
    exact H
  tfae_have 4 → 3
  · intro H 𝒰 _ i; skip; apply H
  tfae_have 3 → 2
  · intro H; refine' ⟨X.affineCover, inferInstance, H _⟩
  tfae_have 2 → 1
  · rintro ⟨𝒰, _, h𝒰⟩
    exact sourceAffineLocally_of_source_openCover hP f 𝒰 h𝒰
  tfae_finish
#align ring_hom.property_is_local.affine_open_cover_tfae RingHom.PropertyIsLocal.affine_openCover_TFAE

theorem openCover_TFAE {X Y : Scheme.{u}} [IsAffine Y] (f : X ⟶ Y) :
    List.TFAE
      [sourceAffineLocally (@P) f,
        ∃ 𝒰 : Scheme.OpenCover.{u} X, ∀ i : 𝒰.J, sourceAffineLocally (@P) (𝒰.map i ≫ f),
        ∀ (𝒰 : Scheme.OpenCover.{u} X) (i : 𝒰.J), sourceAffineLocally (@P) (𝒰.map i ≫ f),
        ∀ {U : Scheme} (g : U ⟶ X) [IsOpenImmersion g], sourceAffineLocally (@P) (g ≫ f)] := by
  tfae_have 1 → 4
  · intro H U g hg V
    skip
    -- Porting note: this has metavariable if I put it directly into rw
    have := (hP.affine_openCover_TFAE f).out 0 3
    rw [this] at H
    haveI : IsAffine _ := V.2
    rw [← Category.assoc]
    -- Porting note: Lean could find this previously
    have : IsOpenImmersion <| (Scheme.ofRestrict U (Opens.openEmbedding V.val)) ≫ g :=
      LocallyRingedSpace.IsOpenImmersion.comp _ _
    apply H
  tfae_have 4 → 3
  · intro H 𝒰 _ i; skip; apply H
  tfae_have 3 → 2
  · intro H; refine' ⟨X.affineCover, H _⟩
  tfae_have 2 → 1
  · rintro ⟨𝒰, h𝒰⟩
    -- Porting note: this has metavariable if I put it directly into rw
    have := (hP.affine_openCover_TFAE f).out 0 1
    rw [this]
    refine' ⟨𝒰.bind fun _ => Scheme.affineCover _, _, _⟩
    · intro i; dsimp; infer_instance
    · intro i
      specialize h𝒰 i.1
      -- Porting note: this has metavariable if I put it directly into rw
      have := (hP.affine_openCover_TFAE (𝒰.map i.fst ≫ f)).out 0 3
      rw [this] at h𝒰
      erw [Category.assoc]
      -- Porting note: this was discharged after the apply previously
      have : IsAffine (Scheme.OpenCover.obj
        (Scheme.OpenCover.bind 𝒰 fun x ↦ Scheme.affineCover (Scheme.OpenCover.obj 𝒰 x)) i) := by
          dsimp; infer_instance
      apply @h𝒰 _ (show _ from _)
  tfae_finish
#align ring_hom.property_is_local.open_cover_tfae RingHom.PropertyIsLocal.openCover_TFAE

theorem sourceAffineLocally_comp_of_isOpenImmersion {X Y Z : Scheme.{u}} [IsAffine Z] (f : X ⟶ Y)
    (g : Y ⟶ Z) [IsOpenImmersion f] (H : sourceAffineLocally (@P) g) :
    sourceAffineLocally (@P) (f ≫ g) := by
      -- Porting note: more tfae mis-behavior
      have := (hP.openCover_TFAE g).out 0 3
      apply this.mp H
#align ring_hom.property_is_local.source_affine_locally_comp_of_is_open_immersion RingHom.PropertyIsLocal.sourceAffineLocally_comp_of_isOpenImmersion

theorem source_affine_openCover_iff {X Y : Scheme.{u}} (f : X ⟶ Y) [IsAffine Y]
    (𝒰 : Scheme.OpenCover.{u} X) [∀ i, IsAffine (𝒰.obj i)] :
    sourceAffineLocally (@P) f ↔ ∀ i, P (Scheme.Γ.map (𝒰.map i ≫ f).op) := by
  -- Porting note: seems like TFAE is misbehaving; this used to be pure term proof but
  -- had strange failures where the output of TFAE turned into a metavariable when used despite
  -- being correctly displayed in the infoview
  refine ⟨fun H => ?_, fun H => ?_⟩
  · have h := (hP.affine_openCover_TFAE f).out 0 2
    apply h.mp
    exact H
  · have h := (hP.affine_openCover_TFAE f).out 1 0
    apply h.mp
    use 𝒰
#align ring_hom.property_is_local.source_affine_open_cover_iff RingHom.PropertyIsLocal.source_affine_openCover_iff

theorem isLocal_sourceAffineLocally : (sourceAffineLocally @P).IsLocal :=
  sourceAffineLocally_isLocal hP.respectsIso hP.LocalizationPreserves
    (@RingHom.PropertyIsLocal.ofLocalizationSpan _ hP)
#align ring_hom.property_is_local.is_local_source_affine_locally RingHom.PropertyIsLocal.isLocal_sourceAffineLocally

theorem is_local_affineLocally : PropertyIsLocalAtTarget (affineLocally @P) :=
  hP.isLocal_sourceAffineLocally.targetAffineLocallyIsLocal
#align ring_hom.property_is_local.is_local_affine_locally RingHom.PropertyIsLocal.is_local_affineLocally

theorem affine_openCover_iff {X Y : Scheme.{u}} (f : X ⟶ Y) (𝒰 : Scheme.OpenCover.{u} Y)
    [∀ i, IsAffine (𝒰.obj i)] (𝒰' : ∀ i, Scheme.OpenCover.{u} ((𝒰.pullbackCover f).obj i))
    [∀ i j, IsAffine ((𝒰' i).obj j)] :
    affineLocally (@P) f ↔ ∀ i j, P (Scheme.Γ.map ((𝒰' i).map j ≫ pullback.snd).op) :=
  (hP.isLocal_sourceAffineLocally.affine_openCover_iff f 𝒰).trans
    (forall_congr' fun i => hP.source_affine_openCover_iff _ (𝒰' i))
#align ring_hom.property_is_local.affine_open_cover_iff RingHom.PropertyIsLocal.affine_openCover_iff

-- Porting note: doesn't build without the `IsAffine` instance but the linter complains
@[nolint unusedHavesSuffices]
theorem source_openCover_iff {X Y : Scheme.{u}} (f : X ⟶ Y) (𝒰 : Scheme.OpenCover.{u} X) :
    affineLocally (@P) f ↔ ∀ i, affineLocally (@P) (𝒰.map i ≫ f) := by
  constructor
  · intro H i U
    rw [morphismRestrict_comp]
    delta morphismRestrict
    -- Porting note: Lean can no longer find these instances for the following apply
    have : IsAffine (Scheme.restrict Y <| Opens.openEmbedding U.val) := U.property
    have : IsOpenImmersion ((pullbackRestrictIsoRestrict (Scheme.OpenCover.map 𝒰 i)
        ((Opens.map f.val.base).obj ↑U)).inv ≫ pullback.snd) :=
      LocallyRingedSpace.IsOpenImmersion.comp _ _
    apply hP.sourceAffineLocally_comp_of_isOpenImmersion
    apply H
  · intro H U
    haveI : IsAffine _ := U.2
    apply ((hP.openCover_TFAE (f ∣_ U.1)).out 1 0).mp
    use 𝒰.pullbackCover (X.ofRestrict _)
    intro i
    specialize H i U
    rw [morphismRestrict_comp] at H
    delta morphismRestrict at H
    have := sourceAffineLocally_respectsIso hP.respectsIso
    rw [Category.assoc, affine_cancel_left_isIso this, ←
      affine_cancel_left_isIso this (pullbackSymmetry _ _).hom,
      pullbackSymmetry_hom_comp_snd_assoc] at H
    exact H
#align ring_hom.property_is_local.source_open_cover_iff RingHom.PropertyIsLocal.source_openCover_iff

theorem affineLocally_of_isOpenImmersion (hP : RingHom.PropertyIsLocal @P) {X Y : Scheme}
    (f : X ⟶ Y) [hf : IsOpenImmersion f] : affineLocally (@P) f := by
  intro U
  haveI H : IsAffine _ := U.2
  rw [← Category.comp_id (f ∣_ U)]
  apply hP.sourceAffineLocally_comp_of_isOpenImmersion
  -- Porting note: need to excuse Lean from synthesizing an instance
  rw [@source_affine_openCover_iff _ hP _ _ _ _ (Scheme.openCoverOfIsIso (𝟙 _)) (_)]
  · intro i; erw [Category.id_comp, op_id, Scheme.Γ.map_id]
    let esto := Scheme.Γ.obj (Opposite.op (Y.restrict <| Opens.openEmbedding U.val))
    let eso := Scheme.Γ.obj (Opposite.op ((Scheme.openCoverOfIsIso
      (𝟙 (Y.restrict <| Opens.openEmbedding U.val))).obj i))
    -- Porting note: Lean this needed this spelled out before
    -- convert hP.HoldsAwayLocalizationAway _ (1 : Scheme.Γ.obj _) _
    have : 𝟙 (Scheme.Γ.obj (Opposite.op (Y.restrict <| Opens.openEmbedding U.val)))
      = @algebraMap esto eso _ _ (_) := (RingHom.algebraMap_toAlgebra _).symm
    rw [this]
    have := hP.HoldsForLocalizationAway
    convert @this esto eso _ _ ?_ ?_ ?_
    · exact 1
    -- Porting note: again we have to bypass TC synthesis to keep Lean from running away
    · refine'
        @IsLocalization.away_of_isUnit_of_bijective _ _ _ _ (_) _ isUnit_one Function.bijective_id
  · intro; exact H
#align ring_hom.property_is_local.affine_locally_of_is_open_immersion RingHom.PropertyIsLocal.affineLocally_of_isOpenImmersion

theorem affineLocally_of_comp
    (H : ∀ {R S T : Type u} [CommRing R] [CommRing S] [CommRing T],
      ∀ (f : R →+* S) (g : S →+* T), P (g.comp f) → P g)
    {X Y Z : Scheme} {f : X ⟶ Y} {g : Y ⟶ Z} (h : affineLocally (@P) (f ≫ g)) :
    affineLocally (@P) f := by
  let 𝒰 : ∀ i, ((Z.affineCover.pullbackCover (f ≫ g)).obj i).OpenCover := by
    intro i
    refine' Scheme.OpenCover.bind _ fun i => Scheme.affineCover _
    apply Scheme.OpenCover.pushforwardIso _
      (pullbackRightPullbackFstIso g (Z.affineCover.map i) f).hom
    apply Scheme.Pullback.openCoverOfRight
    exact (pullback g (Z.affineCover.map i)).affineCover
  have h𝒰 : ∀ i j, IsAffine ((𝒰 i).obj j) := by dsimp; infer_instance
  let 𝒰' := (Z.affineCover.pullbackCover g).bind fun i => Scheme.affineCover _
  have h𝒰' : ∀ i, IsAffine (𝒰'.obj i) := by dsimp; infer_instance
  rw [hP.affine_openCover_iff f 𝒰' fun i => Scheme.affineCover _]
  rw [hP.affine_openCover_iff (f ≫ g) Z.affineCover 𝒰] at h
  rintro ⟨i, j⟩ k
  dsimp at i j k
  specialize h i ⟨j, k⟩
  dsimp only [Scheme.OpenCover.bind_map, Scheme.OpenCover.pushforwardIso_obj,
    Scheme.Pullback.openCoverOfRight_obj, Scheme.OpenCover.pushforwardIso_map,
    Scheme.Pullback.openCoverOfRight_map, Scheme.OpenCover.bind_obj,
    Scheme.OpenCover.pullbackCover_obj, Scheme.OpenCover.pullbackCover_map] at h ⊢
  rw [Category.assoc, Category.assoc, pullbackRightPullbackFstIso_hom_snd,
    pullback.lift_snd_assoc, Category.assoc, ← Category.assoc, op_comp, Functor.map_comp] at h
  -- Porting note: this previously ended with `exact H _ _ h` but that runs away
  -- explicitly specifying `f'` and `g'` in the `comp` and then using a `convert` (?)
  -- lets us get something
  let f' := Scheme.Γ.map (Scheme.OpenCover.map
      (Scheme.affineCover (pullback g (Scheme.OpenCover.map (Scheme.affineCover Z) i))) j ≫
        pullback.snd).op
  let g' := Scheme.Γ.map (Scheme.OpenCover.map (Scheme.affineCover (pullback f
      (Scheme.OpenCover.map (Scheme.affineCover (pullback g (Scheme.OpenCover.map
        (Scheme.affineCover Z) i))) j ≫ pullback.fst))) k ≫ pullback.snd).op
  convert H f' g' ?_
  exact h
#align ring_hom.property_is_local.affine_locally_of_comp RingHom.PropertyIsLocal.affineLocally_of_comp

theorem affineLocally_stableUnderComposition : (affineLocally @P).StableUnderComposition := by
  intro X Y S f g hf hg
  let 𝒰 : ∀ i, ((S.affineCover.pullbackCover (f ≫ g)).obj i).OpenCover := by
    intro i
    refine' Scheme.OpenCover.bind _ fun i => Scheme.affineCover _
    apply Scheme.OpenCover.pushforwardIso _
      (pullbackRightPullbackFstIso g (S.affineCover.map i) f).hom
    apply Scheme.Pullback.openCoverOfRight
    exact (pullback g (S.affineCover.map i)).affineCover
  -- Porting note: used to be - rw [hP.affine_openCover_iff (f ≫ g) S.affineCover _] - but
  -- metavariables cause problems in the instance search
  apply (@affine_openCover_iff _ hP _ _ (f ≫ g) S.affineCover _ ?_ ?_).mpr
  rotate_left
  · exact 𝒰
  · intro i j; dsimp at *; infer_instance
  · rintro i ⟨j, k⟩
    dsimp at i j k
    dsimp only [Scheme.OpenCover.bind_map, Scheme.OpenCover.pushforwardIso_obj,
      Scheme.Pullback.openCoverOfRight_obj, Scheme.OpenCover.pushforwardIso_map,
      Scheme.Pullback.openCoverOfRight_map, Scheme.OpenCover.bind_obj]
    rw [Category.assoc, Category.assoc, pullbackRightPullbackFstIso_hom_snd,
      pullback.lift_snd_assoc, Category.assoc, ← Category.assoc, op_comp, Functor.map_comp]
    apply hP.StableUnderComposition
    · -- Porting note: used to be exact _|>. hg i j but that can't find an instance
      apply hP.affine_openCover_iff _ _ _|>.mp
      exact hg
    · delta affineLocally at hf
      -- Porting note: again strange behavior of TFAE
      have := (hP.isLocal_sourceAffineLocally.affine_openCover_TFAE f).out 0 3
      rw [this] at hf
      -- Porting note: needed to help Lean with this instance (same as above)
      have : IsOpenImmersion <|
          ((pullback g (S.affineCover.map i)).affineCover.map j ≫ pullback.fst) :=
        LocallyRingedSpace.IsOpenImmersion.comp _ _
      specialize hf ((pullback g (S.affineCover.map i)).affineCover.map j ≫ pullback.fst)
      -- Porting note: again strange behavior of TFAE
      have := (hP.affine_openCover_TFAE
        (pullback.snd : pullback f ((pullback g (S.affineCover.map i)).affineCover.map j ≫
        pullback.fst) ⟶ _)).out 0 3
      rw [this] at hf
      apply hf
#align ring_hom.property_is_local.affine_locally_stable_under_composition RingHom.PropertyIsLocal.affineLocally_stableUnderComposition

end RingHom.PropertyIsLocal<|MERGE_RESOLUTION|>--- conflicted
+++ resolved
@@ -275,42 +275,12 @@
   rw [RingHom.algebraMap_toAlgebra, ← CommRingCat.comp_eq_ring_hom_comp, ← Functor.map_comp,
     ← op_comp, ← h₁.cancel_right_isIso _ (Scheme.Γ.mapIso (Scheme.restrictRestrict _ _ _).op).inv]
   subst hs
-<<<<<<< HEAD
-  rw [CommRingCat.comp_eq_ring_hom_comp, ← RingHom.comp_assoc]
-  -- Porting note: here is where it gets bad; previously `erw [IsLocalization.map_comp]`
-  -- ask Lean to synthesize instances and it runs away
-  -- we also have to pass in one `Localization` instance now (and not before)
-  erw [@IsLocalization.map_comp _ _ _ _ _ (_)
-    (Scheme.Γ.obj (Opposite.op (X.restrict U.1.openEmbedding))) _ (_) _
-    (Submonoid.powers (X.presheaf.map (eqToHom U.1.openEmbedding_obj_top).op r))
-    ((Scheme.Γ.obj (Opposite.op ((X.restrict U.1.openEmbedding).restrict
-    ((X.restrict U.1.openEmbedding).basicOpen (X.presheaf.map
-      (eqToHom U.1.openEmbedding_obj_top).op r)).openEmbedding)))) _ (le_of_eq rfl) (_)
-    (@AlgebraicGeometry.Γ_restrict_isLocalization _ U.2 _)]
-  erw [RingHom.comp_id]
-  rw [RingHom.algebraMap_toAlgebra, op_comp, Functor.map_comp, ← CommRingCat.comp_eq_ring_hom_comp,
-    Scheme.Γ_map_op, Scheme.Γ_map_op, Scheme.Γ_map_op, Category.assoc]
-  erw [← X.presheaf.map_comp]
-  rw [← h₁.cancel_right_isIso _ (X.presheaf.map (eqToHom _))]
-  convert hs' ⟨r, hr⟩ using 1
-  · erw [Category.assoc]
-    rw [← X.presheaf.map_comp, op_comp, Scheme.Γ.map_comp, Scheme.Γ_map_op, Scheme.Γ_map_op]
-    congr!
-    all_goals
-    · dsimp [Functor.op]
-      conv_lhs => rw [Opens.openEmbedding_obj_top]
-      conv_rhs => rw [Opens.openEmbedding_obj_top]
-      erw [Scheme.image_basicOpen (X.ofRestrict U.1.openEmbedding)]
-      erw [PresheafedSpace.IsOpenImmersion.ofRestrict_invApp_apply]
-      rw [Scheme.basicOpen_res_eq]
-=======
   rw [← h₁.cancel_right_isIso _
     (Scheme.Γ.mapIso (Scheme.restrictIsoOfEq _ (Scheme.map_basicOpen_map _ _ _)).op).inv]
   simp only [Functor.mapIso_inv, Iso.op_inv, ← Functor.map_comp, ← op_comp,
     Scheme.restrictRestrict_inv_restrict_restrict_assoc, Scheme.restrictIsoOfEq,
     IsOpenImmersion.isoOfRangeEq_inv_fac_assoc]
   exact hs' ⟨r, hr⟩
->>>>>>> 909a2b4a
 #align algebraic_geometry.source_affine_locally_of_source_open_cover_aux AlgebraicGeometry.sourceAffineLocally_of_source_open_cover_aux
 
 theorem isOpenImmersionCat_comp_of_sourceAffineLocally (h₁ : RingHom.RespectsIso @P)
